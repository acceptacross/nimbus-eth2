--- conflicted
+++ resolved
@@ -59,14 +59,10 @@
 + sanity check Deneb states, reusing buffers [Preset: mainnet]                               OK
 + sanity check Electra and cross-fork getState rollback [Preset: mainnet]                    OK
 + sanity check Electra blocks [Preset: mainnet]                                              OK
-<<<<<<< HEAD
-+ sanity check blobs (Deneb) [Preset: mainnet]                                               OK
-+ sanity check blobs (Electra) [Preset: mainnet]                                             OK
-=======
 + sanity check Electra states [Preset: mainnet]                                              OK
 + sanity check Electra states, reusing buffers [Preset: mainnet]                             OK
 + sanity check blobs (Deneb) [Preset: mainnet]                                               OK
->>>>>>> a6311884
++ sanity check blobs (Electra) [Preset: mainnet]                                             OK
 + sanity check genesis roundtrip [Preset: mainnet]                                           OK
 + sanity check phase 0 blocks [Preset: mainnet]                                              OK
 + sanity check phase 0 getState rollback [Preset: mainnet]                                   OK
@@ -74,11 +70,7 @@
 + sanity check phase 0 states, reusing buffers [Preset: mainnet]                             OK
 + sanity check state diff roundtrip [Preset: mainnet]                                        OK
 ```
-<<<<<<< HEAD
-OK: 27/27 Fail: 0/27 Skip: 0/27
-=======
-OK: 29/29 Fail: 0/29 Skip: 0/29
->>>>>>> a6311884
+OK: 30/30 Fail: 0/30 Skip: 0/30
 ## Beacon state [Preset: mainnet]
 ```diff
 + Smoke test initialize_beacon_state_from_eth1 [Preset: mainnet]                             OK
@@ -1140,8 +1132,4 @@
 OK: 9/9 Fail: 0/9 Skip: 0/9
 
 ---TOTAL---
-<<<<<<< HEAD
-OK: 765/770 Fail: 0/770 Skip: 5/770
-=======
-OK: 766/771 Fail: 0/771 Skip: 5/771
->>>>>>> a6311884
+OK: 769/774 Fail: 0/774 Skip: 5/774