AllTests-mainnet
===
## Ancestry
```diff
+ ancestorSlot                                                                               OK
```
OK: 1/1 Fail: 0/1 Skip: 0/1
## Attestation pool electra processing [Preset: mainnet]
```diff
+ Aggregated attestations with disjoint comittee bits into a single on-chain aggregate [Pres OK
+ Attestations with disjoint comittee bits and equal data into single on-chain aggregate [Pr OK
+ Can add and retrieve simple electra attestations [Preset: mainnet]                         OK
+ Working with electra aggregates [Preset: mainnet]                                          OK
```
OK: 4/4 Fail: 0/4 Skip: 0/4
## Attestation pool processing [Preset: mainnet]
```diff
+ Attestation from different branch [Preset: mainnet]                                        OK
+ Attestations may arrive in any order [Preset: mainnet]                                     OK
+ Attestations may overlap, bigger first [Preset: mainnet]                                   OK
+ Attestations may overlap, smaller first [Preset: mainnet]                                  OK
+ Attestations should be combined [Preset: mainnet]                                          OK
+ Can add and retrieve simple attestations [Preset: mainnet]                                 OK
+ Everyone voting for something different [Preset: mainnet]                                  OK
+ Fork choice returns block with attestation                                                 OK
+ Fork choice returns latest block with no attestations                                      OK
+ Trying to add a block twice tags the second as an error                                    OK
+ Trying to add a duplicate block from an old pruned epoch is tagged as an error             OK
+ Working with aggregates [Preset: mainnet]                                                  OK
```
OK: 12/12 Fail: 0/12 Skip: 0/12
## Backfill
```diff
+ Backfill to genesis                                                                        OK
+ Init without genesis / block                                                               OK
+ Reload backfill position                                                                   OK
+ Restart after each block                                                                   OK
```
OK: 4/4 Fail: 0/4 Skip: 0/4
## Beacon chain DB [Preset: mainnet]
```diff
+ empty database [Preset: mainnet]                                                           OK
+ find ancestors [Preset: mainnet]                                                           OK
+ sanity check Altair and cross-fork getState rollback [Preset: mainnet]                     OK
+ sanity check Altair blocks [Preset: mainnet]                                               OK
+ sanity check Altair states [Preset: mainnet]                                               OK
+ sanity check Altair states, reusing buffers [Preset: mainnet]                              OK
+ sanity check Bellatrix and cross-fork getState rollback [Preset: mainnet]                  OK
+ sanity check Bellatrix blocks [Preset: mainnet]                                            OK
+ sanity check Bellatrix states [Preset: mainnet]                                            OK
+ sanity check Bellatrix states, reusing buffers [Preset: mainnet]                           OK
+ sanity check Capella and cross-fork getState rollback [Preset: mainnet]                    OK
+ sanity check Capella blocks [Preset: mainnet]                                              OK
+ sanity check Capella states [Preset: mainnet]                                              OK
+ sanity check Capella states, reusing buffers [Preset: mainnet]                             OK
+ sanity check Deneb and cross-fork getState rollback [Preset: mainnet]                      OK
+ sanity check Deneb blocks [Preset: mainnet]                                                OK
+ sanity check Deneb states [Preset: mainnet]                                                OK
+ sanity check Deneb states, reusing buffers [Preset: mainnet]                               OK
+ sanity check Electra and cross-fork getState rollback [Preset: mainnet]                    OK
+ sanity check Electra blocks [Preset: mainnet]                                              OK
<<<<<<< HEAD
+ sanity check blobs (Deneb) [Preset: mainnet]                                               OK
=======
+ sanity check Electra states [Preset: mainnet]                                              OK
+ sanity check Electra states, reusing buffers [Preset: mainnet]                             OK
+ sanity check blobs [Preset: mainnet]                                                       OK
>>>>>>> 4478d94f
+ sanity check genesis roundtrip [Preset: mainnet]                                           OK
+ sanity check phase 0 blocks [Preset: mainnet]                                              OK
+ sanity check phase 0 getState rollback [Preset: mainnet]                                   OK
+ sanity check phase 0 states [Preset: mainnet]                                              OK
+ sanity check phase 0 states, reusing buffers [Preset: mainnet]                             OK
+ sanity check state diff roundtrip [Preset: mainnet]                                        OK
```
OK: 29/29 Fail: 0/29 Skip: 0/29
## Beacon state [Preset: mainnet]
```diff
+ Smoke test initialize_beacon_state_from_eth1 [Preset: mainnet]                             OK
+ can_advance_slots                                                                          OK
+ dependent_root                                                                             OK
+ get_beacon_proposer_index                                                                  OK
+ latest_block_root                                                                          OK
+ merklizer state roundtrip                                                                  OK
+ process_slots                                                                              OK
```
OK: 7/7 Fail: 0/7 Skip: 0/7
## Beacon time
```diff
+ Dependent slots                                                                            OK
+ basics                                                                                     OK
```
OK: 2/2 Fail: 0/2 Skip: 0/2
## Beacon validators test suite
```diff
+ builderBetterBid(builderBoostFactor) test                                                  OK
```
OK: 1/1 Fail: 0/1 Skip: 0/1
## Blinded block conversions
```diff
+ Bellatrix toSignedBlindedBeaconBlock                                                       OK
+ Capella toSignedBlindedBeaconBlock                                                         OK
+ Deneb toSignedBlindedBeaconBlock                                                           OK
+ Electra toSignedBlindedBeaconBlock                                                         OK
```
OK: 4/4 Fail: 0/4 Skip: 0/4
## Block pool altair processing [Preset: mainnet]
```diff
+ Invalid signatures [Preset: mainnet]                                                       OK
```
OK: 1/1 Fail: 0/1 Skip: 0/1
## Block pool processing [Preset: mainnet]
```diff
+ Adding the same block twice returns a Duplicate error [Preset: mainnet]                    OK
+ Simple block add&get [Preset: mainnet]                                                     OK
+ basic ops                                                                                  OK
+ updateHead updates head and headState [Preset: mainnet]                                    OK
+ updateState sanity [Preset: mainnet]                                                       OK
```
OK: 5/5 Fail: 0/5 Skip: 0/5
## Block processor [Preset: mainnet]
```diff
+ Reverse order block add & get [Preset: mainnet]                                            OK
```
OK: 1/1 Fail: 0/1 Skip: 0/1
## Block quarantine
```diff
+ Recursive missing parent                                                                   OK
+ Unviable smoke test                                                                        OK
```
OK: 2/2 Fail: 0/2 Skip: 0/2
## BlockId and helpers
```diff
+ atSlot sanity                                                                              OK
+ parent sanity                                                                              OK
```
OK: 2/2 Fail: 0/2 Skip: 0/2
## BlockRef and helpers
```diff
+ get_ancestor sanity                                                                        OK
+ isAncestorOf sanity                                                                        OK
```
OK: 2/2 Fail: 0/2 Skip: 0/2
## BlockSlot and helpers
```diff
+ atSlot sanity                                                                              OK
+ parent sanity                                                                              OK
```
OK: 2/2 Fail: 0/2 Skip: 0/2
## DeleteKeys requests [Beacon Node] [Preset: mainnet]
```diff
+ Deleting not existing key [Beacon Node] [Preset: mainnet]                                  OK
+ Invalid Authorization Header [Beacon Node] [Preset: mainnet]                               OK
+ Invalid Authorization Token [Beacon Node] [Preset: mainnet]                                OK
+ Missing Authorization header [Beacon Node] [Preset: mainnet]                               OK
```
OK: 4/4 Fail: 0/4 Skip: 0/4
## DeleteRemoteKeys requests [Beacon Node] [Preset: mainnet]
```diff
+ Deleting existing local key and remote key [Beacon Node] [Preset: mainnet]                 OK
+ Deleting not existing key [Beacon Node] [Preset: mainnet]                                  OK
+ Invalid Authorization Header [Beacon Node] [Preset: mainnet]                               OK
+ Invalid Authorization Token [Beacon Node] [Preset: mainnet]                                OK
+ Missing Authorization header [Beacon Node] [Preset: mainnet]                               OK
```
OK: 5/5 Fail: 0/5 Skip: 0/5
## DepositContractSnapshot
```diff
+ Migration                                                                                  OK
+ SSZ                                                                                        OK
+ depositCount                                                                               OK
+ isValid                                                                                    OK
```
OK: 4/4 Fail: 0/4 Skip: 0/4
## Discovery fork ID
```diff
+ Expected fork IDs                                                                          OK
```
OK: 1/1 Fail: 0/1 Skip: 0/1
## Diverging hardforks
```diff
+ Non-tail block in common                                                                   OK
+ Tail block only in common                                                                  OK
```
OK: 2/2 Fail: 0/2 Skip: 0/2
## EF - EIP7594 - Networking [Preset: mainnet]
```diff
+ Networking - Get Custody Columns - mainnet/eip7594/networking/get_custody_columns/pyspec_t OK
+ Networking - Get Custody Columns - mainnet/eip7594/networking/get_custody_columns/pyspec_t OK
+ Networking - Get Custody Columns - mainnet/eip7594/networking/get_custody_columns/pyspec_t OK
+ Networking - Get Custody Columns - mainnet/eip7594/networking/get_custody_columns/pyspec_t OK
+ Networking - Get Custody Columns - mainnet/eip7594/networking/get_custody_columns/pyspec_t OK
+ Networking - Get Custody Columns - mainnet/eip7594/networking/get_custody_columns/pyspec_t OK
+ Networking - Get Custody Columns - mainnet/eip7594/networking/get_custody_columns/pyspec_t OK
+ Networking - Get Custody Columns - mainnet/eip7594/networking/get_custody_columns/pyspec_t OK
+ Networking - Get Custody Columns - mainnet/eip7594/networking/get_custody_columns/pyspec_t OK
```
OK: 9/9 Fail: 0/9 Skip: 0/9
## EF - KZG
```diff
+ KZG - Blob to KZG commitment - blob_to_kzg_commitment_case_invalid_blob_59d64ff6b4648fad   OK
+ KZG - Blob to KZG commitment - blob_to_kzg_commitment_case_invalid_blob_635fb2de5b0dc429   OK
+ KZG - Blob to KZG commitment - blob_to_kzg_commitment_case_invalid_blob_a3b9ff28507767f8   OK
+ KZG - Blob to KZG commitment - blob_to_kzg_commitment_case_invalid_blob_d3afbd98123a3434   OK
+ KZG - Blob to KZG commitment - blob_to_kzg_commitment_case_valid_blob_0951cfd9ab47a8d3     OK
+ KZG - Blob to KZG commitment - blob_to_kzg_commitment_case_valid_blob_19b3f3f8c98ea31e     OK
+ KZG - Blob to KZG commitment - blob_to_kzg_commitment_case_valid_blob_84d8089232bc23a8     OK
+ KZG - Blob to KZG commitment - blob_to_kzg_commitment_case_valid_blob_a87a4e636e0f58fb     OK
+ KZG - Blob to KZG commitment - blob_to_kzg_commitment_case_valid_blob_c40b9b515df8721b     OK
+ KZG - Blob to KZG commitment - blob_to_kzg_commitment_case_valid_blob_cdb3e6d49eb12307     OK
+ KZG - Blob to KZG commitment - blob_to_kzg_commitment_case_valid_blob_fb324bc819407148     OK
+ KZG - Compute KZG proof - compute_kzg_proof_case_invalid_blob_59d64ff6b4648fad             OK
+ KZG - Compute KZG proof - compute_kzg_proof_case_invalid_blob_635fb2de5b0dc429             OK
+ KZG - Compute KZG proof - compute_kzg_proof_case_invalid_blob_a3b9ff28507767f8             OK
+ KZG - Compute KZG proof - compute_kzg_proof_case_invalid_blob_d3afbd98123a3434             OK
+ KZG - Compute KZG proof - compute_kzg_proof_case_invalid_z_03265c1605637b1f                OK
+ KZG - Compute KZG proof - compute_kzg_proof_case_invalid_z_881cc19564a97501                OK
+ KZG - Compute KZG proof - compute_kzg_proof_case_invalid_z_8e021fdb13259641                OK
+ KZG - Compute KZG proof - compute_kzg_proof_case_invalid_z_9683af102559ddf0                OK
+ KZG - Compute KZG proof - compute_kzg_proof_case_invalid_z_9df8c89b61183887                OK
+ KZG - Compute KZG proof - compute_kzg_proof_case_invalid_z_b30d81e81c1262b6                OK
+ KZG - Compute KZG proof - compute_kzg_proof_case_valid_blob_02e696ada7d4631d               OK
+ KZG - Compute KZG proof - compute_kzg_proof_case_valid_blob_05c1f3685f3393f0               OK
+ KZG - Compute KZG proof - compute_kzg_proof_case_valid_blob_08f9e2f1cb3d39db               OK
+ KZG - Compute KZG proof - compute_kzg_proof_case_valid_blob_0cf79b17cb5f4ea2               OK
+ KZG - Compute KZG proof - compute_kzg_proof_case_valid_blob_177b58dc7a46b08f               OK
+ KZG - Compute KZG proof - compute_kzg_proof_case_valid_blob_1ce8e4f69d5df899               OK
+ KZG - Compute KZG proof - compute_kzg_proof_case_valid_blob_26b753dec0560daa               OK
+ KZG - Compute KZG proof - compute_kzg_proof_case_valid_blob_2b76dc9e3abf42f3               OK
+ KZG - Compute KZG proof - compute_kzg_proof_case_valid_blob_31ebd010e6098750               OK
+ KZG - Compute KZG proof - compute_kzg_proof_case_valid_blob_3208425794224c3f               OK
+ KZG - Compute KZG proof - compute_kzg_proof_case_valid_blob_36817bfd67de97a8               OK
+ KZG - Compute KZG proof - compute_kzg_proof_case_valid_blob_392169c16a2e5ef6               OK
+ KZG - Compute KZG proof - compute_kzg_proof_case_valid_blob_395cf6d697d1a743               OK
+ KZG - Compute KZG proof - compute_kzg_proof_case_valid_blob_3ac8dc31e9aa6a70               OK
+ KZG - Compute KZG proof - compute_kzg_proof_case_valid_blob_3c1e8b38219e3e12               OK
+ KZG - Compute KZG proof - compute_kzg_proof_case_valid_blob_3c87ec986c2656c2               OK
+ KZG - Compute KZG proof - compute_kzg_proof_case_valid_blob_3cd183d0bab85fb7               OK
+ KZG - Compute KZG proof - compute_kzg_proof_case_valid_blob_420f2a187ce77035               OK
+ KZG - Compute KZG proof - compute_kzg_proof_case_valid_blob_444b73ff54a19b44               OK
+ KZG - Compute KZG proof - compute_kzg_proof_case_valid_blob_53a9bdf4f75196da               OK
+ KZG - Compute KZG proof - compute_kzg_proof_case_valid_blob_585454b31673dd62               OK
+ KZG - Compute KZG proof - compute_kzg_proof_case_valid_blob_7db4f140a955dd1a               OK
+ KZG - Compute KZG proof - compute_kzg_proof_case_valid_blob_83e53423a2dd93fe               OK
+ KZG - Compute KZG proof - compute_kzg_proof_case_valid_blob_9b24f8997145435c               OK
+ KZG - Compute KZG proof - compute_kzg_proof_case_valid_blob_9b754afb690c47e1               OK
+ KZG - Compute KZG proof - compute_kzg_proof_case_valid_blob_a0be66af9a97ea52               OK
+ KZG - Compute KZG proof - compute_kzg_proof_case_valid_blob_af669445747d2585               OK
+ KZG - Compute KZG proof - compute_kzg_proof_case_valid_blob_af8b75f664ed7d43               OK
+ KZG - Compute KZG proof - compute_kzg_proof_case_valid_blob_b6cb6698327d9835               OK
+ KZG - Compute KZG proof - compute_kzg_proof_case_valid_blob_b6ec3736f9ff2c62               OK
+ KZG - Compute KZG proof - compute_kzg_proof_case_valid_blob_becf2e1641bbd4e6               OK
+ KZG - Compute KZG proof - compute_kzg_proof_case_valid_blob_c3d4322ec17fe7cd               OK
+ KZG - Compute KZG proof - compute_kzg_proof_case_valid_blob_c5e1490d672d026d               OK
+ KZG - Compute KZG proof - compute_kzg_proof_case_valid_blob_cae5d3491190b777               OK
+ KZG - Compute KZG proof - compute_kzg_proof_case_valid_blob_d0992bc0387790a4               OK
+ KZG - Compute KZG proof - compute_kzg_proof_case_valid_blob_d736268229bd87ec               OK
+ KZG - Compute KZG proof - compute_kzg_proof_case_valid_blob_e68d7111a2364a49               OK
+ KZG - Compute KZG proof - compute_kzg_proof_case_valid_blob_ed6b180ec759bcf6               OK
+ KZG - Compute KZG proof - compute_kzg_proof_case_valid_blob_f0ed3dc11cdeb130               OK
+ KZG - Compute KZG proof - compute_kzg_proof_case_valid_blob_f47eb9fc139f6bfd               OK
+ KZG - Compute KZG proof - compute_kzg_proof_case_valid_blob_f7f44e1e864aa967               OK
+ KZG - Compute KZG proof - compute_kzg_proof_case_valid_blob_ffa6e97b97146517               OK
+ KZG - Compute blob KZG proof - compute_blob_kzg_proof_case_invalid_blob_59d64ff6b4648fad   OK
+ KZG - Compute blob KZG proof - compute_blob_kzg_proof_case_invalid_blob_635fb2de5b0dc429   OK
+ KZG - Compute blob KZG proof - compute_blob_kzg_proof_case_invalid_blob_a3b9ff28507767f8   OK
+ KZG - Compute blob KZG proof - compute_blob_kzg_proof_case_invalid_blob_d3afbd98123a3434   OK
+ KZG - Compute blob KZG proof - compute_blob_kzg_proof_case_invalid_commitment_1a68c47b6814 OK
+ KZG - Compute blob KZG proof - compute_blob_kzg_proof_case_invalid_commitment_24b932fb4dec OK
+ KZG - Compute blob KZG proof - compute_blob_kzg_proof_case_invalid_commitment_3a6eb616efae OK
+ KZG - Compute blob KZG proof - compute_blob_kzg_proof_case_invalid_commitment_d070689c3e15 OK
+ KZG - Compute blob KZG proof - compute_blob_kzg_proof_case_valid_blob_0951cfd9ab47a8d3     OK
+ KZG - Compute blob KZG proof - compute_blob_kzg_proof_case_valid_blob_19b3f3f8c98ea31e     OK
+ KZG - Compute blob KZG proof - compute_blob_kzg_proof_case_valid_blob_84d8089232bc23a8     OK
+ KZG - Compute blob KZG proof - compute_blob_kzg_proof_case_valid_blob_a87a4e636e0f58fb     OK
+ KZG - Compute blob KZG proof - compute_blob_kzg_proof_case_valid_blob_c40b9b515df8721b     OK
+ KZG - Compute blob KZG proof - compute_blob_kzg_proof_case_valid_blob_cdb3e6d49eb12307     OK
+ KZG - Compute blob KZG proof - compute_blob_kzg_proof_case_valid_blob_fb324bc819407148     OK
+ KZG - Verify KZG proof - verify_kzg_proof_case_correct_proof_02e696ada7d4631d              OK
+ KZG - Verify KZG proof - verify_kzg_proof_case_correct_proof_05c1f3685f3393f0              OK
+ KZG - Verify KZG proof - verify_kzg_proof_case_correct_proof_08f9e2f1cb3d39db              OK
+ KZG - Verify KZG proof - verify_kzg_proof_case_correct_proof_0cf79b17cb5f4ea2              OK
+ KZG - Verify KZG proof - verify_kzg_proof_case_correct_proof_177b58dc7a46b08f              OK
+ KZG - Verify KZG proof - verify_kzg_proof_case_correct_proof_1ce8e4f69d5df899              OK
+ KZG - Verify KZG proof - verify_kzg_proof_case_correct_proof_26b753dec0560daa              OK
+ KZG - Verify KZG proof - verify_kzg_proof_case_correct_proof_2b76dc9e3abf42f3              OK
+ KZG - Verify KZG proof - verify_kzg_proof_case_correct_proof_31ebd010e6098750              OK
+ KZG - Verify KZG proof - verify_kzg_proof_case_correct_proof_3208425794224c3f              OK
+ KZG - Verify KZG proof - verify_kzg_proof_case_correct_proof_36817bfd67de97a8              OK
+ KZG - Verify KZG proof - verify_kzg_proof_case_correct_proof_392169c16a2e5ef6              OK
+ KZG - Verify KZG proof - verify_kzg_proof_case_correct_proof_395cf6d697d1a743              OK
+ KZG - Verify KZG proof - verify_kzg_proof_case_correct_proof_3ac8dc31e9aa6a70              OK
+ KZG - Verify KZG proof - verify_kzg_proof_case_correct_proof_3c1e8b38219e3e12              OK
+ KZG - Verify KZG proof - verify_kzg_proof_case_correct_proof_3c87ec986c2656c2              OK
+ KZG - Verify KZG proof - verify_kzg_proof_case_correct_proof_3cd183d0bab85fb7              OK
+ KZG - Verify KZG proof - verify_kzg_proof_case_correct_proof_420f2a187ce77035              OK
+ KZG - Verify KZG proof - verify_kzg_proof_case_correct_proof_444b73ff54a19b44              OK
+ KZG - Verify KZG proof - verify_kzg_proof_case_correct_proof_53a9bdf4f75196da              OK
+ KZG - Verify KZG proof - verify_kzg_proof_case_correct_proof_585454b31673dd62              OK
+ KZG - Verify KZG proof - verify_kzg_proof_case_correct_proof_7db4f140a955dd1a              OK
+ KZG - Verify KZG proof - verify_kzg_proof_case_correct_proof_83e53423a2dd93fe              OK
+ KZG - Verify KZG proof - verify_kzg_proof_case_correct_proof_9b24f8997145435c              OK
+ KZG - Verify KZG proof - verify_kzg_proof_case_correct_proof_9b754afb690c47e1              OK
+ KZG - Verify KZG proof - verify_kzg_proof_case_correct_proof_a0be66af9a97ea52              OK
+ KZG - Verify KZG proof - verify_kzg_proof_case_correct_proof_af669445747d2585              OK
+ KZG - Verify KZG proof - verify_kzg_proof_case_correct_proof_af8b75f664ed7d43              OK
+ KZG - Verify KZG proof - verify_kzg_proof_case_correct_proof_b6cb6698327d9835              OK
+ KZG - Verify KZG proof - verify_kzg_proof_case_correct_proof_b6ec3736f9ff2c62              OK
+ KZG - Verify KZG proof - verify_kzg_proof_case_correct_proof_becf2e1641bbd4e6              OK
+ KZG - Verify KZG proof - verify_kzg_proof_case_correct_proof_c3d4322ec17fe7cd              OK
+ KZG - Verify KZG proof - verify_kzg_proof_case_correct_proof_c5e1490d672d026d              OK
+ KZG - Verify KZG proof - verify_kzg_proof_case_correct_proof_cae5d3491190b777              OK
+ KZG - Verify KZG proof - verify_kzg_proof_case_correct_proof_d0992bc0387790a4              OK
+ KZG - Verify KZG proof - verify_kzg_proof_case_correct_proof_d736268229bd87ec              OK
+ KZG - Verify KZG proof - verify_kzg_proof_case_correct_proof_e68d7111a2364a49              OK
+ KZG - Verify KZG proof - verify_kzg_proof_case_correct_proof_ed6b180ec759bcf6              OK
+ KZG - Verify KZG proof - verify_kzg_proof_case_correct_proof_f0ed3dc11cdeb130              OK
+ KZG - Verify KZG proof - verify_kzg_proof_case_correct_proof_f47eb9fc139f6bfd              OK
+ KZG - Verify KZG proof - verify_kzg_proof_case_correct_proof_f7f44e1e864aa967              OK
+ KZG - Verify KZG proof - verify_kzg_proof_case_correct_proof_ffa6e97b97146517              OK
+ KZG - Verify KZG proof - verify_kzg_proof_case_correct_proof_point_at_infinity_for_twos_po OK
+ KZG - Verify KZG proof - verify_kzg_proof_case_correct_proof_point_at_infinity_for_twos_po OK
+ KZG - Verify KZG proof - verify_kzg_proof_case_correct_proof_point_at_infinity_for_twos_po OK
+ KZG - Verify KZG proof - verify_kzg_proof_case_correct_proof_point_at_infinity_for_twos_po OK
+ KZG - Verify KZG proof - verify_kzg_proof_case_correct_proof_point_at_infinity_for_twos_po OK
+ KZG - Verify KZG proof - verify_kzg_proof_case_correct_proof_point_at_infinity_for_twos_po OK
+ KZG - Verify KZG proof - verify_kzg_proof_case_correct_proof_point_at_infinity_for_zero_po OK
+ KZG - Verify KZG proof - verify_kzg_proof_case_correct_proof_point_at_infinity_for_zero_po OK
+ KZG - Verify KZG proof - verify_kzg_proof_case_correct_proof_point_at_infinity_for_zero_po OK
+ KZG - Verify KZG proof - verify_kzg_proof_case_correct_proof_point_at_infinity_for_zero_po OK
+ KZG - Verify KZG proof - verify_kzg_proof_case_correct_proof_point_at_infinity_for_zero_po OK
+ KZG - Verify KZG proof - verify_kzg_proof_case_correct_proof_point_at_infinity_for_zero_po OK
+ KZG - Verify KZG proof - verify_kzg_proof_case_incorrect_proof_02e696ada7d4631d            OK
+ KZG - Verify KZG proof - verify_kzg_proof_case_incorrect_proof_05c1f3685f3393f0            OK
+ KZG - Verify KZG proof - verify_kzg_proof_case_incorrect_proof_08f9e2f1cb3d39db            OK
+ KZG - Verify KZG proof - verify_kzg_proof_case_incorrect_proof_0cf79b17cb5f4ea2            OK
+ KZG - Verify KZG proof - verify_kzg_proof_case_incorrect_proof_177b58dc7a46b08f            OK
+ KZG - Verify KZG proof - verify_kzg_proof_case_incorrect_proof_1ce8e4f69d5df899            OK
+ KZG - Verify KZG proof - verify_kzg_proof_case_incorrect_proof_26b753dec0560daa            OK
+ KZG - Verify KZG proof - verify_kzg_proof_case_incorrect_proof_2b76dc9e3abf42f3            OK
+ KZG - Verify KZG proof - verify_kzg_proof_case_incorrect_proof_31ebd010e6098750            OK
+ KZG - Verify KZG proof - verify_kzg_proof_case_incorrect_proof_3208425794224c3f            OK
+ KZG - Verify KZG proof - verify_kzg_proof_case_incorrect_proof_36817bfd67de97a8            OK
+ KZG - Verify KZG proof - verify_kzg_proof_case_incorrect_proof_392169c16a2e5ef6            OK
+ KZG - Verify KZG proof - verify_kzg_proof_case_incorrect_proof_395cf6d697d1a743            OK
+ KZG - Verify KZG proof - verify_kzg_proof_case_incorrect_proof_3ac8dc31e9aa6a70            OK
+ KZG - Verify KZG proof - verify_kzg_proof_case_incorrect_proof_3c1e8b38219e3e12            OK
+ KZG - Verify KZG proof - verify_kzg_proof_case_incorrect_proof_3c87ec986c2656c2            OK
+ KZG - Verify KZG proof - verify_kzg_proof_case_incorrect_proof_3cd183d0bab85fb7            OK
+ KZG - Verify KZG proof - verify_kzg_proof_case_incorrect_proof_420f2a187ce77035            OK
+ KZG - Verify KZG proof - verify_kzg_proof_case_incorrect_proof_444b73ff54a19b44            OK
+ KZG - Verify KZG proof - verify_kzg_proof_case_incorrect_proof_53a9bdf4f75196da            OK
+ KZG - Verify KZG proof - verify_kzg_proof_case_incorrect_proof_585454b31673dd62            OK
+ KZG - Verify KZG proof - verify_kzg_proof_case_incorrect_proof_7db4f140a955dd1a            OK
+ KZG - Verify KZG proof - verify_kzg_proof_case_incorrect_proof_83e53423a2dd93fe            OK
+ KZG - Verify KZG proof - verify_kzg_proof_case_incorrect_proof_9b24f8997145435c            OK
+ KZG - Verify KZG proof - verify_kzg_proof_case_incorrect_proof_9b754afb690c47e1            OK
+ KZG - Verify KZG proof - verify_kzg_proof_case_incorrect_proof_a0be66af9a97ea52            OK
+ KZG - Verify KZG proof - verify_kzg_proof_case_incorrect_proof_af669445747d2585            OK
+ KZG - Verify KZG proof - verify_kzg_proof_case_incorrect_proof_af8b75f664ed7d43            OK
+ KZG - Verify KZG proof - verify_kzg_proof_case_incorrect_proof_b6cb6698327d9835            OK
+ KZG - Verify KZG proof - verify_kzg_proof_case_incorrect_proof_b6ec3736f9ff2c62            OK
+ KZG - Verify KZG proof - verify_kzg_proof_case_incorrect_proof_becf2e1641bbd4e6            OK
+ KZG - Verify KZG proof - verify_kzg_proof_case_incorrect_proof_c3d4322ec17fe7cd            OK
+ KZG - Verify KZG proof - verify_kzg_proof_case_incorrect_proof_c5e1490d672d026d            OK
+ KZG - Verify KZG proof - verify_kzg_proof_case_incorrect_proof_cae5d3491190b777            OK
+ KZG - Verify KZG proof - verify_kzg_proof_case_incorrect_proof_d0992bc0387790a4            OK
+ KZG - Verify KZG proof - verify_kzg_proof_case_incorrect_proof_d736268229bd87ec            OK
+ KZG - Verify KZG proof - verify_kzg_proof_case_incorrect_proof_e68d7111a2364a49            OK
+ KZG - Verify KZG proof - verify_kzg_proof_case_incorrect_proof_ed6b180ec759bcf6            OK
+ KZG - Verify KZG proof - verify_kzg_proof_case_incorrect_proof_f0ed3dc11cdeb130            OK
+ KZG - Verify KZG proof - verify_kzg_proof_case_incorrect_proof_f47eb9fc139f6bfd            OK
+ KZG - Verify KZG proof - verify_kzg_proof_case_incorrect_proof_f7f44e1e864aa967            OK
+ KZG - Verify KZG proof - verify_kzg_proof_case_incorrect_proof_ffa6e97b97146517            OK
+ KZG - Verify KZG proof - verify_kzg_proof_case_incorrect_proof_point_at_infinity_392169c16 OK
+ KZG - Verify KZG proof - verify_kzg_proof_case_incorrect_proof_point_at_infinity_3c1e8b382 OK
+ KZG - Verify KZG proof - verify_kzg_proof_case_incorrect_proof_point_at_infinity_3c87ec986 OK
+ KZG - Verify KZG proof - verify_kzg_proof_case_incorrect_proof_point_at_infinity_420f2a187 OK
+ KZG - Verify KZG proof - verify_kzg_proof_case_incorrect_proof_point_at_infinity_83e53423a OK
+ KZG - Verify KZG proof - verify_kzg_proof_case_incorrect_proof_point_at_infinity_ed6b180ec OK
+ KZG - Verify KZG proof - verify_kzg_proof_case_invalid_commitment_1b44e341d56c757d         OK
+ KZG - Verify KZG proof - verify_kzg_proof_case_invalid_commitment_32afa9561a4b3b91         OK
+ KZG - Verify KZG proof - verify_kzg_proof_case_invalid_commitment_3e55802a5ed3c757         OK
+ KZG - Verify KZG proof - verify_kzg_proof_case_invalid_commitment_e9d3e9ec16fbc15f         OK
+ KZG - Verify KZG proof - verify_kzg_proof_case_invalid_proof_1b44e341d56c757d              OK
+ KZG - Verify KZG proof - verify_kzg_proof_case_invalid_proof_32afa9561a4b3b91              OK
+ KZG - Verify KZG proof - verify_kzg_proof_case_invalid_proof_3e55802a5ed3c757              OK
+ KZG - Verify KZG proof - verify_kzg_proof_case_invalid_proof_e9d3e9ec16fbc15f              OK
+ KZG - Verify KZG proof - verify_kzg_proof_case_invalid_y_35d08d612aad2197                  OK
+ KZG - Verify KZG proof - verify_kzg_proof_case_invalid_y_4aa6def8c35c9097                  OK
+ KZG - Verify KZG proof - verify_kzg_proof_case_invalid_y_4e51cef08a61606f                  OK
+ KZG - Verify KZG proof - verify_kzg_proof_case_invalid_y_64b9ff2b8f7dddee                  OK
+ KZG - Verify KZG proof - verify_kzg_proof_case_invalid_y_b358a2e763727b70                  OK
+ KZG - Verify KZG proof - verify_kzg_proof_case_invalid_y_eb0601fec84cc5e9                  OK
+ KZG - Verify KZG proof - verify_kzg_proof_case_invalid_z_35d08d612aad2197                  OK
+ KZG - Verify KZG proof - verify_kzg_proof_case_invalid_z_4aa6def8c35c9097                  OK
+ KZG - Verify KZG proof - verify_kzg_proof_case_invalid_z_4e51cef08a61606f                  OK
+ KZG - Verify KZG proof - verify_kzg_proof_case_invalid_z_64b9ff2b8f7dddee                  OK
+ KZG - Verify KZG proof - verify_kzg_proof_case_invalid_z_b358a2e763727b70                  OK
+ KZG - Verify KZG proof - verify_kzg_proof_case_invalid_z_eb0601fec84cc5e9                  OK
+ KZG - Verify blob KZG proof - verify_blob_kzg_proof_case_correct_proof_0951cfd9ab47a8d3    OK
+ KZG - Verify blob KZG proof - verify_blob_kzg_proof_case_correct_proof_19b3f3f8c98ea31e    OK
+ KZG - Verify blob KZG proof - verify_blob_kzg_proof_case_correct_proof_84d8089232bc23a8    OK
+ KZG - Verify blob KZG proof - verify_blob_kzg_proof_case_correct_proof_a87a4e636e0f58fb    OK
+ KZG - Verify blob KZG proof - verify_blob_kzg_proof_case_correct_proof_c40b9b515df8721b    OK
+ KZG - Verify blob KZG proof - verify_blob_kzg_proof_case_correct_proof_cdb3e6d49eb12307    OK
+ KZG - Verify blob KZG proof - verify_blob_kzg_proof_case_correct_proof_fb324bc819407148    OK
+ KZG - Verify blob KZG proof - verify_blob_kzg_proof_case_correct_proof_point_at_infinity_f OK
+ KZG - Verify blob KZG proof - verify_blob_kzg_proof_case_correct_proof_point_at_infinity_f OK
+ KZG - Verify blob KZG proof - verify_blob_kzg_proof_case_incorrect_proof_0951cfd9ab47a8d3  OK
+ KZG - Verify blob KZG proof - verify_blob_kzg_proof_case_incorrect_proof_19b3f3f8c98ea31e  OK
+ KZG - Verify blob KZG proof - verify_blob_kzg_proof_case_incorrect_proof_84d8089232bc23a8  OK
+ KZG - Verify blob KZG proof - verify_blob_kzg_proof_case_incorrect_proof_a87a4e636e0f58fb  OK
+ KZG - Verify blob KZG proof - verify_blob_kzg_proof_case_incorrect_proof_c40b9b515df8721b  OK
+ KZG - Verify blob KZG proof - verify_blob_kzg_proof_case_incorrect_proof_cdb3e6d49eb12307  OK
+ KZG - Verify blob KZG proof - verify_blob_kzg_proof_case_incorrect_proof_fb324bc819407148  OK
+ KZG - Verify blob KZG proof - verify_blob_kzg_proof_case_incorrect_proof_point_at_infinity OK
+ KZG - Verify blob KZG proof - verify_blob_kzg_proof_case_invalid_blob_59d64ff6b4648fad     OK
+ KZG - Verify blob KZG proof - verify_blob_kzg_proof_case_invalid_blob_635fb2de5b0dc429     OK
+ KZG - Verify blob KZG proof - verify_blob_kzg_proof_case_invalid_blob_a3b9ff28507767f8     OK
+ KZG - Verify blob KZG proof - verify_blob_kzg_proof_case_invalid_blob_d3afbd98123a3434     OK
+ KZG - Verify blob KZG proof - verify_blob_kzg_proof_case_invalid_commitment_1a68c47b68148e OK
+ KZG - Verify blob KZG proof - verify_blob_kzg_proof_case_invalid_commitment_24b932fb4dec5b OK
+ KZG - Verify blob KZG proof - verify_blob_kzg_proof_case_invalid_commitment_3a6eb616efae06 OK
+ KZG - Verify blob KZG proof - verify_blob_kzg_proof_case_invalid_commitment_d070689c3e1544 OK
+ KZG - Verify blob KZG proof - verify_blob_kzg_proof_case_invalid_proof_1a68c47b68148e78    OK
+ KZG - Verify blob KZG proof - verify_blob_kzg_proof_case_invalid_proof_24b932fb4dec5b2d    OK
+ KZG - Verify blob KZG proof - verify_blob_kzg_proof_case_invalid_proof_3a6eb616efae0627    OK
+ KZG - Verify blob KZG proof - verify_blob_kzg_proof_case_invalid_proof_d070689c3e15444c    OK
+ KZG - Verify blob KZG proof batch - verify_blob_kzg_proof_batch_case_0951cfd9ab47a8d3      OK
+ KZG - Verify blob KZG proof batch - verify_blob_kzg_proof_batch_case_0f3f1d3f48f71495      OK
+ KZG - Verify blob KZG proof batch - verify_blob_kzg_proof_batch_case_12c097d7ca0261e3      OK
+ KZG - Verify blob KZG proof batch - verify_blob_kzg_proof_batch_case_2ef482373a81e34e      OK
+ KZG - Verify blob KZG proof batch - verify_blob_kzg_proof_batch_case_a271b78b8e869d69      OK
+ KZG - Verify blob KZG proof batch - verify_blob_kzg_proof_batch_case_blob_length_different OK
+ KZG - Verify blob KZG proof batch - verify_blob_kzg_proof_batch_case_cb3c3279a1afddcf      OK
+ KZG - Verify blob KZG proof batch - verify_blob_kzg_proof_batch_case_commitment_length_dif OK
+ KZG - Verify blob KZG proof batch - verify_blob_kzg_proof_batch_case_e61aafba051ddf79      OK
+ KZG - Verify blob KZG proof batch - verify_blob_kzg_proof_batch_case_incorrect_proof_add_o OK
+ KZG - Verify blob KZG proof batch - verify_blob_kzg_proof_batch_case_incorrect_proof_point OK
+ KZG - Verify blob KZG proof batch - verify_blob_kzg_proof_batch_case_invalid_blob_59d64ff6 OK
+ KZG - Verify blob KZG proof batch - verify_blob_kzg_proof_batch_case_invalid_blob_635fb2de OK
+ KZG - Verify blob KZG proof batch - verify_blob_kzg_proof_batch_case_invalid_blob_a3b9ff28 OK
+ KZG - Verify blob KZG proof batch - verify_blob_kzg_proof_batch_case_invalid_blob_d3afbd98 OK
+ KZG - Verify blob KZG proof batch - verify_blob_kzg_proof_batch_case_invalid_commitment_1a OK
+ KZG - Verify blob KZG proof batch - verify_blob_kzg_proof_batch_case_invalid_commitment_24 OK
+ KZG - Verify blob KZG proof batch - verify_blob_kzg_proof_batch_case_invalid_commitment_3a OK
+ KZG - Verify blob KZG proof batch - verify_blob_kzg_proof_batch_case_invalid_commitment_d0 OK
+ KZG - Verify blob KZG proof batch - verify_blob_kzg_proof_batch_case_invalid_proof_1a68c47 OK
+ KZG - Verify blob KZG proof batch - verify_blob_kzg_proof_batch_case_invalid_proof_24b932f OK
+ KZG - Verify blob KZG proof batch - verify_blob_kzg_proof_batch_case_invalid_proof_3a6eb61 OK
+ KZG - Verify blob KZG proof batch - verify_blob_kzg_proof_batch_case_invalid_proof_d070689 OK
+ KZG - Verify blob KZG proof batch - verify_blob_kzg_proof_batch_case_proof_length_differen OK
```
OK: 253/253 Fail: 0/253 Skip: 0/253
## EF - KZG - EIP7594
```diff
+ KZG - Compute Cells And Proofs - compute_cells_and_kzg_proofs_case_invalid_blob_26555bdcbf OK
+ KZG - Compute Cells And Proofs - compute_cells_and_kzg_proofs_case_invalid_blob_79fb3cb1ef OK
+ KZG - Compute Cells And Proofs - compute_cells_and_kzg_proofs_case_invalid_blob_7e99dea889 OK
+ KZG - Compute Cells And Proofs - compute_cells_and_kzg_proofs_case_invalid_blob_9d88c33852 OK
+ KZG - Compute Cells And Proofs - compute_cells_and_kzg_proofs_case_valid_419245fbfe69f145  OK
+ KZG - Compute Cells And Proofs - compute_cells_and_kzg_proofs_case_valid_4aedd1a2a3933c3e  OK
+ KZG - Compute Cells And Proofs - compute_cells_and_kzg_proofs_case_valid_6e773f256383918c  OK
+ KZG - Compute Cells And Proofs - compute_cells_and_kzg_proofs_case_valid_b0731ef77b166ca8  OK
+ KZG - Compute Cells And Proofs - compute_cells_and_kzg_proofs_case_valid_b81d309b22788820  OK
+ KZG - Compute Cells And Proofs - compute_cells_and_kzg_proofs_case_valid_ed8b5001151417d5  OK
+ KZG - Compute Cells And Proofs - compute_cells_and_kzg_proofs_case_valid_edeb8500a6507818  OK
+ KZG - Recover Cells And Kzg Proofs - recover_cells_and_kzg_proofs_case_invalid_all_cells_a OK
+ KZG - Recover Cells And Kzg Proofs - recover_cells_and_kzg_proofs_case_invalid_cell_047ee7 OK
+ KZG - Recover Cells And Kzg Proofs - recover_cells_and_kzg_proofs_case_invalid_cell_76ab46 OK
+ KZG - Recover Cells And Kzg Proofs - recover_cells_and_kzg_proofs_case_invalid_cell_77b669 OK
+ KZG - Recover Cells And Kzg Proofs - recover_cells_and_kzg_proofs_case_invalid_cell_c8e2ca OK
+ KZG - Recover Cells And Kzg Proofs - recover_cells_and_kzg_proofs_case_invalid_cell_index_ OK
+ KZG - Recover Cells And Kzg Proofs - recover_cells_and_kzg_proofs_case_invalid_duplicate_c OK
+ KZG - Recover Cells And Kzg Proofs - recover_cells_and_kzg_proofs_case_invalid_more_cell_i OK
+ KZG - Recover Cells And Kzg Proofs - recover_cells_and_kzg_proofs_case_invalid_more_cells_ OK
+ KZG - Recover Cells And Kzg Proofs - recover_cells_and_kzg_proofs_case_invalid_more_cells_ OK
+ KZG - Recover Cells And Kzg Proofs - recover_cells_and_kzg_proofs_case_invalid_more_than_h OK
+ KZG - Recover Cells And Kzg Proofs - recover_cells_and_kzg_proofs_case_valid_half_missing_ OK
+ KZG - Recover Cells And Kzg Proofs - recover_cells_and_kzg_proofs_case_valid_half_missing_ OK
+ KZG - Recover Cells And Kzg Proofs - recover_cells_and_kzg_proofs_case_valid_half_missing_ OK
+ KZG - Recover Cells And Kzg Proofs - recover_cells_and_kzg_proofs_case_valid_no_missing_a1 OK
+ KZG - Verify Cell Kzg Proof Batch - verify_cell_kzg_proof_batch_case_incorrect_cell_48bcbf OK
+ KZG - Verify Cell Kzg Proof Batch - verify_cell_kzg_proof_batch_case_incorrect_commitment_ OK
+ KZG - Verify Cell Kzg Proof Batch - verify_cell_kzg_proof_batch_case_incorrect_proof_ba29f OK
+ KZG - Verify Cell Kzg Proof Batch - verify_cell_kzg_proof_batch_case_invalid_cell_bcb1b35c OK
+ KZG - Verify Cell Kzg Proof Batch - verify_cell_kzg_proof_batch_case_invalid_cell_d89304ce OK
+ KZG - Verify Cell Kzg Proof Batch - verify_cell_kzg_proof_batch_case_invalid_cell_d939faf6 OK
+ KZG - Verify Cell Kzg Proof Batch - verify_cell_kzg_proof_batch_case_invalid_cell_ef6ac828 OK
+ KZG - Verify Cell Kzg Proof Batch - verify_cell_kzg_proof_batch_case_invalid_cell_index_5d OK
+ KZG - Verify Cell Kzg Proof Batch - verify_cell_kzg_proof_batch_case_invalid_commitment_4b OK
+ KZG - Verify Cell Kzg Proof Batch - verify_cell_kzg_proof_batch_case_invalid_commitment_53 OK
+ KZG - Verify Cell Kzg Proof Batch - verify_cell_kzg_proof_batch_case_invalid_commitment_68 OK
+ KZG - Verify Cell Kzg Proof Batch - verify_cell_kzg_proof_batch_case_invalid_commitment_d3 OK
+ KZG - Verify Cell Kzg Proof Batch - verify_cell_kzg_proof_batch_case_invalid_missing_cell_ OK
+ KZG - Verify Cell Kzg Proof Batch - verify_cell_kzg_proof_batch_case_invalid_missing_cell_ OK
+ KZG - Verify Cell Kzg Proof Batch - verify_cell_kzg_proof_batch_case_invalid_missing_commi OK
+ KZG - Verify Cell Kzg Proof Batch - verify_cell_kzg_proof_batch_case_invalid_missing_proof OK
+ KZG - Verify Cell Kzg Proof Batch - verify_cell_kzg_proof_batch_case_invalid_proof_0424858 OK
+ KZG - Verify Cell Kzg Proof Batch - verify_cell_kzg_proof_batch_case_invalid_proof_48fa9d1 OK
+ KZG - Verify Cell Kzg Proof Batch - verify_cell_kzg_proof_batch_case_invalid_proof_8feaf47 OK
+ KZG - Verify Cell Kzg Proof Batch - verify_cell_kzg_proof_batch_case_invalid_proof_a9d14f0 OK
+ KZG - Verify Cell Kzg Proof Batch - verify_cell_kzg_proof_batch_case_valid_0cfba0f22152206 OK
+ KZG - Verify Cell Kzg Proof Batch - verify_cell_kzg_proof_batch_case_valid_3073caf43016db4 OK
+ KZG - Verify Cell Kzg Proof Batch - verify_cell_kzg_proof_batch_case_valid_5211d9e9ff34c00 OK
+ KZG - Verify Cell Kzg Proof Batch - verify_cell_kzg_proof_batch_case_valid_92c0b5242fa34ae OK
+ KZG - Verify Cell Kzg Proof Batch - verify_cell_kzg_proof_batch_case_valid_9fb9bff6fe1fb6b OK
+ KZG - Verify Cell Kzg Proof Batch - verify_cell_kzg_proof_batch_case_valid_d3f60d6d484ddb6 OK
+ KZG - Verify Cell Kzg Proof Batch - verify_cell_kzg_proof_batch_case_valid_fd341ee5517e590 OK
+ KZG - Verify Cell Kzg Proof Batch - verify_cell_kzg_proof_batch_case_valid_multiple_blobs_ OK
+ KZG - Verify Cell Kzg Proof Batch - verify_cell_kzg_proof_batch_case_valid_same_cell_multi OK
+ KZG - Verify Cell Kzg Proof Batch - verify_cell_kzg_proof_batch_case_valid_zero_cells_fbbd OK
```
OK: 56/56 Fail: 0/56 Skip: 0/56
## EF - SSZ generic types
```diff
  Testing basic_vector inputs - invalid                                                      Skip
+ Testing basic_vector inputs - valid                                                        OK
+ Testing bitlist      inputs - invalid                                                      OK
+ Testing bitlist      inputs - valid                                                        OK
  Testing bitvector    inputs - invalid                                                      Skip
+ Testing bitvector    inputs - valid                                                        OK
+ Testing boolean      inputs - invalid                                                      OK
+ Testing boolean      inputs - valid                                                        OK
+ Testing containers   inputs - invalid - skipping BitsStruct                                OK
+ Testing containers   inputs - valid - skipping BitsStruct                                  OK
+ Testing uints        inputs - invalid                                                      OK
+ Testing uints        inputs - valid                                                        OK
```
OK: 10/12 Fail: 0/12 Skip: 2/12
## EIP-4881
```diff
+ deposit_cases                                                                              OK
+ empty_root                                                                                 OK
+ finalization                                                                               OK
+ invalid_snapshot                                                                           OK
+ snapshot_cases                                                                             OK
```
OK: 5/5 Fail: 0/5 Skip: 0/5
## EIP-7594 Sampling Tests
```diff
+ EIP7594: Extended Sample Count                                                             OK
```
OK: 1/1 Fail: 0/1 Skip: 0/1
## EIP-7594 Unit Tests
```diff
+ EIP-7594: Compute Matrix                                                                   OK
+ EIP:7594: Recover Matrix                                                                   OK
```
OK: 2/2 Fail: 0/2 Skip: 0/2
## EL Configuration
```diff
+ Empty config file                                                                          OK
+ Invalid URls                                                                               OK
+ New style config files                                                                     OK
+ Old style config files                                                                     OK
+ URL parsing                                                                                OK
```
OK: 5/5 Fail: 0/5 Skip: 0/5
## Engine API conversions
```diff
+ Roundtrip engine RPC V1 and bellatrix ExecutionPayload representations                     OK
+ Roundtrip engine RPC V2 and capella ExecutionPayload representations                       OK
+ Roundtrip engine RPC V3 and deneb ExecutionPayload representations                         OK
+ Roundtrip engine RPC V4 and electra ExecutionPayload representations                       OK
```
OK: 4/4 Fail: 0/4 Skip: 0/4
## Eth1 monitor
```diff
+ Deposits chain                                                                             OK
+ Rewrite URLs                                                                               OK
```
OK: 2/2 Fail: 0/2 Skip: 0/2
## Eth2 specific discovery tests
```diff
+ Invalid attnets field                                                                      OK
+ Subnet query                                                                               OK
+ Subnet query after ENR update                                                              OK
```
OK: 3/3 Fail: 0/3 Skip: 0/3
## Fee recipient management [Beacon Node] [Preset: mainnet]
```diff
+ Configuring the fee recipient [Beacon Node] [Preset: mainnet]                              OK
+ Invalid Authorization Header [Beacon Node] [Preset: mainnet]                               OK
+ Invalid Authorization Token [Beacon Node] [Preset: mainnet]                                OK
+ Missing Authorization header [Beacon Node] [Preset: mainnet]                               OK
+ Obtaining the fee recipient of a missing validator returns 404 [Beacon Node] [Preset: main OK
+ Obtaining the fee recipient of an unconfigured validator returns the suggested default [Be OK
+ Setting the fee recipient on a missing validator creates a record for it [Beacon Node] [Pr OK
```
OK: 7/7 Fail: 0/7 Skip: 0/7
## FinalizedBlocks [Preset: mainnet]
```diff
+ Basic ops [Preset: mainnet]                                                                OK
```
OK: 1/1 Fail: 0/1 Skip: 0/1
## Fork id compatibility test
```diff
+ Digest check                                                                               OK
+ Fork check                                                                                 OK
+ Next fork epoch check                                                                      OK
```
OK: 3/3 Fail: 0/3 Skip: 0/3
## Forked SSZ readers
```diff
+ load altair block                                                                          OK
+ load altair state                                                                          OK
+ load bellatrix block                                                                       OK
+ load bellatrix state                                                                       OK
+ load capella block                                                                         OK
+ load capella state                                                                         OK
+ load deneb block                                                                           OK
+ load deneb state                                                                           OK
+ load phase0 block                                                                          OK
+ load phase0 state                                                                          OK
+ should raise on unknown data                                                               OK
```
OK: 11/11 Fail: 0/11 Skip: 0/11
## Gas limit management [Beacon Node] [Preset: mainnet]
```diff
+ Configuring the gas limit [Beacon Node] [Preset: mainnet]                                  OK
+ Invalid Authorization Header [Beacon Node] [Preset: mainnet]                               OK
+ Invalid Authorization Token [Beacon Node] [Preset: mainnet]                                OK
+ Missing Authorization header [Beacon Node] [Preset: mainnet]                               OK
+ Obtaining the gas limit of a missing validator returns 404 [Beacon Node] [Preset: mainnet] OK
+ Obtaining the gas limit of an unconfigured validator returns the suggested default [Beacon OK
+ Setting the gas limit on a missing validator creates a record for it [Beacon Node] [Preset OK
```
OK: 7/7 Fail: 0/7 Skip: 0/7
## Gossip fork transition
```diff
+ Gossip fork transition                                                                     OK
```
OK: 1/1 Fail: 0/1 Skip: 0/1
## Gossip validation  [Preset: mainnet]
```diff
+ Empty committee when no committee for slot                                                 OK
+ validateAttestation                                                                        OK
```
OK: 2/2 Fail: 0/2 Skip: 0/2
## Gossip validation - Altair
```diff
+ Period boundary                                                                            OK
+ validateSyncCommitteeMessage - Duplicate pubkey                                            OK
```
OK: 2/2 Fail: 0/2 Skip: 0/2
## Graffiti management [Beacon Node] [Preset: mainnet]
```diff
+ Configuring the graffiti [Beacon Node] [Preset: mainnet]                                   OK
+ Invalid Authorization Header [Beacon Node] [Preset: mainnet]                               OK
+ Invalid Authorization Token [Beacon Node] [Preset: mainnet]                                OK
+ Missing Authorization header [Beacon Node] [Preset: mainnet]                               OK
+ Obtaining the graffiti of a missing validator returns 404 [Beacon Node] [Preset: mainnet]  OK
+ Obtaining the graffiti of an unconfigured validator returns the suggested default [Beacon  OK
+ Setting the graffiti on a missing validator creates a record for it [Beacon Node] [Preset: OK
```
OK: 7/7 Fail: 0/7 Skip: 0/7
## Honest validator
```diff
+ General pubsub topics                                                                      OK
+ Index shuffling and unshuffling invert                                                     OK
+ Liveness failsafe conditions                                                               OK
+ Mainnet attestation topics                                                                 OK
+ Stability subnets                                                                          OK
+ isNearSyncCommitteePeriod                                                                  OK
+ is_aggregator                                                                              OK
```
OK: 7/7 Fail: 0/7 Skip: 0/7
## ImportKeystores requests [Beacon Node] [Preset: mainnet]
```diff
+ ImportKeystores/ListKeystores/DeleteKeystores [Beacon Node] [Preset: mainnet]              OK
+ Invalid Authorization Header [Beacon Node] [Preset: mainnet]                               OK
+ Invalid Authorization Token [Beacon Node] [Preset: mainnet]                                OK
+ Missing Authorization header [Beacon Node] [Preset: mainnet]                               OK
```
OK: 4/4 Fail: 0/4 Skip: 0/4
## ImportRemoteKeys/ListRemoteKeys/DeleteRemoteKeys [Beacon Node] [Preset: mainnet]
```diff
+ Importing list of remote keys [Beacon Node] [Preset: mainnet]                              OK
+ Invalid Authorization Header [Beacon Node] [Preset: mainnet]                               OK
+ Invalid Authorization Token [Beacon Node] [Preset: mainnet]                                OK
+ Missing Authorization header [Beacon Node] [Preset: mainnet]                               OK
```
OK: 4/4 Fail: 0/4 Skip: 0/4
## Key spliting
```diff
+ k < n                                                                                      OK
+ k == n                                                                                     OK
+ k == n == 100                                                                              OK
+ single share                                                                               OK
```
OK: 4/4 Fail: 0/4 Skip: 0/4
## KeyStorage testing suite
```diff
+ Load Prysm keystore                                                                        OK
+ Pbkdf2 errors                                                                              OK
+ [PBKDF2] Keystore decryption                                                               OK
+ [PBKDF2] Keystore decryption (requireAllFields, allowUnknownFields)                        OK
+ [PBKDF2] Keystore encryption                                                               OK
+ [PBKDF2] Network Keystore decryption                                                       OK
+ [PBKDF2] Network Keystore encryption                                                       OK
+ [SCRYPT] Keystore decryption                                                               OK
+ [SCRYPT] Keystore decryption (requireAllFields, allowUnknownFields)                        OK
+ [SCRYPT] Keystore encryption                                                               OK
+ [SCRYPT] Network Keystore decryption                                                       OK
+ [SCRYPT] Network Keystore encryption                                                       OK
```
OK: 12/12 Fail: 0/12 Skip: 0/12
## Latest valid hash [Preset: mainnet]
```diff
+ LVH searching                                                                              OK
```
OK: 1/1 Fail: 0/1 Skip: 0/1
## Light client [Preset: mainnet]
```diff
+ Init from checkpoint                                                                       OK
+ Light client sync                                                                          OK
+ Pre-Altair                                                                                 OK
```
OK: 3/3 Fail: 0/3 Skip: 0/3
## Light client processor [Preset: mainnet]
```diff
+ Duplicate bootstrap (Optimistic) [Preset: mainnet]                                         OK
+ Duplicate bootstrap (Strict) [Preset: mainnet]                                             OK
+ Invalid bootstrap (Optimistic) [Preset: mainnet]                                           OK
+ Invalid bootstrap (Strict) [Preset: mainnet]                                               OK
+ Missing bootstrap (finality update) (Optimistic) [Preset: mainnet]                         OK
+ Missing bootstrap (finality update) (Strict) [Preset: mainnet]                             OK
+ Missing bootstrap (optimistic update) (Optimistic) [Preset: mainnet]                       OK
+ Missing bootstrap (optimistic update) (Strict) [Preset: mainnet]                           OK
+ Missing bootstrap (update) (Optimistic) [Preset: mainnet]                                  OK
+ Missing bootstrap (update) (Strict) [Preset: mainnet]                                      OK
+ Sync (Optimistic) [Preset: mainnet]                                                        OK
+ Sync (Strict) [Preset: mainnet]                                                            OK
```
OK: 12/12 Fail: 0/12 Skip: 0/12
## ListKeys requests [Beacon Node] [Preset: mainnet]
```diff
+ Correct token provided [Beacon Node] [Preset: mainnet]                                     OK
+ Invalid Authorization Header [Beacon Node] [Preset: mainnet]                               OK
+ Invalid Authorization Token [Beacon Node] [Preset: mainnet]                                OK
+ Missing Authorization header [Beacon Node] [Preset: mainnet]                               OK
```
OK: 4/4 Fail: 0/4 Skip: 0/4
## ListRemoteKeys requests [Beacon Node] [Preset: mainnet]
```diff
+ Correct token provided [Beacon Node] [Preset: mainnet]                                     OK
+ Invalid Authorization Header [Beacon Node] [Preset: mainnet]                               OK
+ Invalid Authorization Token [Beacon Node] [Preset: mainnet]                                OK
+ Missing Authorization header [Beacon Node] [Preset: mainnet]                               OK
```
OK: 4/4 Fail: 0/4 Skip: 0/4
## Message signatures
```diff
+ Aggregate and proof signatures                                                             OK
+ Attestation signatures                                                                     OK
+ Deposit signatures                                                                         OK
+ Slot signatures                                                                            OK
+ Sync committee message signatures                                                          OK
+ Sync committee selection proof signatures                                                  OK
+ Sync committee signed contribution and proof signatures                                    OK
+ Voluntary exit signatures                                                                  OK
```
OK: 8/8 Fail: 0/8 Skip: 0/8
## Network metadata
```diff
+ mainnet                                                                                    OK
+ sepolia                                                                                    OK
```
OK: 2/2 Fail: 0/2 Skip: 0/2
## Nimbus remote signer/signing test (verifying-web3signer)
```diff
+ Signing BeaconBlock (getBlockSignature(capella))                                           OK
+ Signing BeaconBlock (getBlockSignature(deneb))                                             OK
+ Waiting for signing node (/upcheck) test                                                   OK
```
OK: 3/3 Fail: 0/3 Skip: 0/3
## Nimbus remote signer/signing test (web3signer)
```diff
+ Connection timeout test                                                                    OK
+ Public keys enumeration (/api/v1/eth2/publicKeys) test                                     OK
+ Public keys reload (/reload) test                                                          OK
+ Signing BeaconBlock (getBlockSignature(capella))                                           OK
+ Signing BeaconBlock (getBlockSignature(deneb))                                             OK
+ Signing SC contribution and proof (getContributionAndProofSignature())                     OK
+ Signing SC message (getSyncCommitteeMessage())                                             OK
+ Signing SC selection proof (getSyncCommitteeSelectionProof())                              OK
+ Signing aggregate and proof (getAggregateAndProofSignature(electra))                       OK
+ Signing aggregate and proof (getAggregateAndProofSignature(phase0))                        OK
+ Signing aggregation slot (getSlotSignature())                                              OK
+ Signing attestation (getAttestationSignature())                                            OK
+ Signing deposit message (getDepositMessageSignature())                                     OK
+ Signing randao reveal (getEpochSignature())                                                OK
+ Signing validator registration (getBuilderSignature())                                     OK
+ Signing voluntary exit (getValidatorExitSignature())                                       OK
+ Waiting for signing node (/upcheck) test                                                   OK
```
OK: 17/17 Fail: 0/17 Skip: 0/17
## Old database versions [Preset: mainnet]
```diff
+ pre-1.1.0                                                                                  OK
```
OK: 1/1 Fail: 0/1 Skip: 0/1
## PeerPool testing suite
```diff
+ Access peers by key test                                                                   OK
+ Acquire from empty pool                                                                    OK
+ Acquire/Sorting and consistency test                                                       OK
+ Delete peer on release text                                                                OK
+ Iterators test                                                                             OK
+ Peer lifetime test                                                                         OK
+ Safe/Clear test                                                                            OK
+ Score check test                                                                           OK
+ Space tests                                                                                OK
+ addPeer() test                                                                             OK
+ addPeerNoWait() test                                                                       OK
+ deletePeer() test                                                                          OK
```
OK: 12/12 Fail: 0/12 Skip: 0/12
## Pruning
```diff
+ prune states                                                                               OK
```
OK: 1/1 Fail: 0/1 Skip: 0/1
## REST JSON encoding and decoding
```diff
+ Blob                                                                                       OK
+ DenebSignedBlockContents decoding                                                          OK
+ KzgCommitment                                                                              OK
+ KzgProof                                                                                   OK
+ Validator pubkey hack                                                                      OK
```
OK: 5/5 Fail: 0/5 Skip: 0/5
## Remove keystore testing suite
```diff
+ Many remotes                                                                               OK
+ Single remote                                                                              OK
+ Verifying Signer / Many remotes                                                            OK
+ Verifying Signer / Single remote                                                           OK
+ vesion 1                                                                                   OK
```
OK: 5/5 Fail: 0/5 Skip: 0/5
## Serialization/deserialization [Beacon Node] [Preset: mainnet]
```diff
+ Deserialization test vectors                                                               OK
```
OK: 1/1 Fail: 0/1 Skip: 0/1
## Serialization/deserialization test suite
```diff
+ RestErrorMessage parser tests                                                              OK
+ RestErrorMessage writer tests                                                              OK
+ strictParse(Stuint) tests                                                                  OK
```
OK: 3/3 Fail: 0/3 Skip: 0/3
## Shufflings
```diff
+ Accelerated shuffling computation                                                          OK
+ Accelerated shuffling computation (with epochRefState jump)                                OK
```
OK: 2/2 Fail: 0/2 Skip: 0/2
## Shufflings (merged)
```diff
+ Accelerated shuffling computation                                                          OK
+ Accelerated shuffling computation (with epochRefState jump)                                OK
```
OK: 2/2 Fail: 0/2 Skip: 0/2
## Slashing Interchange tests  [Preset: mainnet]
```diff
+ Slashing test: duplicate_pubkey_not_slashable.json                                         OK
+ Slashing test: duplicate_pubkey_slashable_attestation.json                                 OK
+ Slashing test: duplicate_pubkey_slashable_block.json                                       OK
+ Slashing test: multiple_interchanges_multiple_validators_repeat_idem.json                  OK
+ Slashing test: multiple_interchanges_overlapping_validators_merge_stale.json               OK
+ Slashing test: multiple_interchanges_overlapping_validators_repeat_idem.json               OK
+ Slashing test: multiple_interchanges_single_validator_fail_iff_imported.json               OK
+ Slashing test: multiple_interchanges_single_validator_first_surrounds_second.json          OK
+ Slashing test: multiple_interchanges_single_validator_multiple_blocks_out_of_order.json    OK
+ Slashing test: multiple_interchanges_single_validator_second_surrounds_first.json          OK
+ Slashing test: multiple_interchanges_single_validator_single_att_out_of_order.json         OK
+ Slashing test: multiple_interchanges_single_validator_single_block_out_of_order.json       OK
+ Slashing test: multiple_interchanges_single_validator_single_message_gap.json              OK
+ Slashing test: multiple_validators_multiple_blocks_and_attestations.json                   OK
+ Slashing test: multiple_validators_same_slot_blocks.json                                   OK
+ Slashing test: single_validator_genesis_attestation.json                                   OK
+ Slashing test: single_validator_import_only.json                                           OK
+ Slashing test: single_validator_multiple_block_attempts.json                               OK
+ Slashing test: single_validator_multiple_blocks_and_attestations.json                      OK
+ Slashing test: single_validator_out_of_order_attestations.json                             OK
+ Slashing test: single_validator_out_of_order_blocks.json                                   OK
  Slashing test: single_validator_resign_attestation.json                                    Skip
+ Slashing test: single_validator_resign_block.json                                          OK
+ Slashing test: single_validator_single_attestation.json                                    OK
+ Slashing test: single_validator_single_block.json                                          OK
+ Slashing test: single_validator_single_block_and_attestation.json                          OK
+ Slashing test: single_validator_single_block_and_attestation_signing_root.json             OK
+ Slashing test: single_validator_slashable_attestations_double_vote.json                    OK
+ Slashing test: single_validator_slashable_attestations_surrounded_by_existing.json         OK
+ Slashing test: single_validator_slashable_attestations_surrounds_existing.json             OK
+ Slashing test: single_validator_slashable_blocks.json                                      OK
+ Slashing test: single_validator_slashable_blocks_no_root.json                              OK
+ Slashing test: single_validator_source_greater_than_target.json                            OK
+ Slashing test: single_validator_source_greater_than_target_sensible_iff_minified.json      OK
  Slashing test: single_validator_source_greater_than_target_surrounded.json                 Skip
  Slashing test: single_validator_source_greater_than_target_surrounding.json                Skip
+ Slashing test: single_validator_two_blocks_no_signing_root.json                            OK
+ Slashing test: wrong_genesis_validators_root.json                                          OK
```
OK: 35/38 Fail: 0/38 Skip: 3/38
## Slashing Protection DB [Preset: mainnet]
```diff
+ Attestation ordering #1698                                                                 OK
+ Don't prune the very last attestation(s) even by mistake                                   OK
+ Don't prune the very last block even by mistake                                            OK
+ Empty database [Preset: mainnet]                                                           OK
+ Pruning attestations works                                                                 OK
+ Pruning blocks works                                                                       OK
+ SP for block proposal - backtracking append                                                OK
+ SP for block proposal - linear append                                                      OK
+ SP for same epoch attestation target - linear append                                       OK
+ SP for surrounded attestations                                                             OK
+ SP for surrounding attestations                                                            OK
+ Test valid attestation #1699                                                               OK
```
OK: 12/12 Fail: 0/12 Skip: 0/12
## Spec datatypes
```diff
+ Graffiti bytes                                                                             OK
```
OK: 1/1 Fail: 0/1 Skip: 0/1
## Spec helpers
```diff
+ build_proof - BeaconState                                                                  OK
+ hypergeom_cdf                                                                              OK
+ integer_squareroot                                                                         OK
```
OK: 3/3 Fail: 0/3 Skip: 0/3
## Specific field types
```diff
+ root update                                                                                OK
+ roundtrip                                                                                  OK
```
OK: 2/2 Fail: 0/2 Skip: 0/2
## Starting states
```diff
+ Starting state without block                                                               OK
```
OK: 1/1 Fail: 0/1 Skip: 0/1
## State history
```diff
+ getBlockIdAtSlot                                                                           OK
```
OK: 1/1 Fail: 0/1 Skip: 0/1
## Sync committee pool
```diff
+ Aggregating votes                                                                          OK
+ An empty pool is safe to prune                                                             OK
+ An empty pool is safe to prune 2                                                           OK
+ An empty pool is safe to use                                                               OK
+ Missed slots across fork transition                                                        OK
+ Missed slots across sync committee period boundary                                         OK
+ isSeen                                                                                     OK
```
OK: 7/7 Fail: 0/7 Skip: 0/7
## SyncManager test suite
```diff
+ Process all unviable blocks                                                                OK
+ [SyncManager] groupBlobs() test                                                            OK
+ [SyncQueue#Backward] Async unordered push test                                             OK
+ [SyncQueue#Backward] Async unordered push with rewind test                                 OK
+ [SyncQueue#Backward] Good response with missing values towards end                         OK
+ [SyncQueue#Backward] Handle out-of-band sync progress advancement                          OK
+ [SyncQueue#Backward] Pass through established limits test                                  OK
+ [SyncQueue#Backward] Smoke test                                                            OK
+ [SyncQueue#Backward] Start and finish slots equal                                          OK
+ [SyncQueue#Backward] Two full requests success/fail                                        OK
+ [SyncQueue#Backward] getRewindPoint() test                                                 OK
+ [SyncQueue#Forward] Async unordered push test                                              OK
+ [SyncQueue#Forward] Async unordered push with rewind test                                  OK
+ [SyncQueue#Forward] Good response with missing values towards end                          OK
+ [SyncQueue#Forward] Handle out-of-band sync progress advancement                           OK
+ [SyncQueue#Forward] Pass through established limits test                                   OK
+ [SyncQueue#Forward] Smoke test                                                             OK
+ [SyncQueue#Forward] Start and finish slots equal                                           OK
+ [SyncQueue#Forward] Two full requests success/fail                                         OK
+ [SyncQueue#Forward] getRewindPoint() test                                                  OK
+ [SyncQueue] checkResponse() test                                                           OK
+ [SyncQueue] contains() test                                                                OK
+ [SyncQueue] getLastNonEmptySlot() test                                                     OK
+ [SyncQueue] hasEndGap() test                                                               OK
```
OK: 24/24 Fail: 0/24 Skip: 0/24
## Type helpers
```diff
+ BeaconBlock                                                                                OK
```
OK: 1/1 Fail: 0/1 Skip: 0/1
## Validator Client test suite
```diff
+ /eth/v1/validator/beacon_committee_selections serialization/deserialization test           OK
+ /eth/v1/validator/sync_committee_selections serialization/deserialization test             OK
+ bestSuccess() API timeout test                                                             OK
+ firstSuccessParallel() API timeout test                                                    OK
+ getAggregatedAttestationDataScore() default test                                           OK
+ getAggregatedAttestationDataScore() test vectors                                           OK
+ getAttestationDataScore() test vectors                                                     OK
+ getLiveness() response deserialization test                                                OK
+ getProduceBlockResponseV3Score() default test                                              OK
+ getProduceBlockResponseV3Score() test vectors                                              OK
+ getSyncCommitteeContributionDataScore() test vectors                                       OK
+ getSyncCommitteeMessageDataScore() test vectors                                            OK
+ getUniqueVotes() test vectors                                                              OK
+ normalizeUri() test vectors                                                                OK
```
OK: 14/14 Fail: 0/14 Skip: 0/14
## Validator change pool testing suite
```diff
+ addValidatorChangeMessage/getAttesterSlashingMessage (Electra)                             OK
+ addValidatorChangeMessage/getAttesterSlashingMessage (Phase 0)                             OK
+ addValidatorChangeMessage/getBlsToExecutionChange (post-capella)                           OK
+ addValidatorChangeMessage/getBlsToExecutionChange (pre-capella)                            OK
+ addValidatorChangeMessage/getProposerSlashingMessage                                       OK
+ addValidatorChangeMessage/getVoluntaryExitMessage                                          OK
+ pre-pre-fork voluntary exit                                                                OK
```
OK: 7/7 Fail: 0/7 Skip: 0/7
## Validator pool
```diff
+ Doppelganger for genesis validator                                                         OK
+ Doppelganger for validator that activates in same epoch as check                           OK
+ Dynamic validator set: queryValidatorsSource() test                                        OK
+ Dynamic validator set: updateDynamicValidators() test                                      OK
```
OK: 4/4 Fail: 0/4 Skip: 0/4
## ValidatorPubKey bucket sort
```diff
+ incremental construction                                                                   OK
+ one-shot construction                                                                      OK
```
OK: 2/2 Fail: 0/2 Skip: 0/2
## Zero signature sanity checks
```diff
+ SSZ serialization roundtrip of SignedBeaconBlockHeader                                     OK
+ Zero signatures cannot be loaded into a BLS signature object                               OK
+ default initialization of signatures                                                       OK
```
OK: 3/3 Fail: 0/3 Skip: 0/3
## chain DAG finalization tests [Preset: mainnet]
```diff
+ init with gaps [Preset: mainnet]                                                           OK
+ orphaned epoch block [Preset: mainnet]                                                     OK
+ prune heads on finalization [Preset: mainnet]                                              OK
+ shutdown during finalization [Preset: mainnet]                                             OK
```
OK: 4/4 Fail: 0/4 Skip: 0/4
## createValidatorFiles()
```diff
+ Add keystore files [LOCAL]                                                                 OK
+ Add keystore files [REMOTE]                                                                OK
+ Add keystore files twice [LOCAL]                                                           OK
+ Add keystore files twice [REMOTE]                                                          OK
+ `createLocalValidatorFiles` with `keystoreDir` without permissions                         OK
+ `createLocalValidatorFiles` with `secretsDir` without permissions                          OK
+ `createLocalValidatorFiles` with `validatorsDir` without permissions                       OK
+ `createValidatorFiles` with already existing dirs and any error                            OK
```
OK: 8/8 Fail: 0/8 Skip: 0/8
## engine API authentication
```diff
+ HS256 JWS iat token signing                                                                OK
+ HS256 JWS signing                                                                          OK
+ getIatToken                                                                                OK
```
OK: 3/3 Fail: 0/3 Skip: 0/3
## eth2.0-deposits-cli compatibility
```diff
+ restoring mnemonic with password                                                           OK
+ restoring mnemonic without password                                                        OK
```
OK: 2/2 Fail: 0/2 Skip: 0/2
## removeValidatorFiles()
```diff
+ Remove nonexistent validator                                                               OK
+ Remove validator files                                                                     OK
+ Remove validator files twice                                                               OK
```
OK: 3/3 Fail: 0/3 Skip: 0/3
## removeValidatorFiles() multiple keystore types
```diff
+ Remove [LOCAL] when [LOCAL] is missing                                                     OK
+ Remove [LOCAL] when [LOCAL] is present                                                     OK
+ Remove [LOCAL] when [REMOTE] is present                                                    OK
+ Remove [REMOTE] when [LOCAL] is present                                                    OK
+ Remove [REMOTE] when [REMOTE] is missing                                                   OK
+ Remove [REMOTE] when [REMOTE] is present                                                   OK
```
OK: 6/6 Fail: 0/6 Skip: 0/6
## saveKeystore()
```diff
+ Save [LOCAL] keystore after [LOCAL] keystore with different id                             OK
+ Save [LOCAL] keystore after [LOCAL] keystore with same id                                  OK
+ Save [LOCAL] keystore after [REMOTE] keystore with different id                            OK
+ Save [LOCAL] keystore after [REMOTE] keystore with same id                                 OK
+ Save [REMOTE] keystore after [LOCAL] keystore with different id                            OK
+ Save [REMOTE] keystore after [LOCAL] keystore with same id                                 OK
+ Save [REMOTE] keystore after [REMOTE] keystore with different id                           OK
+ Save [REMOTE] keystore after [REMOTE] keystore with same id                                OK
```
OK: 8/8 Fail: 0/8 Skip: 0/8
## state diff tests [Preset: mainnet]
```diff
+ random slot differences [Preset: mainnet]                                                  OK
```
OK: 1/1 Fail: 0/1 Skip: 0/1
## subnet tracker
```diff
+ should register stability subnets on attester duties                                       OK
+ should register sync committee duties                                                      OK
```
OK: 2/2 Fail: 0/2 Skip: 0/2
## weak-subjectivity-checkpoint
```diff
+ Correct values                                                                             OK
+ invalid characters in root                                                                 OK
+ longer root                                                                                OK
+ missing epoch                                                                              OK
+ missing root                                                                               OK
+ missing separator                                                                          OK
+ negative epoch                                                                             OK
+ non-number epoch                                                                           OK
+ shorter root                                                                               OK
```
OK: 9/9 Fail: 0/9 Skip: 0/9

---TOTAL---
OK: 766/771 Fail: 0/771 Skip: 5/771<|MERGE_RESOLUTION|>--- conflicted
+++ resolved
@@ -59,13 +59,9 @@
 + sanity check Deneb states, reusing buffers [Preset: mainnet]                               OK
 + sanity check Electra and cross-fork getState rollback [Preset: mainnet]                    OK
 + sanity check Electra blocks [Preset: mainnet]                                              OK
-<<<<<<< HEAD
-+ sanity check blobs (Deneb) [Preset: mainnet]                                               OK
-=======
 + sanity check Electra states [Preset: mainnet]                                              OK
 + sanity check Electra states, reusing buffers [Preset: mainnet]                             OK
-+ sanity check blobs [Preset: mainnet]                                                       OK
->>>>>>> 4478d94f
++ sanity check blobs (Deneb) [Preset: mainnet]                                               OK
 + sanity check genesis roundtrip [Preset: mainnet]                                           OK
 + sanity check phase 0 blocks [Preset: mainnet]                                              OK
 + sanity check phase 0 getState rollback [Preset: mainnet]                                   OK
