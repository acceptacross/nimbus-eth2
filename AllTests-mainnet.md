AllTests-mainnet
===
## Ancestry
```diff
+ ancestorSlot                                                                               OK
```
OK: 1/1 Fail: 0/1 Skip: 0/1
## Attestation pool electra processing [Preset: mainnet]
```diff
+ Aggregated attestations with disjoint comittee bits into a single on-chain aggregate [Pres OK
+ Attestations with disjoint comittee bits and equal data into single on-chain aggregate [Pr OK
+ Can add and retrieve simple electra attestations [Preset: mainnet]                         OK
+ Working with electra aggregates [Preset: mainnet]                                          OK
```
OK: 4/4 Fail: 0/4 Skip: 0/4
## Attestation pool processing [Preset: mainnet]
```diff
+ Attestation from different branch [Preset: mainnet]                                        OK
+ Attestations may arrive in any order [Preset: mainnet]                                     OK
+ Attestations may overlap, bigger first [Preset: mainnet]                                   OK
+ Attestations may overlap, smaller first [Preset: mainnet]                                  OK
+ Attestations should be combined [Preset: mainnet]                                          OK
+ Can add and retrieve simple attestations [Preset: mainnet]                                 OK
+ Everyone voting for something different [Preset: mainnet]                                  OK
+ Fork choice returns block with attestation                                                 OK
+ Fork choice returns latest block with no attestations                                      OK
+ Trying to add a block twice tags the second as an error                                    OK
+ Trying to add a duplicate block from an old pruned epoch is tagged as an error             OK
+ Working with aggregates [Preset: mainnet]                                                  OK
```
OK: 12/12 Fail: 0/12 Skip: 0/12
## Backfill
```diff
+ Backfill to genesis                                                                        OK
+ Init without genesis / block                                                               OK
+ Reload backfill position                                                                   OK
+ Restart after each block                                                                   OK
```
OK: 4/4 Fail: 0/4 Skip: 0/4
## Beacon chain DB [Preset: mainnet]
```diff
+ empty database [Preset: mainnet]                                                           OK
+ find ancestors [Preset: mainnet]                                                           OK
+ sanity check Altair and cross-fork getState rollback [Preset: mainnet]                     OK
+ sanity check Altair blocks [Preset: mainnet]                                               OK
+ sanity check Altair states [Preset: mainnet]                                               OK
+ sanity check Altair states, reusing buffers [Preset: mainnet]                              OK
+ sanity check Bellatrix and cross-fork getState rollback [Preset: mainnet]                  OK
+ sanity check Bellatrix blocks [Preset: mainnet]                                            OK
+ sanity check Bellatrix states [Preset: mainnet]                                            OK
+ sanity check Bellatrix states, reusing buffers [Preset: mainnet]                           OK
+ sanity check Capella and cross-fork getState rollback [Preset: mainnet]                    OK
+ sanity check Capella blocks [Preset: mainnet]                                              OK
+ sanity check Capella states [Preset: mainnet]                                              OK
+ sanity check Capella states, reusing buffers [Preset: mainnet]                             OK
+ sanity check Deneb and cross-fork getState rollback [Preset: mainnet]                      OK
+ sanity check Deneb blocks [Preset: mainnet]                                                OK
+ sanity check Deneb states [Preset: mainnet]                                                OK
+ sanity check Deneb states, reusing buffers [Preset: mainnet]                               OK
+ sanity check Electra and cross-fork getState rollback [Preset: mainnet]                    OK
+ sanity check Electra blocks [Preset: mainnet]                                              OK
+ sanity check Electra states [Preset: mainnet]                                              OK
+ sanity check Electra states, reusing buffers [Preset: mainnet]                             OK
<<<<<<< HEAD
+ sanity check blobs (Deneb) [Preset: mainnet]                                               OK
=======
+ sanity check Fulu and cross-fork getState rollback [Preset: mainnet]                       OK
+ sanity check Fulu blocks [Preset: mainnet]                                                 OK
+ sanity check Fulu states [Preset: mainnet]                                                 OK
+ sanity check Fulu states, reusing buffers [Preset: mainnet]                                OK
+ sanity check blobs [Preset: mainnet]                                                       OK
+ sanity check data columns [Preset: mainnet]                                                OK
>>>>>>> d2d02bd6
+ sanity check genesis roundtrip [Preset: mainnet]                                           OK
+ sanity check phase 0 blocks [Preset: mainnet]                                              OK
+ sanity check phase 0 getState rollback [Preset: mainnet]                                   OK
+ sanity check phase 0 states [Preset: mainnet]                                              OK
+ sanity check phase 0 states, reusing buffers [Preset: mainnet]                             OK
+ sanity check state diff roundtrip [Preset: mainnet]                                        OK
```
OK: 34/34 Fail: 0/34 Skip: 0/34
## Beacon chain file test suite
```diff
+ Auto check/repair test (missing data)                                                      OK
+ Auto check/repair test (missing footer)                                                    OK
+ Auto check/repair test (missing last chunk)                                                OK
+ Auto check/repair test (only header)                                                       OK
+ Fixture file validation                                                                    OK
```
OK: 5/5 Fail: 0/5 Skip: 0/5
## Beacon state [Preset: mainnet]
```diff
+ Smoke test initialize_beacon_state_from_eth1 [Preset: mainnet]                             OK
+ can_advance_slots                                                                          OK
+ dependent_root                                                                             OK
+ get_beacon_proposer_index                                                                  OK
+ latest_block_root                                                                          OK
+ merklizer state roundtrip                                                                  OK
+ process_slots                                                                              OK
```
OK: 7/7 Fail: 0/7 Skip: 0/7
## Beacon time
```diff
+ Dependent slots                                                                            OK
+ basics                                                                                     OK
```
OK: 2/2 Fail: 0/2 Skip: 0/2
## Beacon validators test suite
```diff
+ builderBetterBid(builderBoostFactor) test                                                  OK
```
OK: 1/1 Fail: 0/1 Skip: 0/1
## Blinded block conversions
```diff
+ Bellatrix toSignedBlindedBeaconBlock                                                       OK
+ Capella toSignedBlindedBeaconBlock                                                         OK
+ Deneb toSignedBlindedBeaconBlock                                                           OK
+ Electra toSignedBlindedBeaconBlock                                                         OK
+ Fulu toSignedBlindedBeaconBlock                                                            OK
```
OK: 5/5 Fail: 0/5 Skip: 0/5
## Block pool altair processing [Preset: mainnet]
```diff
+ Invalid signatures [Preset: mainnet]                                                       OK
```
OK: 1/1 Fail: 0/1 Skip: 0/1
## Block pool processing [Preset: mainnet]
```diff
+ Adding the same block twice returns a Duplicate error [Preset: mainnet]                    OK
+ Simple block add&get [Preset: mainnet]                                                     OK
+ basic ops                                                                                  OK
+ updateHead updates head and headState [Preset: mainnet]                                    OK
+ updateState sanity [Preset: mainnet]                                                       OK
```
OK: 5/5 Fail: 0/5 Skip: 0/5
## Block processor [Preset: mainnet]
```diff
+ Reverse order block add & get [Preset: mainnet]                                            OK
```
OK: 1/1 Fail: 0/1 Skip: 0/1
## Block quarantine
```diff
+ Recursive missing parent                                                                   OK
+ Unviable smoke test                                                                        OK
```
OK: 2/2 Fail: 0/2 Skip: 0/2
## BlockId and helpers
```diff
+ atSlot sanity                                                                              OK
+ parent sanity                                                                              OK
```
OK: 2/2 Fail: 0/2 Skip: 0/2
## BlockRef and helpers
```diff
+ get_ancestor sanity                                                                        OK
+ isAncestorOf sanity                                                                        OK
```
OK: 2/2 Fail: 0/2 Skip: 0/2
## BlockSlot and helpers
```diff
+ atSlot sanity                                                                              OK
+ parent sanity                                                                              OK
```
OK: 2/2 Fail: 0/2 Skip: 0/2
## DeleteKeys requests [Beacon Node] [Preset: mainnet]
```diff
+ Deleting not existing key [Beacon Node] [Preset: mainnet]                                  OK
+ Invalid Authorization Header [Beacon Node] [Preset: mainnet]                               OK
+ Invalid Authorization Token [Beacon Node] [Preset: mainnet]                                OK
+ Missing Authorization header [Beacon Node] [Preset: mainnet]                               OK
```
OK: 4/4 Fail: 0/4 Skip: 0/4
## DeleteRemoteKeys requests [Beacon Node] [Preset: mainnet]
```diff
+ Deleting existing local key and remote key [Beacon Node] [Preset: mainnet]                 OK
+ Deleting not existing key [Beacon Node] [Preset: mainnet]                                  OK
+ Invalid Authorization Header [Beacon Node] [Preset: mainnet]                               OK
+ Invalid Authorization Token [Beacon Node] [Preset: mainnet]                                OK
+ Missing Authorization header [Beacon Node] [Preset: mainnet]                               OK
```
OK: 5/5 Fail: 0/5 Skip: 0/5
## DepositContractSnapshot
```diff
+ Migration                                                                                  OK
+ SSZ                                                                                        OK
+ depositCount                                                                               OK
+ isValid                                                                                    OK
```
OK: 4/4 Fail: 0/4 Skip: 0/4
## Discovery fork ID
```diff
+ Expected fork IDs                                                                          OK
```
OK: 1/1 Fail: 0/1 Skip: 0/1
## Diverging hardforks
```diff
+ Non-tail block in common                                                                   OK
+ Tail block only in common                                                                  OK
```
OK: 2/2 Fail: 0/2 Skip: 0/2
## EF - EIP7594 - Networking [Preset: mainnet]
```diff
+ Networking - Get Custody Columns - mainnet/eip7594/networking/get_custody_columns/pyspec_t OK
+ Networking - Get Custody Columns - mainnet/eip7594/networking/get_custody_columns/pyspec_t OK
+ Networking - Get Custody Columns - mainnet/eip7594/networking/get_custody_columns/pyspec_t OK
+ Networking - Get Custody Columns - mainnet/eip7594/networking/get_custody_columns/pyspec_t OK
+ Networking - Get Custody Columns - mainnet/eip7594/networking/get_custody_columns/pyspec_t OK
+ Networking - Get Custody Columns - mainnet/eip7594/networking/get_custody_columns/pyspec_t OK
+ Networking - Get Custody Columns - mainnet/eip7594/networking/get_custody_columns/pyspec_t OK
+ Networking - Get Custody Columns - mainnet/eip7594/networking/get_custody_columns/pyspec_t OK
+ Networking - Get Custody Columns - mainnet/eip7594/networking/get_custody_columns/pyspec_t OK
```
OK: 9/9 Fail: 0/9 Skip: 0/9
## EF - KZG
```diff
+ KZG - Blob to KZG commitment - blob_to_kzg_commitment_case_invalid_blob_59d64ff6b4648fad   OK
+ KZG - Blob to KZG commitment - blob_to_kzg_commitment_case_invalid_blob_635fb2de5b0dc429   OK
+ KZG - Blob to KZG commitment - blob_to_kzg_commitment_case_invalid_blob_a3b9ff28507767f8   OK
+ KZG - Blob to KZG commitment - blob_to_kzg_commitment_case_invalid_blob_d3afbd98123a3434   OK
+ KZG - Blob to KZG commitment - blob_to_kzg_commitment_case_valid_blob_0951cfd9ab47a8d3     OK
+ KZG - Blob to KZG commitment - blob_to_kzg_commitment_case_valid_blob_19b3f3f8c98ea31e     OK
+ KZG - Blob to KZG commitment - blob_to_kzg_commitment_case_valid_blob_84d8089232bc23a8     OK
+ KZG - Blob to KZG commitment - blob_to_kzg_commitment_case_valid_blob_a87a4e636e0f58fb     OK
+ KZG - Blob to KZG commitment - blob_to_kzg_commitment_case_valid_blob_c40b9b515df8721b     OK
+ KZG - Blob to KZG commitment - blob_to_kzg_commitment_case_valid_blob_cdb3e6d49eb12307     OK
+ KZG - Blob to KZG commitment - blob_to_kzg_commitment_case_valid_blob_fb324bc819407148     OK
+ KZG - Compute KZG proof - compute_kzg_proof_case_invalid_blob_59d64ff6b4648fad             OK
+ KZG - Compute KZG proof - compute_kzg_proof_case_invalid_blob_635fb2de5b0dc429             OK
+ KZG - Compute KZG proof - compute_kzg_proof_case_invalid_blob_a3b9ff28507767f8             OK
+ KZG - Compute KZG proof - compute_kzg_proof_case_invalid_blob_d3afbd98123a3434             OK
+ KZG - Compute KZG proof - compute_kzg_proof_case_invalid_z_03265c1605637b1f                OK
+ KZG - Compute KZG proof - compute_kzg_proof_case_invalid_z_881cc19564a97501                OK
+ KZG - Compute KZG proof - compute_kzg_proof_case_invalid_z_8e021fdb13259641                OK
+ KZG - Compute KZG proof - compute_kzg_proof_case_invalid_z_9683af102559ddf0                OK
+ KZG - Compute KZG proof - compute_kzg_proof_case_invalid_z_9df8c89b61183887                OK
+ KZG - Compute KZG proof - compute_kzg_proof_case_invalid_z_b30d81e81c1262b6                OK
+ KZG - Compute KZG proof - compute_kzg_proof_case_valid_blob_02e696ada7d4631d               OK
+ KZG - Compute KZG proof - compute_kzg_proof_case_valid_blob_05c1f3685f3393f0               OK
+ KZG - Compute KZG proof - compute_kzg_proof_case_valid_blob_08f9e2f1cb3d39db               OK
+ KZG - Compute KZG proof - compute_kzg_proof_case_valid_blob_0cf79b17cb5f4ea2               OK
+ KZG - Compute KZG proof - compute_kzg_proof_case_valid_blob_177b58dc7a46b08f               OK
+ KZG - Compute KZG proof - compute_kzg_proof_case_valid_blob_1ce8e4f69d5df899               OK
+ KZG - Compute KZG proof - compute_kzg_proof_case_valid_blob_26b753dec0560daa               OK
+ KZG - Compute KZG proof - compute_kzg_proof_case_valid_blob_2b76dc9e3abf42f3               OK
+ KZG - Compute KZG proof - compute_kzg_proof_case_valid_blob_31ebd010e6098750               OK
+ KZG - Compute KZG proof - compute_kzg_proof_case_valid_blob_3208425794224c3f               OK
+ KZG - Compute KZG proof - compute_kzg_proof_case_valid_blob_36817bfd67de97a8               OK
+ KZG - Compute KZG proof - compute_kzg_proof_case_valid_blob_392169c16a2e5ef6               OK
+ KZG - Compute KZG proof - compute_kzg_proof_case_valid_blob_395cf6d697d1a743               OK
+ KZG - Compute KZG proof - compute_kzg_proof_case_valid_blob_3ac8dc31e9aa6a70               OK
+ KZG - Compute KZG proof - compute_kzg_proof_case_valid_blob_3c1e8b38219e3e12               OK
+ KZG - Compute KZG proof - compute_kzg_proof_case_valid_blob_3c87ec986c2656c2               OK
+ KZG - Compute KZG proof - compute_kzg_proof_case_valid_blob_3cd183d0bab85fb7               OK
+ KZG - Compute KZG proof - compute_kzg_proof_case_valid_blob_420f2a187ce77035               OK
+ KZG - Compute KZG proof - compute_kzg_proof_case_valid_blob_444b73ff54a19b44               OK
+ KZG - Compute KZG proof - compute_kzg_proof_case_valid_blob_53a9bdf4f75196da               OK
+ KZG - Compute KZG proof - compute_kzg_proof_case_valid_blob_585454b31673dd62               OK
+ KZG - Compute KZG proof - compute_kzg_proof_case_valid_blob_7db4f140a955dd1a               OK
+ KZG - Compute KZG proof - compute_kzg_proof_case_valid_blob_83e53423a2dd93fe               OK
+ KZG - Compute KZG proof - compute_kzg_proof_case_valid_blob_9b24f8997145435c               OK
+ KZG - Compute KZG proof - compute_kzg_proof_case_valid_blob_9b754afb690c47e1               OK
+ KZG - Compute KZG proof - compute_kzg_proof_case_valid_blob_a0be66af9a97ea52               OK
+ KZG - Compute KZG proof - compute_kzg_proof_case_valid_blob_af669445747d2585               OK
+ KZG - Compute KZG proof - compute_kzg_proof_case_valid_blob_af8b75f664ed7d43               OK
+ KZG - Compute KZG proof - compute_kzg_proof_case_valid_blob_b6cb6698327d9835               OK
+ KZG - Compute KZG proof - compute_kzg_proof_case_valid_blob_b6ec3736f9ff2c62               OK
+ KZG - Compute KZG proof - compute_kzg_proof_case_valid_blob_becf2e1641bbd4e6               OK
+ KZG - Compute KZG proof - compute_kzg_proof_case_valid_blob_c3d4322ec17fe7cd               OK
+ KZG - Compute KZG proof - compute_kzg_proof_case_valid_blob_c5e1490d672d026d               OK
+ KZG - Compute KZG proof - compute_kzg_proof_case_valid_blob_cae5d3491190b777               OK
+ KZG - Compute KZG proof - compute_kzg_proof_case_valid_blob_d0992bc0387790a4               OK
+ KZG - Compute KZG proof - compute_kzg_proof_case_valid_blob_d736268229bd87ec               OK
+ KZG - Compute KZG proof - compute_kzg_proof_case_valid_blob_e68d7111a2364a49               OK
+ KZG - Compute KZG proof - compute_kzg_proof_case_valid_blob_ed6b180ec759bcf6               OK
+ KZG - Compute KZG proof - compute_kzg_proof_case_valid_blob_f0ed3dc11cdeb130               OK
+ KZG - Compute KZG proof - compute_kzg_proof_case_valid_blob_f47eb9fc139f6bfd               OK
+ KZG - Compute KZG proof - compute_kzg_proof_case_valid_blob_f7f44e1e864aa967               OK
+ KZG - Compute KZG proof - compute_kzg_proof_case_valid_blob_ffa6e97b97146517               OK
+ KZG - Compute blob KZG proof - compute_blob_kzg_proof_case_invalid_blob_59d64ff6b4648fad   OK
+ KZG - Compute blob KZG proof - compute_blob_kzg_proof_case_invalid_blob_635fb2de5b0dc429   OK
+ KZG - Compute blob KZG proof - compute_blob_kzg_proof_case_invalid_blob_a3b9ff28507767f8   OK
+ KZG - Compute blob KZG proof - compute_blob_kzg_proof_case_invalid_blob_d3afbd98123a3434   OK
+ KZG - Compute blob KZG proof - compute_blob_kzg_proof_case_invalid_commitment_1a68c47b6814 OK
+ KZG - Compute blob KZG proof - compute_blob_kzg_proof_case_invalid_commitment_24b932fb4dec OK
+ KZG - Compute blob KZG proof - compute_blob_kzg_proof_case_invalid_commitment_3a6eb616efae OK
+ KZG - Compute blob KZG proof - compute_blob_kzg_proof_case_invalid_commitment_d070689c3e15 OK
+ KZG - Compute blob KZG proof - compute_blob_kzg_proof_case_valid_blob_0951cfd9ab47a8d3     OK
+ KZG - Compute blob KZG proof - compute_blob_kzg_proof_case_valid_blob_19b3f3f8c98ea31e     OK
+ KZG - Compute blob KZG proof - compute_blob_kzg_proof_case_valid_blob_84d8089232bc23a8     OK
+ KZG - Compute blob KZG proof - compute_blob_kzg_proof_case_valid_blob_a87a4e636e0f58fb     OK
+ KZG - Compute blob KZG proof - compute_blob_kzg_proof_case_valid_blob_c40b9b515df8721b     OK
+ KZG - Compute blob KZG proof - compute_blob_kzg_proof_case_valid_blob_cdb3e6d49eb12307     OK
+ KZG - Compute blob KZG proof - compute_blob_kzg_proof_case_valid_blob_fb324bc819407148     OK
+ KZG - Verify KZG proof - verify_kzg_proof_case_correct_proof_02e696ada7d4631d              OK
+ KZG - Verify KZG proof - verify_kzg_proof_case_correct_proof_05c1f3685f3393f0              OK
+ KZG - Verify KZG proof - verify_kzg_proof_case_correct_proof_08f9e2f1cb3d39db              OK
+ KZG - Verify KZG proof - verify_kzg_proof_case_correct_proof_0cf79b17cb5f4ea2              OK
+ KZG - Verify KZG proof - verify_kzg_proof_case_correct_proof_177b58dc7a46b08f              OK
+ KZG - Verify KZG proof - verify_kzg_proof_case_correct_proof_1ce8e4f69d5df899              OK
+ KZG - Verify KZG proof - verify_kzg_proof_case_correct_proof_26b753dec0560daa              OK
+ KZG - Verify KZG proof - verify_kzg_proof_case_correct_proof_2b76dc9e3abf42f3              OK
+ KZG - Verify KZG proof - verify_kzg_proof_case_correct_proof_31ebd010e6098750              OK
+ KZG - Verify KZG proof - verify_kzg_proof_case_correct_proof_3208425794224c3f              OK
+ KZG - Verify KZG proof - verify_kzg_proof_case_correct_proof_36817bfd67de97a8              OK
+ KZG - Verify KZG proof - verify_kzg_proof_case_correct_proof_392169c16a2e5ef6              OK
+ KZG - Verify KZG proof - verify_kzg_proof_case_correct_proof_395cf6d697d1a743              OK
+ KZG - Verify KZG proof - verify_kzg_proof_case_correct_proof_3ac8dc31e9aa6a70              OK
+ KZG - Verify KZG proof - verify_kzg_proof_case_correct_proof_3c1e8b38219e3e12              OK
+ KZG - Verify KZG proof - verify_kzg_proof_case_correct_proof_3c87ec986c2656c2              OK
+ KZG - Verify KZG proof - verify_kzg_proof_case_correct_proof_3cd183d0bab85fb7              OK
+ KZG - Verify KZG proof - verify_kzg_proof_case_correct_proof_420f2a187ce77035              OK
+ KZG - Verify KZG proof - verify_kzg_proof_case_correct_proof_444b73ff54a19b44              OK
+ KZG - Verify KZG proof - verify_kzg_proof_case_correct_proof_53a9bdf4f75196da              OK
+ KZG - Verify KZG proof - verify_kzg_proof_case_correct_proof_585454b31673dd62              OK
+ KZG - Verify KZG proof - verify_kzg_proof_case_correct_proof_7db4f140a955dd1a              OK
+ KZG - Verify KZG proof - verify_kzg_proof_case_correct_proof_83e53423a2dd93fe              OK
+ KZG - Verify KZG proof - verify_kzg_proof_case_correct_proof_9b24f8997145435c              OK
+ KZG - Verify KZG proof - verify_kzg_proof_case_correct_proof_9b754afb690c47e1              OK
+ KZG - Verify KZG proof - verify_kzg_proof_case_correct_proof_a0be66af9a97ea52              OK
+ KZG - Verify KZG proof - verify_kzg_proof_case_correct_proof_af669445747d2585              OK
+ KZG - Verify KZG proof - verify_kzg_proof_case_correct_proof_af8b75f664ed7d43              OK
+ KZG - Verify KZG proof - verify_kzg_proof_case_correct_proof_b6cb6698327d9835              OK
+ KZG - Verify KZG proof - verify_kzg_proof_case_correct_proof_b6ec3736f9ff2c62              OK
+ KZG - Verify KZG proof - verify_kzg_proof_case_correct_proof_becf2e1641bbd4e6              OK
+ KZG - Verify KZG proof - verify_kzg_proof_case_correct_proof_c3d4322ec17fe7cd              OK
+ KZG - Verify KZG proof - verify_kzg_proof_case_correct_proof_c5e1490d672d026d              OK
+ KZG - Verify KZG proof - verify_kzg_proof_case_correct_proof_cae5d3491190b777              OK
+ KZG - Verify KZG proof - verify_kzg_proof_case_correct_proof_d0992bc0387790a4              OK
+ KZG - Verify KZG proof - verify_kzg_proof_case_correct_proof_d736268229bd87ec              OK
+ KZG - Verify KZG proof - verify_kzg_proof_case_correct_proof_e68d7111a2364a49              OK
+ KZG - Verify KZG proof - verify_kzg_proof_case_correct_proof_ed6b180ec759bcf6              OK
+ KZG - Verify KZG proof - verify_kzg_proof_case_correct_proof_f0ed3dc11cdeb130              OK
+ KZG - Verify KZG proof - verify_kzg_proof_case_correct_proof_f47eb9fc139f6bfd              OK
+ KZG - Verify KZG proof - verify_kzg_proof_case_correct_proof_f7f44e1e864aa967              OK
+ KZG - Verify KZG proof - verify_kzg_proof_case_correct_proof_ffa6e97b97146517              OK
+ KZG - Verify KZG proof - verify_kzg_proof_case_correct_proof_point_at_infinity_for_twos_po OK
+ KZG - Verify KZG proof - verify_kzg_proof_case_correct_proof_point_at_infinity_for_twos_po OK
+ KZG - Verify KZG proof - verify_kzg_proof_case_correct_proof_point_at_infinity_for_twos_po OK
+ KZG - Verify KZG proof - verify_kzg_proof_case_correct_proof_point_at_infinity_for_twos_po OK
+ KZG - Verify KZG proof - verify_kzg_proof_case_correct_proof_point_at_infinity_for_twos_po OK
+ KZG - Verify KZG proof - verify_kzg_proof_case_correct_proof_point_at_infinity_for_twos_po OK
+ KZG - Verify KZG proof - verify_kzg_proof_case_correct_proof_point_at_infinity_for_zero_po OK
+ KZG - Verify KZG proof - verify_kzg_proof_case_correct_proof_point_at_infinity_for_zero_po OK
+ KZG - Verify KZG proof - verify_kzg_proof_case_correct_proof_point_at_infinity_for_zero_po OK
+ KZG - Verify KZG proof - verify_kzg_proof_case_correct_proof_point_at_infinity_for_zero_po OK
+ KZG - Verify KZG proof - verify_kzg_proof_case_correct_proof_point_at_infinity_for_zero_po OK
+ KZG - Verify KZG proof - verify_kzg_proof_case_correct_proof_point_at_infinity_for_zero_po OK
+ KZG - Verify KZG proof - verify_kzg_proof_case_incorrect_proof_02e696ada7d4631d            OK
+ KZG - Verify KZG proof - verify_kzg_proof_case_incorrect_proof_05c1f3685f3393f0            OK
+ KZG - Verify KZG proof - verify_kzg_proof_case_incorrect_proof_08f9e2f1cb3d39db            OK
+ KZG - Verify KZG proof - verify_kzg_proof_case_incorrect_proof_0cf79b17cb5f4ea2            OK
+ KZG - Verify KZG proof - verify_kzg_proof_case_incorrect_proof_177b58dc7a46b08f            OK
+ KZG - Verify KZG proof - verify_kzg_proof_case_incorrect_proof_1ce8e4f69d5df899            OK
+ KZG - Verify KZG proof - verify_kzg_proof_case_incorrect_proof_26b753dec0560daa            OK
+ KZG - Verify KZG proof - verify_kzg_proof_case_incorrect_proof_2b76dc9e3abf42f3            OK
+ KZG - Verify KZG proof - verify_kzg_proof_case_incorrect_proof_31ebd010e6098750            OK
+ KZG - Verify KZG proof - verify_kzg_proof_case_incorrect_proof_3208425794224c3f            OK
+ KZG - Verify KZG proof - verify_kzg_proof_case_incorrect_proof_36817bfd67de97a8            OK
+ KZG - Verify KZG proof - verify_kzg_proof_case_incorrect_proof_392169c16a2e5ef6            OK
+ KZG - Verify KZG proof - verify_kzg_proof_case_incorrect_proof_395cf6d697d1a743            OK
+ KZG - Verify KZG proof - verify_kzg_proof_case_incorrect_proof_3ac8dc31e9aa6a70            OK
+ KZG - Verify KZG proof - verify_kzg_proof_case_incorrect_proof_3c1e8b38219e3e12            OK
+ KZG - Verify KZG proof - verify_kzg_proof_case_incorrect_proof_3c87ec986c2656c2            OK
+ KZG - Verify KZG proof - verify_kzg_proof_case_incorrect_proof_3cd183d0bab85fb7            OK
+ KZG - Verify KZG proof - verify_kzg_proof_case_incorrect_proof_420f2a187ce77035            OK
+ KZG - Verify KZG proof - verify_kzg_proof_case_incorrect_proof_444b73ff54a19b44            OK
+ KZG - Verify KZG proof - verify_kzg_proof_case_incorrect_proof_53a9bdf4f75196da            OK
+ KZG - Verify KZG proof - verify_kzg_proof_case_incorrect_proof_585454b31673dd62            OK
+ KZG - Verify KZG proof - verify_kzg_proof_case_incorrect_proof_7db4f140a955dd1a            OK
+ KZG - Verify KZG proof - verify_kzg_proof_case_incorrect_proof_83e53423a2dd93fe            OK
+ KZG - Verify KZG proof - verify_kzg_proof_case_incorrect_proof_9b24f8997145435c            OK
+ KZG - Verify KZG proof - verify_kzg_proof_case_incorrect_proof_9b754afb690c47e1            OK
+ KZG - Verify KZG proof - verify_kzg_proof_case_incorrect_proof_a0be66af9a97ea52            OK
+ KZG - Verify KZG proof - verify_kzg_proof_case_incorrect_proof_af669445747d2585            OK
+ KZG - Verify KZG proof - verify_kzg_proof_case_incorrect_proof_af8b75f664ed7d43            OK
+ KZG - Verify KZG proof - verify_kzg_proof_case_incorrect_proof_b6cb6698327d9835            OK
+ KZG - Verify KZG proof - verify_kzg_proof_case_incorrect_proof_b6ec3736f9ff2c62            OK
+ KZG - Verify KZG proof - verify_kzg_proof_case_incorrect_proof_becf2e1641bbd4e6            OK
+ KZG - Verify KZG proof - verify_kzg_proof_case_incorrect_proof_c3d4322ec17fe7cd            OK
+ KZG - Verify KZG proof - verify_kzg_proof_case_incorrect_proof_c5e1490d672d026d            OK
+ KZG - Verify KZG proof - verify_kzg_proof_case_incorrect_proof_cae5d3491190b777            OK
+ KZG - Verify KZG proof - verify_kzg_proof_case_incorrect_proof_d0992bc0387790a4            OK
+ KZG - Verify KZG proof - verify_kzg_proof_case_incorrect_proof_d736268229bd87ec            OK
+ KZG - Verify KZG proof - verify_kzg_proof_case_incorrect_proof_e68d7111a2364a49            OK
+ KZG - Verify KZG proof - verify_kzg_proof_case_incorrect_proof_ed6b180ec759bcf6            OK
+ KZG - Verify KZG proof - verify_kzg_proof_case_incorrect_proof_f0ed3dc11cdeb130            OK
+ KZG - Verify KZG proof - verify_kzg_proof_case_incorrect_proof_f47eb9fc139f6bfd            OK
+ KZG - Verify KZG proof - verify_kzg_proof_case_incorrect_proof_f7f44e1e864aa967            OK
+ KZG - Verify KZG proof - verify_kzg_proof_case_incorrect_proof_ffa6e97b97146517            OK
+ KZG - Verify KZG proof - verify_kzg_proof_case_incorrect_proof_point_at_infinity_392169c16 OK
+ KZG - Verify KZG proof - verify_kzg_proof_case_incorrect_proof_point_at_infinity_3c1e8b382 OK
+ KZG - Verify KZG proof - verify_kzg_proof_case_incorrect_proof_point_at_infinity_3c87ec986 OK
+ KZG - Verify KZG proof - verify_kzg_proof_case_incorrect_proof_point_at_infinity_420f2a187 OK
+ KZG - Verify KZG proof - verify_kzg_proof_case_incorrect_proof_point_at_infinity_83e53423a OK
+ KZG - Verify KZG proof - verify_kzg_proof_case_incorrect_proof_point_at_infinity_ed6b180ec OK
+ KZG - Verify KZG proof - verify_kzg_proof_case_invalid_commitment_1b44e341d56c757d         OK
+ KZG - Verify KZG proof - verify_kzg_proof_case_invalid_commitment_32afa9561a4b3b91         OK
+ KZG - Verify KZG proof - verify_kzg_proof_case_invalid_commitment_3e55802a5ed3c757         OK
+ KZG - Verify KZG proof - verify_kzg_proof_case_invalid_commitment_e9d3e9ec16fbc15f         OK
+ KZG - Verify KZG proof - verify_kzg_proof_case_invalid_proof_1b44e341d56c757d              OK
+ KZG - Verify KZG proof - verify_kzg_proof_case_invalid_proof_32afa9561a4b3b91              OK
+ KZG - Verify KZG proof - verify_kzg_proof_case_invalid_proof_3e55802a5ed3c757              OK
+ KZG - Verify KZG proof - verify_kzg_proof_case_invalid_proof_e9d3e9ec16fbc15f              OK
+ KZG - Verify KZG proof - verify_kzg_proof_case_invalid_y_35d08d612aad2197                  OK
+ KZG - Verify KZG proof - verify_kzg_proof_case_invalid_y_4aa6def8c35c9097                  OK
+ KZG - Verify KZG proof - verify_kzg_proof_case_invalid_y_4e51cef08a61606f                  OK
+ KZG - Verify KZG proof - verify_kzg_proof_case_invalid_y_64b9ff2b8f7dddee                  OK
+ KZG - Verify KZG proof - verify_kzg_proof_case_invalid_y_b358a2e763727b70                  OK
+ KZG - Verify KZG proof - verify_kzg_proof_case_invalid_y_eb0601fec84cc5e9                  OK
+ KZG - Verify KZG proof - verify_kzg_proof_case_invalid_z_35d08d612aad2197                  OK
+ KZG - Verify KZG proof - verify_kzg_proof_case_invalid_z_4aa6def8c35c9097                  OK
+ KZG - Verify KZG proof - verify_kzg_proof_case_invalid_z_4e51cef08a61606f                  OK
+ KZG - Verify KZG proof - verify_kzg_proof_case_invalid_z_64b9ff2b8f7dddee                  OK
+ KZG - Verify KZG proof - verify_kzg_proof_case_invalid_z_b358a2e763727b70                  OK
+ KZG - Verify KZG proof - verify_kzg_proof_case_invalid_z_eb0601fec84cc5e9                  OK
+ KZG - Verify blob KZG proof - verify_blob_kzg_proof_case_correct_proof_0951cfd9ab47a8d3    OK
+ KZG - Verify blob KZG proof - verify_blob_kzg_proof_case_correct_proof_19b3f3f8c98ea31e    OK
+ KZG - Verify blob KZG proof - verify_blob_kzg_proof_case_correct_proof_84d8089232bc23a8    OK
+ KZG - Verify blob KZG proof - verify_blob_kzg_proof_case_correct_proof_a87a4e636e0f58fb    OK
+ KZG - Verify blob KZG proof - verify_blob_kzg_proof_case_correct_proof_c40b9b515df8721b    OK
+ KZG - Verify blob KZG proof - verify_blob_kzg_proof_case_correct_proof_cdb3e6d49eb12307    OK
+ KZG - Verify blob KZG proof - verify_blob_kzg_proof_case_correct_proof_fb324bc819407148    OK
+ KZG - Verify blob KZG proof - verify_blob_kzg_proof_case_correct_proof_point_at_infinity_f OK
+ KZG - Verify blob KZG proof - verify_blob_kzg_proof_case_correct_proof_point_at_infinity_f OK
+ KZG - Verify blob KZG proof - verify_blob_kzg_proof_case_incorrect_proof_0951cfd9ab47a8d3  OK
+ KZG - Verify blob KZG proof - verify_blob_kzg_proof_case_incorrect_proof_19b3f3f8c98ea31e  OK
+ KZG - Verify blob KZG proof - verify_blob_kzg_proof_case_incorrect_proof_84d8089232bc23a8  OK
+ KZG - Verify blob KZG proof - verify_blob_kzg_proof_case_incorrect_proof_a87a4e636e0f58fb  OK
+ KZG - Verify blob KZG proof - verify_blob_kzg_proof_case_incorrect_proof_c40b9b515df8721b  OK
+ KZG - Verify blob KZG proof - verify_blob_kzg_proof_case_incorrect_proof_cdb3e6d49eb12307  OK
+ KZG - Verify blob KZG proof - verify_blob_kzg_proof_case_incorrect_proof_fb324bc819407148  OK
+ KZG - Verify blob KZG proof - verify_blob_kzg_proof_case_incorrect_proof_point_at_infinity OK
+ KZG - Verify blob KZG proof - verify_blob_kzg_proof_case_invalid_blob_59d64ff6b4648fad     OK
+ KZG - Verify blob KZG proof - verify_blob_kzg_proof_case_invalid_blob_635fb2de5b0dc429     OK
+ KZG - Verify blob KZG proof - verify_blob_kzg_proof_case_invalid_blob_a3b9ff28507767f8     OK
+ KZG - Verify blob KZG proof - verify_blob_kzg_proof_case_invalid_blob_d3afbd98123a3434     OK
+ KZG - Verify blob KZG proof - verify_blob_kzg_proof_case_invalid_commitment_1a68c47b68148e OK
+ KZG - Verify blob KZG proof - verify_blob_kzg_proof_case_invalid_commitment_24b932fb4dec5b OK
+ KZG - Verify blob KZG proof - verify_blob_kzg_proof_case_invalid_commitment_3a6eb616efae06 OK
+ KZG - Verify blob KZG proof - verify_blob_kzg_proof_case_invalid_commitment_d070689c3e1544 OK
+ KZG - Verify blob KZG proof - verify_blob_kzg_proof_case_invalid_proof_1a68c47b68148e78    OK
+ KZG - Verify blob KZG proof - verify_blob_kzg_proof_case_invalid_proof_24b932fb4dec5b2d    OK
+ KZG - Verify blob KZG proof - verify_blob_kzg_proof_case_invalid_proof_3a6eb616efae0627    OK
+ KZG - Verify blob KZG proof - verify_blob_kzg_proof_case_invalid_proof_d070689c3e15444c    OK
+ KZG - Verify blob KZG proof batch - verify_blob_kzg_proof_batch_case_0951cfd9ab47a8d3      OK
+ KZG - Verify blob KZG proof batch - verify_blob_kzg_proof_batch_case_0f3f1d3f48f71495      OK
+ KZG - Verify blob KZG proof batch - verify_blob_kzg_proof_batch_case_12c097d7ca0261e3      OK
+ KZG - Verify blob KZG proof batch - verify_blob_kzg_proof_batch_case_2ef482373a81e34e      OK
+ KZG - Verify blob KZG proof batch - verify_blob_kzg_proof_batch_case_a271b78b8e869d69      OK
+ KZG - Verify blob KZG proof batch - verify_blob_kzg_proof_batch_case_blob_length_different OK
+ KZG - Verify blob KZG proof batch - verify_blob_kzg_proof_batch_case_cb3c3279a1afddcf      OK
+ KZG - Verify blob KZG proof batch - verify_blob_kzg_proof_batch_case_commitment_length_dif OK
+ KZG - Verify blob KZG proof batch - verify_blob_kzg_proof_batch_case_e61aafba051ddf79      OK
+ KZG - Verify blob KZG proof batch - verify_blob_kzg_proof_batch_case_incorrect_proof_add_o OK
+ KZG - Verify blob KZG proof batch - verify_blob_kzg_proof_batch_case_incorrect_proof_point OK
+ KZG - Verify blob KZG proof batch - verify_blob_kzg_proof_batch_case_invalid_blob_59d64ff6 OK
+ KZG - Verify blob KZG proof batch - verify_blob_kzg_proof_batch_case_invalid_blob_635fb2de OK
+ KZG - Verify blob KZG proof batch - verify_blob_kzg_proof_batch_case_invalid_blob_a3b9ff28 OK
+ KZG - Verify blob KZG proof batch - verify_blob_kzg_proof_batch_case_invalid_blob_d3afbd98 OK
+ KZG - Verify blob KZG proof batch - verify_blob_kzg_proof_batch_case_invalid_commitment_1a OK
+ KZG - Verify blob KZG proof batch - verify_blob_kzg_proof_batch_case_invalid_commitment_24 OK
+ KZG - Verify blob KZG proof batch - verify_blob_kzg_proof_batch_case_invalid_commitment_3a OK
+ KZG - Verify blob KZG proof batch - verify_blob_kzg_proof_batch_case_invalid_commitment_d0 OK
+ KZG - Verify blob KZG proof batch - verify_blob_kzg_proof_batch_case_invalid_proof_1a68c47 OK
+ KZG - Verify blob KZG proof batch - verify_blob_kzg_proof_batch_case_invalid_proof_24b932f OK
+ KZG - Verify blob KZG proof batch - verify_blob_kzg_proof_batch_case_invalid_proof_3a6eb61 OK
+ KZG - Verify blob KZG proof batch - verify_blob_kzg_proof_batch_case_invalid_proof_d070689 OK
+ KZG - Verify blob KZG proof batch - verify_blob_kzg_proof_batch_case_proof_length_differen OK
```
OK: 253/253 Fail: 0/253 Skip: 0/253
## EF - KZG - EIP7594
```diff
+ KZG - Compute Cells And Proofs - compute_cells_and_kzg_proofs_case_invalid_blob_26555bdcbf OK
+ KZG - Compute Cells And Proofs - compute_cells_and_kzg_proofs_case_invalid_blob_79fb3cb1ef OK
+ KZG - Compute Cells And Proofs - compute_cells_and_kzg_proofs_case_invalid_blob_7e99dea889 OK
+ KZG - Compute Cells And Proofs - compute_cells_and_kzg_proofs_case_invalid_blob_9d88c33852 OK
+ KZG - Compute Cells And Proofs - compute_cells_and_kzg_proofs_case_valid_419245fbfe69f145  OK
+ KZG - Compute Cells And Proofs - compute_cells_and_kzg_proofs_case_valid_4aedd1a2a3933c3e  OK
+ KZG - Compute Cells And Proofs - compute_cells_and_kzg_proofs_case_valid_6e773f256383918c  OK
+ KZG - Compute Cells And Proofs - compute_cells_and_kzg_proofs_case_valid_b0731ef77b166ca8  OK
+ KZG - Compute Cells And Proofs - compute_cells_and_kzg_proofs_case_valid_b81d309b22788820  OK
+ KZG - Compute Cells And Proofs - compute_cells_and_kzg_proofs_case_valid_ed8b5001151417d5  OK
+ KZG - Compute Cells And Proofs - compute_cells_and_kzg_proofs_case_valid_edeb8500a6507818  OK
+ KZG - Recover Cells And Kzg Proofs - recover_cells_and_kzg_proofs_case_invalid_all_cells_a OK
+ KZG - Recover Cells And Kzg Proofs - recover_cells_and_kzg_proofs_case_invalid_cell_047ee7 OK
+ KZG - Recover Cells And Kzg Proofs - recover_cells_and_kzg_proofs_case_invalid_cell_76ab46 OK
+ KZG - Recover Cells And Kzg Proofs - recover_cells_and_kzg_proofs_case_invalid_cell_77b669 OK
+ KZG - Recover Cells And Kzg Proofs - recover_cells_and_kzg_proofs_case_invalid_cell_c8e2ca OK
+ KZG - Recover Cells And Kzg Proofs - recover_cells_and_kzg_proofs_case_invalid_cell_index_ OK
+ KZG - Recover Cells And Kzg Proofs - recover_cells_and_kzg_proofs_case_invalid_duplicate_c OK
+ KZG - Recover Cells And Kzg Proofs - recover_cells_and_kzg_proofs_case_invalid_more_cell_i OK
+ KZG - Recover Cells And Kzg Proofs - recover_cells_and_kzg_proofs_case_invalid_more_cells_ OK
+ KZG - Recover Cells And Kzg Proofs - recover_cells_and_kzg_proofs_case_invalid_more_cells_ OK
+ KZG - Recover Cells And Kzg Proofs - recover_cells_and_kzg_proofs_case_invalid_more_than_h OK
+ KZG - Recover Cells And Kzg Proofs - recover_cells_and_kzg_proofs_case_valid_half_missing_ OK
+ KZG - Recover Cells And Kzg Proofs - recover_cells_and_kzg_proofs_case_valid_half_missing_ OK
+ KZG - Recover Cells And Kzg Proofs - recover_cells_and_kzg_proofs_case_valid_half_missing_ OK
+ KZG - Recover Cells And Kzg Proofs - recover_cells_and_kzg_proofs_case_valid_no_missing_a1 OK
+ KZG - Verify Cell Kzg Proof Batch - verify_cell_kzg_proof_batch_case_incorrect_cell_48bcbf OK
+ KZG - Verify Cell Kzg Proof Batch - verify_cell_kzg_proof_batch_case_incorrect_commitment_ OK
+ KZG - Verify Cell Kzg Proof Batch - verify_cell_kzg_proof_batch_case_incorrect_proof_ba29f OK
+ KZG - Verify Cell Kzg Proof Batch - verify_cell_kzg_proof_batch_case_invalid_cell_bcb1b35c OK
+ KZG - Verify Cell Kzg Proof Batch - verify_cell_kzg_proof_batch_case_invalid_cell_d89304ce OK
+ KZG - Verify Cell Kzg Proof Batch - verify_cell_kzg_proof_batch_case_invalid_cell_d939faf6 OK
+ KZG - Verify Cell Kzg Proof Batch - verify_cell_kzg_proof_batch_case_invalid_cell_ef6ac828 OK
+ KZG - Verify Cell Kzg Proof Batch - verify_cell_kzg_proof_batch_case_invalid_cell_index_5d OK
+ KZG - Verify Cell Kzg Proof Batch - verify_cell_kzg_proof_batch_case_invalid_commitment_4b OK
+ KZG - Verify Cell Kzg Proof Batch - verify_cell_kzg_proof_batch_case_invalid_commitment_53 OK
+ KZG - Verify Cell Kzg Proof Batch - verify_cell_kzg_proof_batch_case_invalid_commitment_68 OK
+ KZG - Verify Cell Kzg Proof Batch - verify_cell_kzg_proof_batch_case_invalid_commitment_d3 OK
+ KZG - Verify Cell Kzg Proof Batch - verify_cell_kzg_proof_batch_case_invalid_missing_cell_ OK
+ KZG - Verify Cell Kzg Proof Batch - verify_cell_kzg_proof_batch_case_invalid_missing_cell_ OK
+ KZG - Verify Cell Kzg Proof Batch - verify_cell_kzg_proof_batch_case_invalid_missing_commi OK
+ KZG - Verify Cell Kzg Proof Batch - verify_cell_kzg_proof_batch_case_invalid_missing_proof OK
+ KZG - Verify Cell Kzg Proof Batch - verify_cell_kzg_proof_batch_case_invalid_proof_0424858 OK
+ KZG - Verify Cell Kzg Proof Batch - verify_cell_kzg_proof_batch_case_invalid_proof_48fa9d1 OK
+ KZG - Verify Cell Kzg Proof Batch - verify_cell_kzg_proof_batch_case_invalid_proof_8feaf47 OK
+ KZG - Verify Cell Kzg Proof Batch - verify_cell_kzg_proof_batch_case_invalid_proof_a9d14f0 OK
+ KZG - Verify Cell Kzg Proof Batch - verify_cell_kzg_proof_batch_case_valid_0cfba0f22152206 OK
+ KZG - Verify Cell Kzg Proof Batch - verify_cell_kzg_proof_batch_case_valid_3073caf43016db4 OK
+ KZG - Verify Cell Kzg Proof Batch - verify_cell_kzg_proof_batch_case_valid_5211d9e9ff34c00 OK
+ KZG - Verify Cell Kzg Proof Batch - verify_cell_kzg_proof_batch_case_valid_92c0b5242fa34ae OK
+ KZG - Verify Cell Kzg Proof Batch - verify_cell_kzg_proof_batch_case_valid_9fb9bff6fe1fb6b OK
+ KZG - Verify Cell Kzg Proof Batch - verify_cell_kzg_proof_batch_case_valid_d3f60d6d484ddb6 OK
+ KZG - Verify Cell Kzg Proof Batch - verify_cell_kzg_proof_batch_case_valid_fd341ee5517e590 OK
+ KZG - Verify Cell Kzg Proof Batch - verify_cell_kzg_proof_batch_case_valid_multiple_blobs_ OK
+ KZG - Verify Cell Kzg Proof Batch - verify_cell_kzg_proof_batch_case_valid_same_cell_multi OK
+ KZG - Verify Cell Kzg Proof Batch - verify_cell_kzg_proof_batch_case_valid_zero_cells_fbbd OK
```
OK: 56/56 Fail: 0/56 Skip: 0/56
## EF - SSZ generic types
```diff
  Testing basic_vector inputs - invalid                                                      Skip
+ Testing basic_vector inputs - valid                                                        OK
+ Testing bitlist      inputs - invalid                                                      OK
+ Testing bitlist      inputs - valid                                                        OK
  Testing bitvector    inputs - invalid                                                      Skip
+ Testing bitvector    inputs - valid                                                        OK
+ Testing boolean      inputs - invalid                                                      OK
+ Testing boolean      inputs - valid                                                        OK
+ Testing containers   inputs - invalid - skipping BitsStruct                                OK
+ Testing containers   inputs - valid - skipping BitsStruct                                  OK
+ Testing uints        inputs - invalid                                                      OK
+ Testing uints        inputs - valid                                                        OK
```
OK: 10/12 Fail: 0/12 Skip: 2/12
## EIP-4881
```diff
+ deposit_cases                                                                              OK
+ empty_root                                                                                 OK
+ finalization                                                                               OK
+ invalid_snapshot                                                                           OK
+ snapshot_cases                                                                             OK
```
OK: 5/5 Fail: 0/5 Skip: 0/5
## EIP-7594 Sampling Tests
```diff
+ EIP7594: Extended Sample Count                                                             OK
```
OK: 1/1 Fail: 0/1 Skip: 0/1
## EIP-7594 Unit Tests
```diff
+ EIP-7594: Compute Matrix                                                                   OK
+ EIP:7594: Recover Matrix                                                                   OK
```
OK: 2/2 Fail: 0/2 Skip: 0/2
## EL Configuration
```diff
+ Empty config file                                                                          OK
+ Invalid URls                                                                               OK
+ New style config files                                                                     OK
+ Old style config files                                                                     OK
+ URL parsing                                                                                OK
```
OK: 5/5 Fail: 0/5 Skip: 0/5
## Engine API conversions
```diff
+ Roundtrip engine RPC V1 and bellatrix ExecutionPayload representations                     OK
+ Roundtrip engine RPC V2 and capella ExecutionPayload representations                       OK
+ Roundtrip engine RPC V3 and deneb ExecutionPayload representations                         OK
```
OK: 3/3 Fail: 0/3 Skip: 0/3
## Eth1 monitor
```diff
+ Deposits chain                                                                             OK
+ Rewrite URLs                                                                               OK
```
OK: 2/2 Fail: 0/2 Skip: 0/2
## Eth2 specific discovery tests
```diff
+ Invalid attnets field                                                                      OK
+ Subnet query                                                                               OK
+ Subnet query after ENR update                                                              OK
```
OK: 3/3 Fail: 0/3 Skip: 0/3
## Fee recipient management [Beacon Node] [Preset: mainnet]
```diff
+ Configuring the fee recipient [Beacon Node] [Preset: mainnet]                              OK
+ Invalid Authorization Header [Beacon Node] [Preset: mainnet]                               OK
+ Invalid Authorization Token [Beacon Node] [Preset: mainnet]                                OK
+ Missing Authorization header [Beacon Node] [Preset: mainnet]                               OK
+ Obtaining the fee recipient of a missing validator returns 404 [Beacon Node] [Preset: main OK
+ Obtaining the fee recipient of an unconfigured validator returns the suggested default [Be OK
+ Setting the fee recipient on a missing validator creates a record for it [Beacon Node] [Pr OK
```
OK: 7/7 Fail: 0/7 Skip: 0/7
## FinalizedBlocks [Preset: mainnet]
```diff
+ Basic ops [Preset: mainnet]                                                                OK
```
OK: 1/1 Fail: 0/1 Skip: 0/1
## Fork id compatibility test
```diff
+ Digest check                                                                               OK
+ Fork check                                                                                 OK
+ Next fork epoch check                                                                      OK
```
OK: 3/3 Fail: 0/3 Skip: 0/3
## Forked SSZ readers
```diff
+ load altair block                                                                          OK
+ load altair state                                                                          OK
+ load bellatrix block                                                                       OK
+ load bellatrix state                                                                       OK
+ load capella block                                                                         OK
+ load capella state                                                                         OK
+ load deneb block                                                                           OK
+ load deneb state                                                                           OK
+ load phase0 block                                                                          OK
+ load phase0 state                                                                          OK
+ should raise on unknown data                                                               OK
```
OK: 11/11 Fail: 0/11 Skip: 0/11
## Gas limit management [Beacon Node] [Preset: mainnet]
```diff
+ Configuring the gas limit [Beacon Node] [Preset: mainnet]                                  OK
+ Invalid Authorization Header [Beacon Node] [Preset: mainnet]                               OK
+ Invalid Authorization Token [Beacon Node] [Preset: mainnet]                                OK
+ Missing Authorization header [Beacon Node] [Preset: mainnet]                               OK
+ Obtaining the gas limit of a missing validator returns 404 [Beacon Node] [Preset: mainnet] OK
+ Obtaining the gas limit of an unconfigured validator returns the suggested default [Beacon OK
+ Setting the gas limit on a missing validator creates a record for it [Beacon Node] [Preset OK
```
OK: 7/7 Fail: 0/7 Skip: 0/7
## Gossip fork transition
```diff
+ Gossip fork transition                                                                     OK
```
OK: 1/1 Fail: 0/1 Skip: 0/1
## Gossip validation  [Preset: mainnet]
```diff
+ Empty committee when no committee for slot                                                 OK
+ validateAttestation                                                                        OK
```
OK: 2/2 Fail: 0/2 Skip: 0/2
## Gossip validation - Altair
```diff
+ Period boundary                                                                            OK
+ validateSyncCommitteeMessage - Duplicate pubkey                                            OK
```
OK: 2/2 Fail: 0/2 Skip: 0/2
## Graffiti management [Beacon Node] [Preset: mainnet]
```diff
+ Configuring the graffiti [Beacon Node] [Preset: mainnet]                                   OK
+ Invalid Authorization Header [Beacon Node] [Preset: mainnet]                               OK
+ Invalid Authorization Token [Beacon Node] [Preset: mainnet]                                OK
+ Missing Authorization header [Beacon Node] [Preset: mainnet]                               OK
+ Obtaining the graffiti of a missing validator returns 404 [Beacon Node] [Preset: mainnet]  OK
+ Obtaining the graffiti of an unconfigured validator returns the suggested default [Beacon  OK
+ Setting the graffiti on a missing validator creates a record for it [Beacon Node] [Preset: OK
```
OK: 7/7 Fail: 0/7 Skip: 0/7
## Honest validator
```diff
+ General pubsub topics                                                                      OK
+ Index shuffling and unshuffling invert                                                     OK
+ Liveness failsafe conditions                                                               OK
+ Mainnet attestation topics                                                                 OK
+ Stability subnets                                                                          OK
+ isNearSyncCommitteePeriod                                                                  OK
+ is_aggregator                                                                              OK
```
OK: 7/7 Fail: 0/7 Skip: 0/7
## ImportKeystores requests [Beacon Node] [Preset: mainnet]
```diff
+ ImportKeystores/ListKeystores/DeleteKeystores [Beacon Node] [Preset: mainnet]              OK
+ Invalid Authorization Header [Beacon Node] [Preset: mainnet]                               OK
+ Invalid Authorization Token [Beacon Node] [Preset: mainnet]                                OK
+ Missing Authorization header [Beacon Node] [Preset: mainnet]                               OK
```
OK: 4/4 Fail: 0/4 Skip: 0/4
## ImportRemoteKeys/ListRemoteKeys/DeleteRemoteKeys [Beacon Node] [Preset: mainnet]
```diff
+ Importing list of remote keys [Beacon Node] [Preset: mainnet]                              OK
+ Invalid Authorization Header [Beacon Node] [Preset: mainnet]                               OK
+ Invalid Authorization Token [Beacon Node] [Preset: mainnet]                                OK
+ Missing Authorization header [Beacon Node] [Preset: mainnet]                               OK
```
OK: 4/4 Fail: 0/4 Skip: 0/4
## Key spliting
```diff
+ k < n                                                                                      OK
+ k == n                                                                                     OK
+ k == n == 100                                                                              OK
+ single share                                                                               OK
```
OK: 4/4 Fail: 0/4 Skip: 0/4
## KeyStorage testing suite
```diff
+ Load Prysm keystore                                                                        OK
+ Pbkdf2 errors                                                                              OK
+ [PBKDF2] Keystore decryption                                                               OK
+ [PBKDF2] Keystore decryption (requireAllFields, allowUnknownFields)                        OK
+ [PBKDF2] Keystore encryption                                                               OK
+ [PBKDF2] Network Keystore decryption                                                       OK
+ [PBKDF2] Network Keystore encryption                                                       OK
+ [SCRYPT] Keystore decryption                                                               OK
+ [SCRYPT] Keystore decryption (requireAllFields, allowUnknownFields)                        OK
+ [SCRYPT] Keystore encryption                                                               OK
+ [SCRYPT] Network Keystore decryption                                                       OK
+ [SCRYPT] Network Keystore encryption                                                       OK
```
OK: 12/12 Fail: 0/12 Skip: 0/12
## Latest valid hash [Preset: mainnet]
```diff
+ LVH searching                                                                              OK
```
OK: 1/1 Fail: 0/1 Skip: 0/1
## Light client [Preset: mainnet]
```diff
+ Init from checkpoint                                                                       OK
+ Light client sync                                                                          OK
+ Pre-Altair                                                                                 OK
```
OK: 3/3 Fail: 0/3 Skip: 0/3
## Light client processor [Preset: mainnet]
```diff
+ Duplicate bootstrap (Optimistic) [Preset: mainnet]                                         OK
+ Duplicate bootstrap (Strict) [Preset: mainnet]                                             OK
+ Invalid bootstrap (Optimistic) [Preset: mainnet]                                           OK
+ Invalid bootstrap (Strict) [Preset: mainnet]                                               OK
+ Missing bootstrap (finality update) (Optimistic) [Preset: mainnet]                         OK
+ Missing bootstrap (finality update) (Strict) [Preset: mainnet]                             OK
+ Missing bootstrap (optimistic update) (Optimistic) [Preset: mainnet]                       OK
+ Missing bootstrap (optimistic update) (Strict) [Preset: mainnet]                           OK
+ Missing bootstrap (update) (Optimistic) [Preset: mainnet]                                  OK
+ Missing bootstrap (update) (Strict) [Preset: mainnet]                                      OK
+ Sync (Optimistic) [Preset: mainnet]                                                        OK
+ Sync (Strict) [Preset: mainnet]                                                            OK
```
OK: 12/12 Fail: 0/12 Skip: 0/12
## ListKeys requests [Beacon Node] [Preset: mainnet]
```diff
+ Correct token provided [Beacon Node] [Preset: mainnet]                                     OK
+ Invalid Authorization Header [Beacon Node] [Preset: mainnet]                               OK
+ Invalid Authorization Token [Beacon Node] [Preset: mainnet]                                OK
+ Missing Authorization header [Beacon Node] [Preset: mainnet]                               OK
```
OK: 4/4 Fail: 0/4 Skip: 0/4
## ListRemoteKeys requests [Beacon Node] [Preset: mainnet]
```diff
+ Correct token provided [Beacon Node] [Preset: mainnet]                                     OK
+ Invalid Authorization Header [Beacon Node] [Preset: mainnet]                               OK
+ Invalid Authorization Token [Beacon Node] [Preset: mainnet]                                OK
+ Missing Authorization header [Beacon Node] [Preset: mainnet]                               OK
```
OK: 4/4 Fail: 0/4 Skip: 0/4
## Message signatures
```diff
+ Aggregate and proof signatures                                                             OK
+ Attestation signatures                                                                     OK
+ Deposit signatures                                                                         OK
+ Slot signatures                                                                            OK
+ Sync committee message signatures                                                          OK
+ Sync committee selection proof signatures                                                  OK
+ Sync committee signed contribution and proof signatures                                    OK
+ Voluntary exit signatures                                                                  OK
```
OK: 8/8 Fail: 0/8 Skip: 0/8
## Network metadata
```diff
+ mainnet                                                                                    OK
+ sepolia                                                                                    OK
```
OK: 2/2 Fail: 0/2 Skip: 0/2
## Nimbus remote signer/signing test (verifying-web3signer)
```diff
+ Signing BeaconBlock (getBlockSignature(capella))                                           OK
+ Signing BeaconBlock (getBlockSignature(deneb))                                             OK
+ Waiting for signing node (/upcheck) test                                                   OK
```
OK: 3/3 Fail: 0/3 Skip: 0/3
## Nimbus remote signer/signing test (web3signer)
```diff
+ Connection timeout test                                                                    OK
+ Public keys enumeration (/api/v1/eth2/publicKeys) test                                     OK
+ Public keys reload (/reload) test                                                          OK
+ Signing BeaconBlock (getBlockSignature(capella))                                           OK
+ Signing BeaconBlock (getBlockSignature(deneb))                                             OK
+ Signing SC contribution and proof (getContributionAndProofSignature())                     OK
+ Signing SC message (getSyncCommitteeMessage())                                             OK
+ Signing SC selection proof (getSyncCommitteeSelectionProof())                              OK
+ Signing aggregate and proof (getAggregateAndProofSignature(electra))                       OK
+ Signing aggregate and proof (getAggregateAndProofSignature(phase0))                        OK
+ Signing aggregation slot (getSlotSignature())                                              OK
+ Signing attestation (getAttestationSignature())                                            OK
+ Signing deposit message (getDepositMessageSignature())                                     OK
+ Signing randao reveal (getEpochSignature())                                                OK
+ Signing validator registration (getBuilderSignature())                                     OK
+ Signing voluntary exit (getValidatorExitSignature())                                       OK
+ Waiting for signing node (/upcheck) test                                                   OK
```
OK: 17/17 Fail: 0/17 Skip: 0/17
## Old database versions [Preset: mainnet]
```diff
+ pre-1.1.0                                                                                  OK
```
OK: 1/1 Fail: 0/1 Skip: 0/1
## PeerPool testing suite
```diff
+ Access peers by key test                                                                   OK
+ Acquire from empty pool                                                                    OK
+ Acquire/Sorting and consistency test                                                       OK
+ Delete peer on release text                                                                OK
+ Iterators test                                                                             OK
+ Peer lifetime test                                                                         OK
+ Safe/Clear test                                                                            OK
+ Score check test                                                                           OK
+ Space tests                                                                                OK
+ addPeer() test                                                                             OK
+ addPeerNoWait() test                                                                       OK
+ deletePeer() test                                                                          OK
```
OK: 12/12 Fail: 0/12 Skip: 0/12
## Pruning
```diff
+ prune states                                                                               OK
```
OK: 1/1 Fail: 0/1 Skip: 0/1
## REST JSON encoding and decoding
```diff
+ Blob                                                                                       OK
+ DenebSignedBlockContents decoding                                                          OK
+ KzgCommitment                                                                              OK
+ KzgProof                                                                                   OK
+ Validator pubkey hack                                                                      OK
```
OK: 5/5 Fail: 0/5 Skip: 0/5
## Remove keystore testing suite
```diff
+ Many remotes                                                                               OK
+ Single remote                                                                              OK
+ Verifying Signer / Many remotes                                                            OK
+ Verifying Signer / Single remote                                                           OK
+ vesion 1                                                                                   OK
```
OK: 5/5 Fail: 0/5 Skip: 0/5
## Serialization/deserialization [Beacon Node] [Preset: mainnet]
```diff
+ Deserialization test vectors                                                               OK
```
OK: 1/1 Fail: 0/1 Skip: 0/1
## Serialization/deserialization test suite
```diff
+ RestErrorMessage parser tests                                                              OK
+ RestErrorMessage writer tests                                                              OK
+ strictParse(Stuint) tests                                                                  OK
```
OK: 3/3 Fail: 0/3 Skip: 0/3
## Shufflings
```diff
+ Accelerated shuffling computation                                                          OK
+ Accelerated shuffling computation (with epochRefState jump)                                OK
```
OK: 2/2 Fail: 0/2 Skip: 0/2
## Shufflings (merged)
```diff
+ Accelerated shuffling computation                                                          OK
+ Accelerated shuffling computation (with epochRefState jump)                                OK
```
OK: 2/2 Fail: 0/2 Skip: 0/2
## Slashing Interchange tests  [Preset: mainnet]
```diff
+ Slashing test: duplicate_pubkey_not_slashable.json                                         OK
+ Slashing test: duplicate_pubkey_slashable_attestation.json                                 OK
+ Slashing test: duplicate_pubkey_slashable_block.json                                       OK
+ Slashing test: multiple_interchanges_multiple_validators_repeat_idem.json                  OK
+ Slashing test: multiple_interchanges_overlapping_validators_merge_stale.json               OK
+ Slashing test: multiple_interchanges_overlapping_validators_repeat_idem.json               OK
+ Slashing test: multiple_interchanges_single_validator_fail_iff_imported.json               OK
+ Slashing test: multiple_interchanges_single_validator_first_surrounds_second.json          OK
+ Slashing test: multiple_interchanges_single_validator_multiple_blocks_out_of_order.json    OK
+ Slashing test: multiple_interchanges_single_validator_second_surrounds_first.json          OK
+ Slashing test: multiple_interchanges_single_validator_single_att_out_of_order.json         OK
+ Slashing test: multiple_interchanges_single_validator_single_block_out_of_order.json       OK
+ Slashing test: multiple_interchanges_single_validator_single_message_gap.json              OK
+ Slashing test: multiple_validators_multiple_blocks_and_attestations.json                   OK
+ Slashing test: multiple_validators_same_slot_blocks.json                                   OK
+ Slashing test: single_validator_genesis_attestation.json                                   OK
+ Slashing test: single_validator_import_only.json                                           OK
+ Slashing test: single_validator_multiple_block_attempts.json                               OK
+ Slashing test: single_validator_multiple_blocks_and_attestations.json                      OK
+ Slashing test: single_validator_out_of_order_attestations.json                             OK
+ Slashing test: single_validator_out_of_order_blocks.json                                   OK
  Slashing test: single_validator_resign_attestation.json                                    Skip
+ Slashing test: single_validator_resign_block.json                                          OK
+ Slashing test: single_validator_single_attestation.json                                    OK
+ Slashing test: single_validator_single_block.json                                          OK
+ Slashing test: single_validator_single_block_and_attestation.json                          OK
+ Slashing test: single_validator_single_block_and_attestation_signing_root.json             OK
+ Slashing test: single_validator_slashable_attestations_double_vote.json                    OK
+ Slashing test: single_validator_slashable_attestations_surrounded_by_existing.json         OK
+ Slashing test: single_validator_slashable_attestations_surrounds_existing.json             OK
+ Slashing test: single_validator_slashable_blocks.json                                      OK
+ Slashing test: single_validator_slashable_blocks_no_root.json                              OK
+ Slashing test: single_validator_source_greater_than_target.json                            OK
+ Slashing test: single_validator_source_greater_than_target_sensible_iff_minified.json      OK
  Slashing test: single_validator_source_greater_than_target_surrounded.json                 Skip
  Slashing test: single_validator_source_greater_than_target_surrounding.json                Skip
+ Slashing test: single_validator_two_blocks_no_signing_root.json                            OK
+ Slashing test: wrong_genesis_validators_root.json                                          OK
```
OK: 35/38 Fail: 0/38 Skip: 3/38
## Slashing Protection DB [Preset: mainnet]
```diff
+ Attestation ordering #1698                                                                 OK
+ Don't prune the very last attestation(s) even by mistake                                   OK
+ Don't prune the very last block even by mistake                                            OK
+ Empty database [Preset: mainnet]                                                           OK
+ Pruning attestations works                                                                 OK
+ Pruning blocks works                                                                       OK
+ SP for block proposal - backtracking append                                                OK
+ SP for block proposal - linear append                                                      OK
+ SP for same epoch attestation target - linear append                                       OK
+ SP for surrounded attestations                                                             OK
+ SP for surrounding attestations                                                            OK
+ Test valid attestation #1699                                                               OK
```
OK: 12/12 Fail: 0/12 Skip: 0/12
## Spec datatypes
```diff
+ Graffiti bytes                                                                             OK
```
OK: 1/1 Fail: 0/1 Skip: 0/1
## Spec helpers
```diff
+ build_proof - BeaconState                                                                  OK
+ hypergeom_cdf                                                                              OK
+ integer_squareroot                                                                         OK
```
OK: 3/3 Fail: 0/3 Skip: 0/3
## Specific field types
```diff
+ root update                                                                                OK
+ roundtrip                                                                                  OK
```
OK: 2/2 Fail: 0/2 Skip: 0/2
## Starting states
```diff
+ Starting state without block                                                               OK
```
OK: 1/1 Fail: 0/1 Skip: 0/1
## State history
```diff
+ getBlockIdAtSlot                                                                           OK
```
OK: 1/1 Fail: 0/1 Skip: 0/1
## Sync committee pool
```diff
+ Aggregating votes                                                                          OK
+ An empty pool is safe to prune                                                             OK
+ An empty pool is safe to prune 2                                                           OK
+ An empty pool is safe to use                                                               OK
+ Missed slots across fork transition                                                        OK
+ Missed slots across sync committee period boundary                                         OK
+ isSeen                                                                                     OK
```
OK: 7/7 Fail: 0/7 Skip: 0/7
## SyncManager test suite
```diff
+ Process all unviable blocks                                                                OK
+ [SyncManager] groupBlobs() test                                                            OK
+ [SyncQueue#Backward] Async unordered push test                                             OK
+ [SyncQueue#Backward] Async unordered push with rewind test                                 OK
+ [SyncQueue#Backward] Good response with missing values towards end                         OK
+ [SyncQueue#Backward] Handle out-of-band sync progress advancement                          OK
+ [SyncQueue#Backward] Pass through established limits test                                  OK
+ [SyncQueue#Backward] Smoke test                                                            OK
+ [SyncQueue#Backward] Start and finish slots equal                                          OK
+ [SyncQueue#Backward] Two full requests success/fail                                        OK
+ [SyncQueue#Backward] getRewindPoint() test                                                 OK
+ [SyncQueue#Forward] Async unordered push test                                              OK
+ [SyncQueue#Forward] Async unordered push with rewind test                                  OK
+ [SyncQueue#Forward] Good response with missing values towards end                          OK
+ [SyncQueue#Forward] Handle out-of-band sync progress advancement                           OK
+ [SyncQueue#Forward] Pass through established limits test                                   OK
+ [SyncQueue#Forward] Smoke test                                                             OK
+ [SyncQueue#Forward] Start and finish slots equal                                           OK
+ [SyncQueue#Forward] Two full requests success/fail                                         OK
+ [SyncQueue#Forward] getRewindPoint() test                                                  OK
+ [SyncQueue] checkBlobsResponse() test                                                      OK
+ [SyncQueue] checkResponse() test                                                           OK
+ [SyncQueue] contains() test                                                                OK
+ [SyncQueue] getLastNonEmptySlot() test                                                     OK
+ [SyncQueue] hasEndGap() test                                                               OK
```
OK: 25/25 Fail: 0/25 Skip: 0/25
## Type helpers
```diff
+ BeaconBlock                                                                                OK
```
OK: 1/1 Fail: 0/1 Skip: 0/1
## Validator Client test suite
```diff
+ /eth/v1/validator/beacon_committee_selections serialization/deserialization test           OK
+ /eth/v1/validator/sync_committee_selections serialization/deserialization test             OK
+ bestSuccess() API timeout test                                                             OK
+ firstSuccessParallel() API timeout test                                                    OK
+ getAggregatedAttestationDataScore() default test                                           OK
+ getAggregatedAttestationDataScore() test vectors                                           OK
+ getAttestationDataScore() test vectors                                                     OK
+ getLiveness() response deserialization test                                                OK
+ getProduceBlockResponseV3Score() default test                                              OK
+ getProduceBlockResponseV3Score() test vectors                                              OK
+ getSyncCommitteeContributionDataScore() test vectors                                       OK
+ getSyncCommitteeMessageDataScore() test vectors                                            OK
+ getUniqueVotes() test vectors                                                              OK
+ normalizeUri() test vectors                                                                OK
```
OK: 14/14 Fail: 0/14 Skip: 0/14
## Validator change pool testing suite
```diff
+ addValidatorChangeMessage/getAttesterSlashingMessage (Electra)                             OK
+ addValidatorChangeMessage/getAttesterSlashingMessage (Phase 0)                             OK
+ addValidatorChangeMessage/getBlsToExecutionChange (post-capella)                           OK
+ addValidatorChangeMessage/getBlsToExecutionChange (pre-capella)                            OK
+ addValidatorChangeMessage/getProposerSlashingMessage                                       OK
+ addValidatorChangeMessage/getVoluntaryExitMessage                                          OK
+ pre-pre-fork voluntary exit                                                                OK
```
OK: 7/7 Fail: 0/7 Skip: 0/7
## Validator pool
```diff
+ Doppelganger for genesis validator                                                         OK
+ Doppelganger for validator that activates in same epoch as check                           OK
+ Dynamic validator set: queryValidatorsSource() test                                        OK
+ Dynamic validator set: updateDynamicValidators() test                                      OK
```
OK: 4/4 Fail: 0/4 Skip: 0/4
## ValidatorPubKey bucket sort
```diff
+ incremental construction                                                                   OK
+ one-shot construction                                                                      OK
```
OK: 2/2 Fail: 0/2 Skip: 0/2
## Zero signature sanity checks
```diff
+ SSZ serialization roundtrip of SignedBeaconBlockHeader                                     OK
+ Zero signatures cannot be loaded into a BLS signature object                               OK
+ default initialization of signatures                                                       OK
```
OK: 3/3 Fail: 0/3 Skip: 0/3
## chain DAG finalization tests [Preset: mainnet]
```diff
+ init with gaps [Preset: mainnet]                                                           OK
+ orphaned epoch block [Preset: mainnet]                                                     OK
+ prune heads on finalization [Preset: mainnet]                                              OK
+ shutdown during finalization [Preset: mainnet]                                             OK
```
OK: 4/4 Fail: 0/4 Skip: 0/4
## createValidatorFiles()
```diff
+ Add keystore files [LOCAL]                                                                 OK
+ Add keystore files [REMOTE]                                                                OK
+ Add keystore files twice [LOCAL]                                                           OK
+ Add keystore files twice [REMOTE]                                                          OK
+ `createLocalValidatorFiles` with `keystoreDir` without permissions                         OK
+ `createLocalValidatorFiles` with `secretsDir` without permissions                          OK
+ `createLocalValidatorFiles` with `validatorsDir` without permissions                       OK
+ `createValidatorFiles` with already existing dirs and any error                            OK
```
OK: 8/8 Fail: 0/8 Skip: 0/8
## engine API authentication
```diff
+ HS256 JWS iat token signing                                                                OK
+ HS256 JWS signing                                                                          OK
+ getIatToken                                                                                OK
```
OK: 3/3 Fail: 0/3 Skip: 0/3
## eth2.0-deposits-cli compatibility
```diff
+ restoring mnemonic with password                                                           OK
+ restoring mnemonic without password                                                        OK
```
OK: 2/2 Fail: 0/2 Skip: 0/2
## removeValidatorFiles()
```diff
+ Remove nonexistent validator                                                               OK
+ Remove validator files                                                                     OK
+ Remove validator files twice                                                               OK
```
OK: 3/3 Fail: 0/3 Skip: 0/3
## removeValidatorFiles() multiple keystore types
```diff
+ Remove [LOCAL] when [LOCAL] is missing                                                     OK
+ Remove [LOCAL] when [LOCAL] is present                                                     OK
+ Remove [LOCAL] when [REMOTE] is present                                                    OK
+ Remove [REMOTE] when [LOCAL] is present                                                    OK
+ Remove [REMOTE] when [REMOTE] is missing                                                   OK
+ Remove [REMOTE] when [REMOTE] is present                                                   OK
```
OK: 6/6 Fail: 0/6 Skip: 0/6
## saveKeystore()
```diff
+ Save [LOCAL] keystore after [LOCAL] keystore with different id                             OK
+ Save [LOCAL] keystore after [LOCAL] keystore with same id                                  OK
+ Save [LOCAL] keystore after [REMOTE] keystore with different id                            OK
+ Save [LOCAL] keystore after [REMOTE] keystore with same id                                 OK
+ Save [REMOTE] keystore after [LOCAL] keystore with different id                            OK
+ Save [REMOTE] keystore after [LOCAL] keystore with same id                                 OK
+ Save [REMOTE] keystore after [REMOTE] keystore with different id                           OK
+ Save [REMOTE] keystore after [REMOTE] keystore with same id                                OK
```
OK: 8/8 Fail: 0/8 Skip: 0/8
## state diff tests [Preset: mainnet]
```diff
+ random slot differences [Preset: mainnet]                                                  OK
```
OK: 1/1 Fail: 0/1 Skip: 0/1
## subnet tracker
```diff
+ should register stability subnets on attester duties                                       OK
+ should register sync committee duties                                                      OK
```
OK: 2/2 Fail: 0/2 Skip: 0/2
## weak-subjectivity-checkpoint
```diff
+ Correct values                                                                             OK
+ invalid characters in root                                                                 OK
+ longer root                                                                                OK
+ missing epoch                                                                              OK
+ missing root                                                                               OK
+ missing separator                                                                          OK
+ negative epoch                                                                             OK
+ non-number epoch                                                                           OK
+ shorter root                                                                               OK
```
OK: 9/9 Fail: 0/9 Skip: 0/9

---TOTAL---
OK: 777/782 Fail: 0/782 Skip: 5/782<|MERGE_RESOLUTION|>--- conflicted
+++ resolved
@@ -61,16 +61,12 @@
 + sanity check Electra blocks [Preset: mainnet]                                              OK
 + sanity check Electra states [Preset: mainnet]                                              OK
 + sanity check Electra states, reusing buffers [Preset: mainnet]                             OK
-<<<<<<< HEAD
-+ sanity check blobs (Deneb) [Preset: mainnet]                                               OK
-=======
 + sanity check Fulu and cross-fork getState rollback [Preset: mainnet]                       OK
 + sanity check Fulu blocks [Preset: mainnet]                                                 OK
 + sanity check Fulu states [Preset: mainnet]                                                 OK
 + sanity check Fulu states, reusing buffers [Preset: mainnet]                                OK
-+ sanity check blobs [Preset: mainnet]                                                       OK
++ sanity check blobs (Deneb) [Preset: mainnet]                                               OK
 + sanity check data columns [Preset: mainnet]                                                OK
->>>>>>> d2d02bd6
 + sanity check genesis roundtrip [Preset: mainnet]                                           OK
 + sanity check phase 0 blocks [Preset: mainnet]                                              OK
 + sanity check phase 0 getState rollback [Preset: mainnet]                                   OK
