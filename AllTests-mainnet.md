AllTests-mainnet
===
## Ancestry
```diff
+ ancestorSlot                                                                               OK
```
OK: 1/1 Fail: 0/1 Skip: 0/1
## Attestation pool electra processing [Preset: mainnet]
```diff
+ Aggregated attestations with disjoint comittee bits into a single on-chain aggregate [Pres OK
+ Attestations with disjoint comittee bits and equal data into single on-chain aggregate [Pr OK
+ Can add and retrieve simple electra attestations [Preset: mainnet]                         OK
+ Working with electra aggregates [Preset: mainnet]                                          OK
```
OK: 4/4 Fail: 0/4 Skip: 0/4
## Attestation pool processing [Preset: mainnet]
```diff
+ Attestation from different branch [Preset: mainnet]                                        OK
+ Attestations may arrive in any order [Preset: mainnet]                                     OK
+ Attestations may overlap, bigger first [Preset: mainnet]                                   OK
+ Attestations may overlap, smaller first [Preset: mainnet]                                  OK
+ Attestations should be combined [Preset: mainnet]                                          OK
+ Can add and retrieve simple attestations [Preset: mainnet]                                 OK
+ Everyone voting for something different [Preset: mainnet]                                  OK
+ Fork choice returns block with attestation                                                 OK
+ Fork choice returns latest block with no attestations                                      OK
+ Trying to add a block twice tags the second as an error                                    OK
+ Trying to add a duplicate block from an old pruned epoch is tagged as an error             OK
+ Working with aggregates [Preset: mainnet]                                                  OK
```
OK: 12/12 Fail: 0/12 Skip: 0/12
## Backfill
```diff
+ Backfill to genesis                                                                        OK
+ Init without genesis / block                                                               OK
+ Reload backfill position                                                                   OK
+ Restart after each block                                                                   OK
```
OK: 4/4 Fail: 0/4 Skip: 0/4
## Beacon chain DB [Preset: mainnet]
```diff
+ empty database [Preset: mainnet]                                                           OK
+ find ancestors [Preset: mainnet]                                                           OK
+ sanity check Altair and cross-fork getState rollback [Preset: mainnet]                     OK
+ sanity check Altair blocks [Preset: mainnet]                                               OK
+ sanity check Altair states [Preset: mainnet]                                               OK
+ sanity check Altair states, reusing buffers [Preset: mainnet]                              OK
+ sanity check Bellatrix and cross-fork getState rollback [Preset: mainnet]                  OK
+ sanity check Bellatrix blocks [Preset: mainnet]                                            OK
+ sanity check Bellatrix states [Preset: mainnet]                                            OK
+ sanity check Bellatrix states, reusing buffers [Preset: mainnet]                           OK
+ sanity check Capella and cross-fork getState rollback [Preset: mainnet]                    OK
+ sanity check Capella blocks [Preset: mainnet]                                              OK
+ sanity check Capella states [Preset: mainnet]                                              OK
+ sanity check Capella states, reusing buffers [Preset: mainnet]                             OK
+ sanity check Deneb and cross-fork getState rollback [Preset: mainnet]                      OK
+ sanity check Deneb blocks [Preset: mainnet]                                                OK
+ sanity check Deneb states [Preset: mainnet]                                                OK
+ sanity check Deneb states, reusing buffers [Preset: mainnet]                               OK
+ sanity check Electra and cross-fork getState rollback [Preset: mainnet]                    OK
+ sanity check Electra blocks [Preset: mainnet]                                              OK
+ sanity check Electra states [Preset: mainnet]                                              OK
+ sanity check Electra states, reusing buffers [Preset: mainnet]                             OK
+ sanity check blobs (Deneb) [Preset: mainnet]                                               OK
+ sanity check blobs (Electra) [Preset: mainnet]                                             OK
+ sanity check genesis roundtrip [Preset: mainnet]                                           OK
+ sanity check phase 0 blocks [Preset: mainnet]                                              OK
+ sanity check phase 0 getState rollback [Preset: mainnet]                                   OK
+ sanity check phase 0 states [Preset: mainnet]                                              OK
+ sanity check phase 0 states, reusing buffers [Preset: mainnet]                             OK
+ sanity check state diff roundtrip [Preset: mainnet]                                        OK
```
<<<<<<< HEAD
OK: 27/27 Fail: 0/27 Skip: 0/27
=======
OK: 30/30 Fail: 0/30 Skip: 0/30
>>>>>>> 91f47a38
## Beacon state [Preset: mainnet]
```diff
+ Smoke test initialize_beacon_state_from_eth1 [Preset: mainnet]                             OK
+ can_advance_slots                                                                          OK
+ dependent_root                                                                             OK
+ get_beacon_proposer_index                                                                  OK
+ latest_block_root                                                                          OK
+ merklizer state roundtrip                                                                  OK
+ process_slots                                                                              OK
```
OK: 7/7 Fail: 0/7 Skip: 0/7
## Beacon time
```diff
+ Dependent slots                                                                            OK
+ basics                                                                                     OK
```
OK: 2/2 Fail: 0/2 Skip: 0/2
## Beacon validators test suite
```diff
+ builderBetterBid(builderBoostFactor) test                                                  OK
```
OK: 1/1 Fail: 0/1 Skip: 0/1
## Blinded block conversions
```diff
+ Bellatrix toSignedBlindedBeaconBlock                                                       OK
+ Capella toSignedBlindedBeaconBlock                                                         OK
+ Deneb toSignedBlindedBeaconBlock                                                           OK
+ Electra toSignedBlindedBeaconBlock                                                         OK
```
OK: 4/4 Fail: 0/4 Skip: 0/4
## Block pool altair processing [Preset: mainnet]
```diff
+ Invalid signatures [Preset: mainnet]                                                       OK
```
OK: 1/1 Fail: 0/1 Skip: 0/1
## Block pool processing [Preset: mainnet]
```diff
+ Adding the same block twice returns a Duplicate error [Preset: mainnet]                    OK
+ Simple block add&get [Preset: mainnet]                                                     OK
+ basic ops                                                                                  OK
+ updateHead updates head and headState [Preset: mainnet]                                    OK
+ updateState sanity [Preset: mainnet]                                                       OK
```
OK: 5/5 Fail: 0/5 Skip: 0/5
## Block processor [Preset: mainnet]
```diff
+ Reverse order block add & get [Preset: mainnet]                                            OK
```
OK: 1/1 Fail: 0/1 Skip: 0/1
## Block quarantine
```diff
+ Recursive missing parent                                                                   OK
+ Unviable smoke test                                                                        OK
```
OK: 2/2 Fail: 0/2 Skip: 0/2
## BlockId and helpers
```diff
+ atSlot sanity                                                                              OK
+ parent sanity                                                                              OK
```
OK: 2/2 Fail: 0/2 Skip: 0/2
## BlockRef and helpers
```diff
+ get_ancestor sanity                                                                        OK
+ isAncestorOf sanity                                                                        OK
```
OK: 2/2 Fail: 0/2 Skip: 0/2
## BlockSlot and helpers
```diff
+ atSlot sanity                                                                              OK
+ parent sanity                                                                              OK
```
OK: 2/2 Fail: 0/2 Skip: 0/2
## DeleteKeys requests [Beacon Node] [Preset: mainnet]
```diff
+ Deleting not existing key [Beacon Node] [Preset: mainnet]                                  OK
+ Invalid Authorization Header [Beacon Node] [Preset: mainnet]                               OK
+ Invalid Authorization Token [Beacon Node] [Preset: mainnet]                                OK
+ Missing Authorization header [Beacon Node] [Preset: mainnet]                               OK
```
OK: 4/4 Fail: 0/4 Skip: 0/4
## DeleteRemoteKeys requests [Beacon Node] [Preset: mainnet]
```diff
+ Deleting existing local key and remote key [Beacon Node] [Preset: mainnet]                 OK
+ Deleting not existing key [Beacon Node] [Preset: mainnet]                                  OK
+ Invalid Authorization Header [Beacon Node] [Preset: mainnet]                               OK
+ Invalid Authorization Token [Beacon Node] [Preset: mainnet]                                OK
+ Missing Authorization header [Beacon Node] [Preset: mainnet]                               OK
```
OK: 5/5 Fail: 0/5 Skip: 0/5
## DepositContractSnapshot
```diff
+ Migration                                                                                  OK
+ SSZ                                                                                        OK
+ depositCount                                                                               OK
+ isValid                                                                                    OK
```
OK: 4/4 Fail: 0/4 Skip: 0/4
## Discovery fork ID
```diff
+ Expected fork IDs                                                                          OK
```
OK: 1/1 Fail: 0/1 Skip: 0/1
## Diverging hardforks
```diff
+ Non-tail block in common                                                                   OK
+ Tail block only in common                                                                  OK
```
OK: 2/2 Fail: 0/2 Skip: 0/2
## EF - EIP7594 - Networking [Preset: mainnet]
```diff
+ Networking - Get Custody Columns - mainnet/eip7594/networking/get_custody_columns/pyspec_t OK
+ Networking - Get Custody Columns - mainnet/eip7594/networking/get_custody_columns/pyspec_t OK
+ Networking - Get Custody Columns - mainnet/eip7594/networking/get_custody_columns/pyspec_t OK
+ Networking - Get Custody Columns - mainnet/eip7594/networking/get_custody_columns/pyspec_t OK
+ Networking - Get Custody Columns - mainnet/eip7594/networking/get_custody_columns/pyspec_t OK
+ Networking - Get Custody Columns - mainnet/eip7594/networking/get_custody_columns/pyspec_t OK
+ Networking - Get Custody Columns - mainnet/eip7594/networking/get_custody_columns/pyspec_t OK
+ Networking - Get Custody Columns - mainnet/eip7594/networking/get_custody_columns/pyspec_t OK
+ Networking - Get Custody Columns - mainnet/eip7594/networking/get_custody_columns/pyspec_t OK
```
OK: 9/9 Fail: 0/9 Skip: 0/9
## EF - KZG
```diff
+ KZG - Blob to KZG commitment - blob_to_kzg_commitment_case_invalid_blob_59d64ff6b4648fad   OK
+ KZG - Blob to KZG commitment - blob_to_kzg_commitment_case_invalid_blob_635fb2de5b0dc429   OK
+ KZG - Blob to KZG commitment - blob_to_kzg_commitment_case_invalid_blob_a3b9ff28507767f8   OK
+ KZG - Blob to KZG commitment - blob_to_kzg_commitment_case_invalid_blob_d3afbd98123a3434   OK
+ KZG - Blob to KZG commitment - blob_to_kzg_commitment_case_valid_blob_0951cfd9ab47a8d3     OK
+ KZG - Blob to KZG commitment - blob_to_kzg_commitment_case_valid_blob_19b3f3f8c98ea31e     OK
+ KZG - Blob to KZG commitment - blob_to_kzg_commitment_case_valid_blob_84d8089232bc23a8     OK
+ KZG - Blob to KZG commitment - blob_to_kzg_commitment_case_valid_blob_a87a4e636e0f58fb     OK
+ KZG - Blob to KZG commitment - blob_to_kzg_commitment_case_valid_blob_c40b9b515df8721b     OK
+ KZG - Blob to KZG commitment - blob_to_kzg_commitment_case_valid_blob_cdb3e6d49eb12307     OK
+ KZG - Blob to KZG commitment - blob_to_kzg_commitment_case_valid_blob_fb324bc819407148     OK
+ KZG - Compute KZG proof - compute_kzg_proof_case_invalid_blob_59d64ff6b4648fad             OK
+ KZG - Compute KZG proof - compute_kzg_proof_case_invalid_blob_635fb2de5b0dc429             OK
+ KZG - Compute KZG proof - compute_kzg_proof_case_invalid_blob_a3b9ff28507767f8             OK
+ KZG - Compute KZG proof - compute_kzg_proof_case_invalid_blob_d3afbd98123a3434             OK
+ KZG - Compute KZG proof - compute_kzg_proof_case_invalid_z_03265c1605637b1f                OK
+ KZG - Compute KZG proof - compute_kzg_proof_case_invalid_z_881cc19564a97501                OK
+ KZG - Compute KZG proof - compute_kzg_proof_case_invalid_z_8e021fdb13259641                OK
+ KZG - Compute KZG proof - compute_kzg_proof_case_invalid_z_9683af102559ddf0                OK
+ KZG - Compute KZG proof - compute_kzg_proof_case_invalid_z_9df8c89b61183887                OK
+ KZG - Compute KZG proof - compute_kzg_proof_case_invalid_z_b30d81e81c1262b6                OK
+ KZG - Compute KZG proof - compute_kzg_proof_case_valid_blob_02e696ada7d4631d               OK
+ KZG - Compute KZG proof - compute_kzg_proof_case_valid_blob_05c1f3685f3393f0               OK
+ KZG - Compute KZG proof - compute_kzg_proof_case_valid_blob_08f9e2f1cb3d39db               OK
+ KZG - Compute KZG proof - compute_kzg_proof_case_valid_blob_0cf79b17cb5f4ea2               OK
+ KZG - Compute KZG proof - compute_kzg_proof_case_valid_blob_177b58dc7a46b08f               OK
+ KZG - Compute KZG proof - compute_kzg_proof_case_valid_blob_1ce8e4f69d5df899               OK
+ KZG - Compute KZG proof - compute_kzg_proof_case_valid_blob_26b753dec0560daa               OK
+ KZG - Compute KZG proof - compute_kzg_proof_case_valid_blob_2b76dc9e3abf42f3               OK
+ KZG - Compute KZG proof - compute_kzg_proof_case_valid_blob_31ebd010e6098750               OK
+ KZG - Compute KZG proof - compute_kzg_proof_case_valid_blob_3208425794224c3f               OK
+ KZG - Compute KZG proof - compute_kzg_proof_case_valid_blob_36817bfd67de97a8               OK
+ KZG - Compute KZG proof - compute_kzg_proof_case_valid_blob_392169c16a2e5ef6               OK
+ KZG - Compute KZG proof - compute_kzg_proof_case_valid_blob_395cf6d697d1a743               OK
+ KZG - Compute KZG proof - compute_kzg_proof_case_valid_blob_3ac8dc31e9aa6a70               OK
+ KZG - Compute KZG proof - compute_kzg_proof_case_valid_blob_3c1e8b38219e3e12               OK
+ KZG - Compute KZG proof - compute_kzg_proof_case_valid_blob_3c87ec986c2656c2               OK
+ KZG - Compute KZG proof - compute_kzg_proof_case_valid_blob_3cd183d0bab85fb7               OK
+ KZG - Compute KZG proof - compute_kzg_proof_case_valid_blob_420f2a187ce77035               OK
+ KZG - Compute KZG proof - compute_kzg_proof_case_valid_blob_444b73ff54a19b44               OK
+ KZG - Compute KZG proof - compute_kzg_proof_case_valid_blob_53a9bdf4f75196da               OK
+ KZG - Compute KZG proof - compute_kzg_proof_case_valid_blob_585454b31673dd62               OK
+ KZG - Compute KZG proof - compute_kzg_proof_case_valid_blob_7db4f140a955dd1a               OK
+ KZG - Compute KZG proof - compute_kzg_proof_case_valid_blob_83e53423a2dd93fe               OK
+ KZG - Compute KZG proof - compute_kzg_proof_case_valid_blob_9b24f8997145435c               OK
+ KZG - Compute KZG proof - compute_kzg_proof_case_valid_blob_9b754afb690c47e1               OK
+ KZG - Compute KZG proof - compute_kzg_proof_case_valid_blob_a0be66af9a97ea52               OK
+ KZG - Compute KZG proof - compute_kzg_proof_case_valid_blob_af669445747d2585               OK
+ KZG - Compute KZG proof - compute_kzg_proof_case_valid_blob_af8b75f664ed7d43               OK
+ KZG - Compute KZG proof - compute_kzg_proof_case_valid_blob_b6cb6698327d9835               OK
+ KZG - Compute KZG proof - compute_kzg_proof_case_valid_blob_b6ec3736f9ff2c62               OK
+ KZG - Compute KZG proof - compute_kzg_proof_case_valid_blob_becf2e1641bbd4e6               OK
+ KZG - Compute KZG proof - compute_kzg_proof_case_valid_blob_c3d4322ec17fe7cd               OK
+ KZG - Compute KZG proof - compute_kzg_proof_case_valid_blob_c5e1490d672d026d               OK
+ KZG - Compute KZG proof - compute_kzg_proof_case_valid_blob_cae5d3491190b777               OK
+ KZG - Compute KZG proof - compute_kzg_proof_case_valid_blob_d0992bc0387790a4               OK
+ KZG - Compute KZG proof - compute_kzg_proof_case_valid_blob_d736268229bd87ec               OK
+ KZG - Compute KZG proof - compute_kzg_proof_case_valid_blob_e68d7111a2364a49               OK
+ KZG - Compute KZG proof - compute_kzg_proof_case_valid_blob_ed6b180ec759bcf6               OK
+ KZG - Compute KZG proof - compute_kzg_proof_case_valid_blob_f0ed3dc11cdeb130               OK
+ KZG - Compute KZG proof - compute_kzg_proof_case_valid_blob_f47eb9fc139f6bfd               OK
+ KZG - Compute KZG proof - compute_kzg_proof_case_valid_blob_f7f44e1e864aa967               OK
+ KZG - Compute KZG proof - compute_kzg_proof_case_valid_blob_ffa6e97b97146517               OK
+ KZG - Compute blob KZG proof - compute_blob_kzg_proof_case_invalid_blob_59d64ff6b4648fad   OK
+ KZG - Compute blob KZG proof - compute_blob_kzg_proof_case_invalid_blob_635fb2de5b0dc429   OK
+ KZG - Compute blob KZG proof - compute_blob_kzg_proof_case_invalid_blob_a3b9ff28507767f8   OK
+ KZG - Compute blob KZG proof - compute_blob_kzg_proof_case_invalid_blob_d3afbd98123a3434   OK
+ KZG - Compute blob KZG proof - compute_blob_kzg_proof_case_invalid_commitment_1a68c47b6814 OK
+ KZG - Compute blob KZG proof - compute_blob_kzg_proof_case_invalid_commitment_24b932fb4dec OK
+ KZG - Compute blob KZG proof - compute_blob_kzg_proof_case_invalid_commitment_3a6eb616efae OK
+ KZG - Compute blob KZG proof - compute_blob_kzg_proof_case_invalid_commitment_d070689c3e15 OK
+ KZG - Compute blob KZG proof - compute_blob_kzg_proof_case_valid_blob_0951cfd9ab47a8d3     OK
+ KZG - Compute blob KZG proof - compute_blob_kzg_proof_case_valid_blob_19b3f3f8c98ea31e     OK
+ KZG - Compute blob KZG proof - compute_blob_kzg_proof_case_valid_blob_84d8089232bc23a8     OK
+ KZG - Compute blob KZG proof - compute_blob_kzg_proof_case_valid_blob_a87a4e636e0f58fb     OK
+ KZG - Compute blob KZG proof - compute_blob_kzg_proof_case_valid_blob_c40b9b515df8721b     OK
+ KZG - Compute blob KZG proof - compute_blob_kzg_proof_case_valid_blob_cdb3e6d49eb12307     OK
+ KZG - Compute blob KZG proof - compute_blob_kzg_proof_case_valid_blob_fb324bc819407148     OK
+ KZG - Verify KZG proof - verify_kzg_proof_case_correct_proof_02e696ada7d4631d              OK
+ KZG - Verify KZG proof - verify_kzg_proof_case_correct_proof_05c1f3685f3393f0              OK
+ KZG - Verify KZG proof - verify_kzg_proof_case_correct_proof_08f9e2f1cb3d39db              OK
+ KZG - Verify KZG proof - verify_kzg_proof_case_correct_proof_0cf79b17cb5f4ea2              OK
+ KZG - Verify KZG proof - verify_kzg_proof_case_correct_proof_177b58dc7a46b08f              OK
+ KZG - Verify KZG proof - verify_kzg_proof_case_correct_proof_1ce8e4f69d5df899              OK
+ KZG - Verify KZG proof - verify_kzg_proof_case_correct_proof_26b753dec0560daa              OK
+ KZG - Verify KZG proof - verify_kzg_proof_case_correct_proof_2b76dc9e3abf42f3              OK
+ KZG - Verify KZG proof - verify_kzg_proof_case_correct_proof_31ebd010e6098750              OK
+ KZG - Verify KZG proof - verify_kzg_proof_case_correct_proof_3208425794224c3f              OK
+ KZG - Verify KZG proof - verify_kzg_proof_case_correct_proof_36817bfd67de97a8              OK
+ KZG - Verify KZG proof - verify_kzg_proof_case_correct_proof_392169c16a2e5ef6              OK
+ KZG - Verify KZG proof - verify_kzg_proof_case_correct_proof_395cf6d697d1a743              OK
+ KZG - Verify KZG proof - verify_kzg_proof_case_correct_proof_3ac8dc31e9aa6a70              OK
+ KZG - Verify KZG proof - verify_kzg_proof_case_correct_proof_3c1e8b38219e3e12              OK
+ KZG - Verify KZG proof - verify_kzg_proof_case_correct_proof_3c87ec986c2656c2              OK
+ KZG - Verify KZG proof - verify_kzg_proof_case_correct_proof_3cd183d0bab85fb7              OK
+ KZG - Verify KZG proof - verify_kzg_proof_case_correct_proof_420f2a187ce77035              OK
+ KZG - Verify KZG proof - verify_kzg_proof_case_correct_proof_444b73ff54a19b44              OK
+ KZG - Verify KZG proof - verify_kzg_proof_case_correct_proof_53a9bdf4f75196da              OK
+ KZG - Verify KZG proof - verify_kzg_proof_case_correct_proof_585454b31673dd62              OK
+ KZG - Verify KZG proof - verify_kzg_proof_case_correct_proof_7db4f140a955dd1a              OK
+ KZG - Verify KZG proof - verify_kzg_proof_case_correct_proof_83e53423a2dd93fe              OK
+ KZG - Verify KZG proof - verify_kzg_proof_case_correct_proof_9b24f8997145435c              OK
+ KZG - Verify KZG proof - verify_kzg_proof_case_correct_proof_9b754afb690c47e1              OK
+ KZG - Verify KZG proof - verify_kzg_proof_case_correct_proof_a0be66af9a97ea52              OK
+ KZG - Verify KZG proof - verify_kzg_proof_case_correct_proof_af669445747d2585              OK
+ KZG - Verify KZG proof - verify_kzg_proof_case_correct_proof_af8b75f664ed7d43              OK
+ KZG - Verify KZG proof - verify_kzg_proof_case_correct_proof_b6cb6698327d9835              OK
+ KZG - Verify KZG proof - verify_kzg_proof_case_correct_proof_b6ec3736f9ff2c62              OK
+ KZG - Verify KZG proof - verify_kzg_proof_case_correct_proof_becf2e1641bbd4e6              OK
+ KZG - Verify KZG proof - verify_kzg_proof_case_correct_proof_c3d4322ec17fe7cd              OK
+ KZG - Verify KZG proof - verify_kzg_proof_case_correct_proof_c5e1490d672d026d              OK
+ KZG - Verify KZG proof - verify_kzg_proof_case_correct_proof_cae5d3491190b777              OK
+ KZG - Verify KZG proof - verify_kzg_proof_case_correct_proof_d0992bc0387790a4              OK
+ KZG - Verify KZG proof - verify_kzg_proof_case_correct_proof_d736268229bd87ec              OK
+ KZG - Verify KZG proof - verify_kzg_proof_case_correct_proof_e68d7111a2364a49              OK
+ KZG - Verify KZG proof - verify_kzg_proof_case_correct_proof_ed6b180ec759bcf6              OK
+ KZG - Verify KZG proof - verify_kzg_proof_case_correct_proof_f0ed3dc11cdeb130              OK
+ KZG - Verify KZG proof - verify_kzg_proof_case_correct_proof_f47eb9fc139f6bfd              OK
+ KZG - Verify KZG proof - verify_kzg_proof_case_correct_proof_f7f44e1e864aa967              OK
+ KZG - Verify KZG proof - verify_kzg_proof_case_correct_proof_ffa6e97b97146517              OK
+ KZG - Verify KZG proof - verify_kzg_proof_case_correct_proof_point_at_infinity_for_twos_po OK
+ KZG - Verify KZG proof - verify_kzg_proof_case_correct_proof_point_at_infinity_for_twos_po OK
+ KZG - Verify KZG proof - verify_kzg_proof_case_correct_proof_point_at_infinity_for_twos_po OK
+ KZG - Verify KZG proof - verify_kzg_proof_case_correct_proof_point_at_infinity_for_twos_po OK
+ KZG - Verify KZG proof - verify_kzg_proof_case_correct_proof_point_at_infinity_for_twos_po OK
+ KZG - Verify KZG proof - verify_kzg_proof_case_correct_proof_point_at_infinity_for_twos_po OK
+ KZG - Verify KZG proof - verify_kzg_proof_case_correct_proof_point_at_infinity_for_zero_po OK
+ KZG - Verify KZG proof - verify_kzg_proof_case_correct_proof_point_at_infinity_for_zero_po OK
+ KZG - Verify KZG proof - verify_kzg_proof_case_correct_proof_point_at_infinity_for_zero_po OK
+ KZG - Verify KZG proof - verify_kzg_proof_case_correct_proof_point_at_infinity_for_zero_po OK
+ KZG - Verify KZG proof - verify_kzg_proof_case_correct_proof_point_at_infinity_for_zero_po OK
+ KZG - Verify KZG proof - verify_kzg_proof_case_correct_proof_point_at_infinity_for_zero_po OK
+ KZG - Verify KZG proof - verify_kzg_proof_case_incorrect_proof_02e696ada7d4631d            OK
+ KZG - Verify KZG proof - verify_kzg_proof_case_incorrect_proof_05c1f3685f3393f0            OK
+ KZG - Verify KZG proof - verify_kzg_proof_case_incorrect_proof_08f9e2f1cb3d39db            OK
+ KZG - Verify KZG proof - verify_kzg_proof_case_incorrect_proof_0cf79b17cb5f4ea2            OK
+ KZG - Verify KZG proof - verify_kzg_proof_case_incorrect_proof_177b58dc7a46b08f            OK
+ KZG - Verify KZG proof - verify_kzg_proof_case_incorrect_proof_1ce8e4f69d5df899            OK
+ KZG - Verify KZG proof - verify_kzg_proof_case_incorrect_proof_26b753dec0560daa            OK
+ KZG - Verify KZG proof - verify_kzg_proof_case_incorrect_proof_2b76dc9e3abf42f3            OK
+ KZG - Verify KZG proof - verify_kzg_proof_case_incorrect_proof_31ebd010e6098750            OK
+ KZG - Verify KZG proof - verify_kzg_proof_case_incorrect_proof_3208425794224c3f            OK
+ KZG - Verify KZG proof - verify_kzg_proof_case_incorrect_proof_36817bfd67de97a8            OK
+ KZG - Verify KZG proof - verify_kzg_proof_case_incorrect_proof_392169c16a2e5ef6            OK
+ KZG - Verify KZG proof - verify_kzg_proof_case_incorrect_proof_395cf6d697d1a743            OK
+ KZG - Verify KZG proof - verify_kzg_proof_case_incorrect_proof_3ac8dc31e9aa6a70            OK
+ KZG - Verify KZG proof - verify_kzg_proof_case_incorrect_proof_3c1e8b38219e3e12            OK
+ KZG - Verify KZG proof - verify_kzg_proof_case_incorrect_proof_3c87ec986c2656c2            OK
+ KZG - Verify KZG proof - verify_kzg_proof_case_incorrect_proof_3cd183d0bab85fb7            OK
+ KZG - Verify KZG proof - verify_kzg_proof_case_incorrect_proof_420f2a187ce77035            OK
+ KZG - Verify KZG proof - verify_kzg_proof_case_incorrect_proof_444b73ff54a19b44            OK
+ KZG - Verify KZG proof - verify_kzg_proof_case_incorrect_proof_53a9bdf4f75196da            OK
+ KZG - Verify KZG proof - verify_kzg_proof_case_incorrect_proof_585454b31673dd62            OK
+ KZG - Verify KZG proof - verify_kzg_proof_case_incorrect_proof_7db4f140a955dd1a            OK
+ KZG - Verify KZG proof - verify_kzg_proof_case_incorrect_proof_83e53423a2dd93fe            OK
+ KZG - Verify KZG proof - verify_kzg_proof_case_incorrect_proof_9b24f8997145435c            OK
+ KZG - Verify KZG proof - verify_kzg_proof_case_incorrect_proof_9b754afb690c47e1            OK
+ KZG - Verify KZG proof - verify_kzg_proof_case_incorrect_proof_a0be66af9a97ea52            OK
+ KZG - Verify KZG proof - verify_kzg_proof_case_incorrect_proof_af669445747d2585            OK
+ KZG - Verify KZG proof - verify_kzg_proof_case_incorrect_proof_af8b75f664ed7d43            OK
+ KZG - Verify KZG proof - verify_kzg_proof_case_incorrect_proof_b6cb6698327d9835            OK
+ KZG - Verify KZG proof - verify_kzg_proof_case_incorrect_proof_b6ec3736f9ff2c62            OK
+ KZG - Verify KZG proof - verify_kzg_proof_case_incorrect_proof_becf2e1641bbd4e6            OK
+ KZG - Verify KZG proof - verify_kzg_proof_case_incorrect_proof_c3d4322ec17fe7cd            OK
+ KZG - Verify KZG proof - verify_kzg_proof_case_incorrect_proof_c5e1490d672d026d            OK
+ KZG - Verify KZG proof - verify_kzg_proof_case_incorrect_proof_cae5d3491190b777            OK
+ KZG - Verify KZG proof - verify_kzg_proof_case_incorrect_proof_d0992bc0387790a4            OK
+ KZG - Verify KZG proof - verify_kzg_proof_case_incorrect_proof_d736268229bd87ec            OK
+ KZG - Verify KZG proof - verify_kzg_proof_case_incorrect_proof_e68d7111a2364a49            OK
+ KZG - Verify KZG proof - verify_kzg_proof_case_incorrect_proof_ed6b180ec759bcf6            OK
+ KZG - Verify KZG proof - verify_kzg_proof_case_incorrect_proof_f0ed3dc11cdeb130            OK
+ KZG - Verify KZG proof - verify_kzg_proof_case_incorrect_proof_f47eb9fc139f6bfd            OK
+ KZG - Verify KZG proof - verify_kzg_proof_case_incorrect_proof_f7f44e1e864aa967            OK
+ KZG - Verify KZG proof - verify_kzg_proof_case_incorrect_proof_ffa6e97b97146517            OK
+ KZG - Verify KZG proof - verify_kzg_proof_case_incorrect_proof_point_at_infinity_392169c16 OK
+ KZG - Verify KZG proof - verify_kzg_proof_case_incorrect_proof_point_at_infinity_3c1e8b382 OK
+ KZG - Verify KZG proof - verify_kzg_proof_case_incorrect_proof_point_at_infinity_3c87ec986 OK
+ KZG - Verify KZG proof - verify_kzg_proof_case_incorrect_proof_point_at_infinity_420f2a187 OK
+ KZG - Verify KZG proof - verify_kzg_proof_case_incorrect_proof_point_at_infinity_83e53423a OK
+ KZG - Verify KZG proof - verify_kzg_proof_case_incorrect_proof_point_at_infinity_ed6b180ec OK
+ KZG - Verify KZG proof - verify_kzg_proof_case_invalid_commitment_1b44e341d56c757d         OK
+ KZG - Verify KZG proof - verify_kzg_proof_case_invalid_commitment_32afa9561a4b3b91         OK
+ KZG - Verify KZG proof - verify_kzg_proof_case_invalid_commitment_3e55802a5ed3c757         OK
+ KZG - Verify KZG proof - verify_kzg_proof_case_invalid_commitment_e9d3e9ec16fbc15f         OK
+ KZG - Verify KZG proof - verify_kzg_proof_case_invalid_proof_1b44e341d56c757d              OK
+ KZG - Verify KZG proof - verify_kzg_proof_case_invalid_proof_32afa9561a4b3b91              OK
+ KZG - Verify KZG proof - verify_kzg_proof_case_invalid_proof_3e55802a5ed3c757              OK
+ KZG - Verify KZG proof - verify_kzg_proof_case_invalid_proof_e9d3e9ec16fbc15f              OK
+ KZG - Verify KZG proof - verify_kzg_proof_case_invalid_y_35d08d612aad2197                  OK
+ KZG - Verify KZG proof - verify_kzg_proof_case_invalid_y_4aa6def8c35c9097                  OK
+ KZG - Verify KZG proof - verify_kzg_proof_case_invalid_y_4e51cef08a61606f                  OK
+ KZG - Verify KZG proof - verify_kzg_proof_case_invalid_y_64b9ff2b8f7dddee                  OK
+ KZG - Verify KZG proof - verify_kzg_proof_case_invalid_y_b358a2e763727b70                  OK
+ KZG - Verify KZG proof - verify_kzg_proof_case_invalid_y_eb0601fec84cc5e9                  OK
+ KZG - Verify KZG proof - verify_kzg_proof_case_invalid_z_35d08d612aad2197                  OK
+ KZG - Verify KZG proof - verify_kzg_proof_case_invalid_z_4aa6def8c35c9097                  OK
+ KZG - Verify KZG proof - verify_kzg_proof_case_invalid_z_4e51cef08a61606f                  OK
+ KZG - Verify KZG proof - verify_kzg_proof_case_invalid_z_64b9ff2b8f7dddee                  OK
+ KZG - Verify KZG proof - verify_kzg_proof_case_invalid_z_b358a2e763727b70                  OK
+ KZG - Verify KZG proof - verify_kzg_proof_case_invalid_z_eb0601fec84cc5e9                  OK
+ KZG - Verify blob KZG proof - verify_blob_kzg_proof_case_correct_proof_0951cfd9ab47a8d3    OK
+ KZG - Verify blob KZG proof - verify_blob_kzg_proof_case_correct_proof_19b3f3f8c98ea31e    OK
+ KZG - Verify blob KZG proof - verify_blob_kzg_proof_case_correct_proof_84d8089232bc23a8    OK
+ KZG - Verify blob KZG proof - verify_blob_kzg_proof_case_correct_proof_a87a4e636e0f58fb    OK
+ KZG - Verify blob KZG proof - verify_blob_kzg_proof_case_correct_proof_c40b9b515df8721b    OK
+ KZG - Verify blob KZG proof - verify_blob_kzg_proof_case_correct_proof_cdb3e6d49eb12307    OK
+ KZG - Verify blob KZG proof - verify_blob_kzg_proof_case_correct_proof_fb324bc819407148    OK
+ KZG - Verify blob KZG proof - verify_blob_kzg_proof_case_correct_proof_point_at_infinity_f OK
+ KZG - Verify blob KZG proof - verify_blob_kzg_proof_case_correct_proof_point_at_infinity_f OK
+ KZG - Verify blob KZG proof - verify_blob_kzg_proof_case_incorrect_proof_0951cfd9ab47a8d3  OK
+ KZG - Verify blob KZG proof - verify_blob_kzg_proof_case_incorrect_proof_19b3f3f8c98ea31e  OK
+ KZG - Verify blob KZG proof - verify_blob_kzg_proof_case_incorrect_proof_84d8089232bc23a8  OK
+ KZG - Verify blob KZG proof - verify_blob_kzg_proof_case_incorrect_proof_a87a4e636e0f58fb  OK
+ KZG - Verify blob KZG proof - verify_blob_kzg_proof_case_incorrect_proof_c40b9b515df8721b  OK
+ KZG - Verify blob KZG proof - verify_blob_kzg_proof_case_incorrect_proof_cdb3e6d49eb12307  OK
+ KZG - Verify blob KZG proof - verify_blob_kzg_proof_case_incorrect_proof_fb324bc819407148  OK
+ KZG - Verify blob KZG proof - verify_blob_kzg_proof_case_incorrect_proof_point_at_infinity OK
+ KZG - Verify blob KZG proof - verify_blob_kzg_proof_case_invalid_blob_59d64ff6b4648fad     OK
+ KZG - Verify blob KZG proof - verify_blob_kzg_proof_case_invalid_blob_635fb2de5b0dc429     OK
+ KZG - Verify blob KZG proof - verify_blob_kzg_proof_case_invalid_blob_a3b9ff28507767f8     OK
+ KZG - Verify blob KZG proof - verify_blob_kzg_proof_case_invalid_blob_d3afbd98123a3434     OK
+ KZG - Verify blob KZG proof - verify_blob_kzg_proof_case_invalid_commitment_1a68c47b68148e OK
+ KZG - Verify blob KZG proof - verify_blob_kzg_proof_case_invalid_commitment_24b932fb4dec5b OK
+ KZG - Verify blob KZG proof - verify_blob_kzg_proof_case_invalid_commitment_3a6eb616efae06 OK
+ KZG - Verify blob KZG proof - verify_blob_kzg_proof_case_invalid_commitment_d070689c3e1544 OK
+ KZG - Verify blob KZG proof - verify_blob_kzg_proof_case_invalid_proof_1a68c47b68148e78    OK
+ KZG - Verify blob KZG proof - verify_blob_kzg_proof_case_invalid_proof_24b932fb4dec5b2d    OK
+ KZG - Verify blob KZG proof - verify_blob_kzg_proof_case_invalid_proof_3a6eb616efae0627    OK
+ KZG - Verify blob KZG proof - verify_blob_kzg_proof_case_invalid_proof_d070689c3e15444c    OK
+ KZG - Verify blob KZG proof batch - verify_blob_kzg_proof_batch_case_0951cfd9ab47a8d3      OK
+ KZG - Verify blob KZG proof batch - verify_blob_kzg_proof_batch_case_0f3f1d3f48f71495      OK
+ KZG - Verify blob KZG proof batch - verify_blob_kzg_proof_batch_case_12c097d7ca0261e3      OK
+ KZG - Verify blob KZG proof batch - verify_blob_kzg_proof_batch_case_2ef482373a81e34e      OK
+ KZG - Verify blob KZG proof batch - verify_blob_kzg_proof_batch_case_a271b78b8e869d69      OK
+ KZG - Verify blob KZG proof batch - verify_blob_kzg_proof_batch_case_blob_length_different OK
+ KZG - Verify blob KZG proof batch - verify_blob_kzg_proof_batch_case_cb3c3279a1afddcf      OK
+ KZG - Verify blob KZG proof batch - verify_blob_kzg_proof_batch_case_commitment_length_dif OK
+ KZG - Verify blob KZG proof batch - verify_blob_kzg_proof_batch_case_e61aafba051ddf79      OK
+ KZG - Verify blob KZG proof batch - verify_blob_kzg_proof_batch_case_incorrect_proof_add_o OK
+ KZG - Verify blob KZG proof batch - verify_blob_kzg_proof_batch_case_incorrect_proof_point OK
+ KZG - Verify blob KZG proof batch - verify_blob_kzg_proof_batch_case_invalid_blob_59d64ff6 OK
+ KZG - Verify blob KZG proof batch - verify_blob_kzg_proof_batch_case_invalid_blob_635fb2de OK
+ KZG - Verify blob KZG proof batch - verify_blob_kzg_proof_batch_case_invalid_blob_a3b9ff28 OK
+ KZG - Verify blob KZG proof batch - verify_blob_kzg_proof_batch_case_invalid_blob_d3afbd98 OK
+ KZG - Verify blob KZG proof batch - verify_blob_kzg_proof_batch_case_invalid_commitment_1a OK
+ KZG - Verify blob KZG proof batch - verify_blob_kzg_proof_batch_case_invalid_commitment_24 OK
+ KZG - Verify blob KZG proof batch - verify_blob_kzg_proof_batch_case_invalid_commitment_3a OK
+ KZG - Verify blob KZG proof batch - verify_blob_kzg_proof_batch_case_invalid_commitment_d0 OK
+ KZG - Verify blob KZG proof batch - verify_blob_kzg_proof_batch_case_invalid_proof_1a68c47 OK
+ KZG - Verify blob KZG proof batch - verify_blob_kzg_proof_batch_case_invalid_proof_24b932f OK
+ KZG - Verify blob KZG proof batch - verify_blob_kzg_proof_batch_case_invalid_proof_3a6eb61 OK
+ KZG - Verify blob KZG proof batch - verify_blob_kzg_proof_batch_case_invalid_proof_d070689 OK
+ KZG - Verify blob KZG proof batch - verify_blob_kzg_proof_batch_case_proof_length_differen OK
```
OK: 253/253 Fail: 0/253 Skip: 0/253
## EF - KZG - EIP7594
```diff
+ KZG - Compute Cells And Proofs - compute_cells_and_kzg_proofs_case_invalid_blob_26555bdcbf OK
+ KZG - Compute Cells And Proofs - compute_cells_and_kzg_proofs_case_invalid_blob_79fb3cb1ef OK
+ KZG - Compute Cells And Proofs - compute_cells_and_kzg_proofs_case_invalid_blob_7e99dea889 OK
+ KZG - Compute Cells And Proofs - compute_cells_and_kzg_proofs_case_invalid_blob_9d88c33852 OK
+ KZG - Compute Cells And Proofs - compute_cells_and_kzg_proofs_case_valid_419245fbfe69f145  OK
+ KZG - Compute Cells And Proofs - compute_cells_and_kzg_proofs_case_valid_4aedd1a2a3933c3e  OK
+ KZG - Compute Cells And Proofs - compute_cells_and_kzg_proofs_case_valid_6e773f256383918c  OK
+ KZG - Compute Cells And Proofs - compute_cells_and_kzg_proofs_case_valid_b0731ef77b166ca8  OK
+ KZG - Compute Cells And Proofs - compute_cells_and_kzg_proofs_case_valid_b81d309b22788820  OK
+ KZG - Compute Cells And Proofs - compute_cells_and_kzg_proofs_case_valid_ed8b5001151417d5  OK
+ KZG - Compute Cells And Proofs - compute_cells_and_kzg_proofs_case_valid_edeb8500a6507818  OK
+ KZG - Recover Cells And Kzg Proofs - recover_cells_and_kzg_proofs_case_invalid_all_cells_a OK
+ KZG - Recover Cells And Kzg Proofs - recover_cells_and_kzg_proofs_case_invalid_cell_047ee7 OK
+ KZG - Recover Cells And Kzg Proofs - recover_cells_and_kzg_proofs_case_invalid_cell_76ab46 OK
+ KZG - Recover Cells And Kzg Proofs - recover_cells_and_kzg_proofs_case_invalid_cell_77b669 OK
+ KZG - Recover Cells And Kzg Proofs - recover_cells_and_kzg_proofs_case_invalid_cell_c8e2ca OK
+ KZG - Recover Cells And Kzg Proofs - recover_cells_and_kzg_proofs_case_invalid_cell_index_ OK
+ KZG - Recover Cells And Kzg Proofs - recover_cells_and_kzg_proofs_case_invalid_duplicate_c OK
+ KZG - Recover Cells And Kzg Proofs - recover_cells_and_kzg_proofs_case_invalid_more_cell_i OK
+ KZG - Recover Cells And Kzg Proofs - recover_cells_and_kzg_proofs_case_invalid_more_cells_ OK
+ KZG - Recover Cells And Kzg Proofs - recover_cells_and_kzg_proofs_case_invalid_more_cells_ OK
+ KZG - Recover Cells And Kzg Proofs - recover_cells_and_kzg_proofs_case_invalid_more_than_h OK
+ KZG - Recover Cells And Kzg Proofs - recover_cells_and_kzg_proofs_case_valid_half_missing_ OK
+ KZG - Recover Cells And Kzg Proofs - recover_cells_and_kzg_proofs_case_valid_half_missing_ OK
+ KZG - Recover Cells And Kzg Proofs - recover_cells_and_kzg_proofs_case_valid_half_missing_ OK
+ KZG - Recover Cells And Kzg Proofs - recover_cells_and_kzg_proofs_case_valid_no_missing_a1 OK
+ KZG - Verify Cell Kzg Proof Batch - verify_cell_kzg_proof_batch_case_incorrect_cell_48bcbf OK
+ KZG - Verify Cell Kzg Proof Batch - verify_cell_kzg_proof_batch_case_incorrect_commitment_ OK
+ KZG - Verify Cell Kzg Proof Batch - verify_cell_kzg_proof_batch_case_incorrect_proof_ba29f OK
+ KZG - Verify Cell Kzg Proof Batch - verify_cell_kzg_proof_batch_case_invalid_cell_bcb1b35c OK
+ KZG - Verify Cell Kzg Proof Batch - verify_cell_kzg_proof_batch_case_invalid_cell_d89304ce OK
+ KZG - Verify Cell Kzg Proof Batch - verify_cell_kzg_proof_batch_case_invalid_cell_d939faf6 OK
+ KZG - Verify Cell Kzg Proof Batch - verify_cell_kzg_proof_batch_case_invalid_cell_ef6ac828 OK
+ KZG - Verify Cell Kzg Proof Batch - verify_cell_kzg_proof_batch_case_invalid_cell_index_5d OK
+ KZG - Verify Cell Kzg Proof Batch - verify_cell_kzg_proof_batch_case_invalid_commitment_4b OK
+ KZG - Verify Cell Kzg Proof Batch - verify_cell_kzg_proof_batch_case_invalid_commitment_53 OK
+ KZG - Verify Cell Kzg Proof Batch - verify_cell_kzg_proof_batch_case_invalid_commitment_68 OK
+ KZG - Verify Cell Kzg Proof Batch - verify_cell_kzg_proof_batch_case_invalid_commitment_d3 OK
+ KZG - Verify Cell Kzg Proof Batch - verify_cell_kzg_proof_batch_case_invalid_missing_cell_ OK
+ KZG - Verify Cell Kzg Proof Batch - verify_cell_kzg_proof_batch_case_invalid_missing_cell_ OK
+ KZG - Verify Cell Kzg Proof Batch - verify_cell_kzg_proof_batch_case_invalid_missing_commi OK
+ KZG - Verify Cell Kzg Proof Batch - verify_cell_kzg_proof_batch_case_invalid_missing_proof OK
+ KZG - Verify Cell Kzg Proof Batch - verify_cell_kzg_proof_batch_case_invalid_proof_0424858 OK
+ KZG - Verify Cell Kzg Proof Batch - verify_cell_kzg_proof_batch_case_invalid_proof_48fa9d1 OK
+ KZG - Verify Cell Kzg Proof Batch - verify_cell_kzg_proof_batch_case_invalid_proof_8feaf47 OK
+ KZG - Verify Cell Kzg Proof Batch - verify_cell_kzg_proof_batch_case_invalid_proof_a9d14f0 OK
+ KZG - Verify Cell Kzg Proof Batch - verify_cell_kzg_proof_batch_case_valid_0cfba0f22152206 OK
+ KZG - Verify Cell Kzg Proof Batch - verify_cell_kzg_proof_batch_case_valid_3073caf43016db4 OK
+ KZG - Verify Cell Kzg Proof Batch - verify_cell_kzg_proof_batch_case_valid_5211d9e9ff34c00 OK
+ KZG - Verify Cell Kzg Proof Batch - verify_cell_kzg_proof_batch_case_valid_92c0b5242fa34ae OK
+ KZG - Verify Cell Kzg Proof Batch - verify_cell_kzg_proof_batch_case_valid_9fb9bff6fe1fb6b OK
+ KZG - Verify Cell Kzg Proof Batch - verify_cell_kzg_proof_batch_case_valid_d3f60d6d484ddb6 OK
+ KZG - Verify Cell Kzg Proof Batch - verify_cell_kzg_proof_batch_case_valid_fd341ee5517e590 OK
+ KZG - Verify Cell Kzg Proof Batch - verify_cell_kzg_proof_batch_case_valid_multiple_blobs_ OK
+ KZG - Verify Cell Kzg Proof Batch - verify_cell_kzg_proof_batch_case_valid_same_cell_multi OK
+ KZG - Verify Cell Kzg Proof Batch - verify_cell_kzg_proof_batch_case_valid_zero_cells_fbbd OK
```
OK: 56/56 Fail: 0/56 Skip: 0/56
## EF - SSZ generic types
```diff
  Testing basic_vector     inputs - invalid                                                  Skip
+ Testing basic_vector     inputs - valid                                                    OK
+ Testing bitlist          inputs - invalid                                                  OK
+ Testing bitlist          inputs - valid                                                    OK
  Testing bitvector        inputs - invalid                                                  Skip
+ Testing bitvector        inputs - valid                                                    OK
+ Testing boolean          inputs - invalid                                                  OK
+ Testing boolean          inputs - valid                                                    OK
+ Testing containers       inputs - invalid - skipping BitsStruct                            OK
+ Testing containers       inputs - valid - skipping BitsStruct                              OK
+ Testing profiles         inputs - valid                                                    OK
+ Testing stablecontainers inputs - valid                                                    OK
+ Testing uints            inputs - invalid                                                  OK
+ Testing uints            inputs - valid                                                    OK
```
OK: 12/14 Fail: 0/14 Skip: 2/14
## EIP-4881
```diff
+ deposit_cases                                                                              OK
+ empty_root                                                                                 OK
+ finalization                                                                               OK
+ invalid_snapshot                                                                           OK
+ snapshot_cases                                                                             OK
```
OK: 5/5 Fail: 0/5 Skip: 0/5
## EIP-7594 Sampling Tests
```diff
+ EIP7594: Extended Sample Count                                                             OK
```
OK: 1/1 Fail: 0/1 Skip: 0/1
## EIP-7594 Unit Tests
```diff
+ EIP-7594: Compute Matrix                                                                   OK
+ EIP:7594: Recover Matrix                                                                   OK
```
OK: 2/2 Fail: 0/2 Skip: 0/2
## EL Configuration
```diff
+ Empty config file                                                                          OK
+ Invalid URls                                                                               OK
+ New style config files                                                                     OK
+ Old style config files                                                                     OK
+ URL parsing                                                                                OK
```
OK: 5/5 Fail: 0/5 Skip: 0/5
## Engine API conversions
```diff
+ Roundtrip engine RPC V1 and bellatrix ExecutionPayload representations                     OK
+ Roundtrip engine RPC V2 and capella ExecutionPayload representations                       OK
+ Roundtrip engine RPC V3 and deneb ExecutionPayload representations                         OK
+ Roundtrip engine RPC V4 and electra ExecutionPayload representations                       OK
```
OK: 4/4 Fail: 0/4 Skip: 0/4
## Eth1 monitor
```diff
+ Deposits chain                                                                             OK
+ Rewrite URLs                                                                               OK
```
OK: 2/2 Fail: 0/2 Skip: 0/2
## Eth2 specific discovery tests
```diff
+ Invalid attnets field                                                                      OK
+ Subnet query                                                                               OK
+ Subnet query after ENR update                                                              OK
```
OK: 3/3 Fail: 0/3 Skip: 0/3
## Fee recipient management [Beacon Node] [Preset: mainnet]
```diff
+ Configuring the fee recipient [Beacon Node] [Preset: mainnet]                              OK
+ Invalid Authorization Header [Beacon Node] [Preset: mainnet]                               OK
+ Invalid Authorization Token [Beacon Node] [Preset: mainnet]                                OK
+ Missing Authorization header [Beacon Node] [Preset: mainnet]                               OK
+ Obtaining the fee recipient of a missing validator returns 404 [Beacon Node] [Preset: main OK
+ Obtaining the fee recipient of an unconfigured validator returns the suggested default [Be OK
+ Setting the fee recipient on a missing validator creates a record for it [Beacon Node] [Pr OK
```
OK: 7/7 Fail: 0/7 Skip: 0/7
## FinalizedBlocks [Preset: mainnet]
```diff
+ Basic ops [Preset: mainnet]                                                                OK
```
OK: 1/1 Fail: 0/1 Skip: 0/1
## Fork id compatibility test
```diff
+ Digest check                                                                               OK
+ Fork check                                                                                 OK
+ Next fork epoch check                                                                      OK
```
OK: 3/3 Fail: 0/3 Skip: 0/3
## Forked SSZ readers
```diff
+ load altair block                                                                          OK
+ load altair state                                                                          OK
+ load bellatrix block                                                                       OK
+ load bellatrix state                                                                       OK
+ load capella block                                                                         OK
+ load capella state                                                                         OK
+ load deneb block                                                                           OK
+ load deneb state                                                                           OK
+ load phase0 block                                                                          OK
+ load phase0 state                                                                          OK
+ should raise on unknown data                                                               OK
```
OK: 11/11 Fail: 0/11 Skip: 0/11
## Gas limit management [Beacon Node] [Preset: mainnet]
```diff
+ Configuring the gas limit [Beacon Node] [Preset: mainnet]                                  OK
+ Invalid Authorization Header [Beacon Node] [Preset: mainnet]                               OK
+ Invalid Authorization Token [Beacon Node] [Preset: mainnet]                                OK
+ Missing Authorization header [Beacon Node] [Preset: mainnet]                               OK
+ Obtaining the gas limit of a missing validator returns 404 [Beacon Node] [Preset: mainnet] OK
+ Obtaining the gas limit of an unconfigured validator returns the suggested default [Beacon OK
+ Setting the gas limit on a missing validator creates a record for it [Beacon Node] [Preset OK
```
OK: 7/7 Fail: 0/7 Skip: 0/7
## Gossip fork transition
```diff
+ Gossip fork transition                                                                     OK
```
OK: 1/1 Fail: 0/1 Skip: 0/1
## Gossip validation  [Preset: mainnet]
```diff
+ Empty committee when no committee for slot                                                 OK
+ validateAttestation                                                                        OK
```
OK: 2/2 Fail: 0/2 Skip: 0/2
## Gossip validation - Altair
```diff
+ Period boundary                                                                            OK
+ validateSyncCommitteeMessage - Duplicate pubkey                                            OK
```
OK: 2/2 Fail: 0/2 Skip: 0/2
## Graffiti management [Beacon Node] [Preset: mainnet]
```diff
+ Configuring the graffiti [Beacon Node] [Preset: mainnet]                                   OK
+ Invalid Authorization Header [Beacon Node] [Preset: mainnet]                               OK
+ Invalid Authorization Token [Beacon Node] [Preset: mainnet]                                OK
+ Missing Authorization header [Beacon Node] [Preset: mainnet]                               OK
+ Obtaining the graffiti of a missing validator returns 404 [Beacon Node] [Preset: mainnet]  OK
+ Obtaining the graffiti of an unconfigured validator returns the suggested default [Beacon  OK
+ Setting the graffiti on a missing validator creates a record for it [Beacon Node] [Preset: OK
```
OK: 7/7 Fail: 0/7 Skip: 0/7
## Honest validator
```diff
+ General pubsub topics                                                                      OK
+ Index shuffling and unshuffling invert                                                     OK
+ Liveness failsafe conditions                                                               OK
+ Mainnet attestation topics                                                                 OK
+ Stability subnets                                                                          OK
+ isNearSyncCommitteePeriod                                                                  OK
+ is_aggregator                                                                              OK
```
OK: 7/7 Fail: 0/7 Skip: 0/7
## ImportKeystores requests [Beacon Node] [Preset: mainnet]
```diff
+ ImportKeystores/ListKeystores/DeleteKeystores [Beacon Node] [Preset: mainnet]              OK
+ Invalid Authorization Header [Beacon Node] [Preset: mainnet]                               OK
+ Invalid Authorization Token [Beacon Node] [Preset: mainnet]                                OK
+ Missing Authorization header [Beacon Node] [Preset: mainnet]                               OK
```
OK: 4/4 Fail: 0/4 Skip: 0/4
## ImportRemoteKeys/ListRemoteKeys/DeleteRemoteKeys [Beacon Node] [Preset: mainnet]
```diff
+ Importing list of remote keys [Beacon Node] [Preset: mainnet]                              OK
+ Invalid Authorization Header [Beacon Node] [Preset: mainnet]                               OK
+ Invalid Authorization Token [Beacon Node] [Preset: mainnet]                                OK
+ Missing Authorization header [Beacon Node] [Preset: mainnet]                               OK
```
OK: 4/4 Fail: 0/4 Skip: 0/4
## Key spliting
```diff
+ k < n                                                                                      OK
+ k == n                                                                                     OK
+ k == n == 100                                                                              OK
+ single share                                                                               OK
```
OK: 4/4 Fail: 0/4 Skip: 0/4
## KeyStorage testing suite
```diff
+ Load Prysm keystore                                                                        OK
+ Pbkdf2 errors                                                                              OK
+ [PBKDF2] Keystore decryption                                                               OK
+ [PBKDF2] Keystore decryption (requireAllFields, allowUnknownFields)                        OK
+ [PBKDF2] Keystore encryption                                                               OK
+ [PBKDF2] Network Keystore decryption                                                       OK
+ [PBKDF2] Network Keystore encryption                                                       OK
+ [SCRYPT] Keystore decryption                                                               OK
+ [SCRYPT] Keystore decryption (requireAllFields, allowUnknownFields)                        OK
+ [SCRYPT] Keystore encryption                                                               OK
+ [SCRYPT] Network Keystore decryption                                                       OK
+ [SCRYPT] Network Keystore encryption                                                       OK
```
OK: 12/12 Fail: 0/12 Skip: 0/12
## Latest valid hash [Preset: mainnet]
```diff
+ LVH searching                                                                              OK
```
OK: 1/1 Fail: 0/1 Skip: 0/1
## Light client [Preset: mainnet]
```diff
+ Init from checkpoint                                                                       OK
+ Light client sync                                                                          OK
+ Pre-Altair                                                                                 OK
```
OK: 3/3 Fail: 0/3 Skip: 0/3
## Light client processor [Preset: mainnet]
```diff
+ Duplicate bootstrap (Optimistic) [Preset: mainnet]                                         OK
+ Duplicate bootstrap (Strict) [Preset: mainnet]                                             OK
+ Invalid bootstrap (Optimistic) [Preset: mainnet]                                           OK
+ Invalid bootstrap (Strict) [Preset: mainnet]                                               OK
+ Missing bootstrap (finality update) (Optimistic) [Preset: mainnet]                         OK
+ Missing bootstrap (finality update) (Strict) [Preset: mainnet]                             OK
+ Missing bootstrap (optimistic update) (Optimistic) [Preset: mainnet]                       OK
+ Missing bootstrap (optimistic update) (Strict) [Preset: mainnet]                           OK
+ Missing bootstrap (update) (Optimistic) [Preset: mainnet]                                  OK
+ Missing bootstrap (update) (Strict) [Preset: mainnet]                                      OK
+ Sync (Optimistic) [Preset: mainnet]                                                        OK
+ Sync (Strict) [Preset: mainnet]                                                            OK
```
OK: 12/12 Fail: 0/12 Skip: 0/12
## ListKeys requests [Beacon Node] [Preset: mainnet]
```diff
+ Correct token provided [Beacon Node] [Preset: mainnet]                                     OK
+ Invalid Authorization Header [Beacon Node] [Preset: mainnet]                               OK
+ Invalid Authorization Token [Beacon Node] [Preset: mainnet]                                OK
+ Missing Authorization header [Beacon Node] [Preset: mainnet]                               OK
```
OK: 4/4 Fail: 0/4 Skip: 0/4
## ListRemoteKeys requests [Beacon Node] [Preset: mainnet]
```diff
+ Correct token provided [Beacon Node] [Preset: mainnet]                                     OK
+ Invalid Authorization Header [Beacon Node] [Preset: mainnet]                               OK
+ Invalid Authorization Token [Beacon Node] [Preset: mainnet]                                OK
+ Missing Authorization header [Beacon Node] [Preset: mainnet]                               OK
```
OK: 4/4 Fail: 0/4 Skip: 0/4
## Message signatures
```diff
+ Aggregate and proof signatures                                                             OK
+ Attestation signatures                                                                     OK
+ Deposit signatures                                                                         OK
+ Slot signatures                                                                            OK
+ Sync committee message signatures                                                          OK
+ Sync committee selection proof signatures                                                  OK
+ Sync committee signed contribution and proof signatures                                    OK
+ Voluntary exit signatures                                                                  OK
```
OK: 8/8 Fail: 0/8 Skip: 0/8
## Network metadata
```diff
+ mainnet                                                                                    OK
+ sepolia                                                                                    OK
```
OK: 2/2 Fail: 0/2 Skip: 0/2
## Nimbus remote signer/signing test (verifying-web3signer)
```diff
+ Signing BeaconBlock (getBlockSignature(capella))                                           OK
+ Signing BeaconBlock (getBlockSignature(deneb))                                             OK
+ Waiting for signing node (/upcheck) test                                                   OK
```
OK: 3/3 Fail: 0/3 Skip: 0/3
## Nimbus remote signer/signing test (web3signer)
```diff
+ Connection timeout test                                                                    OK
+ Public keys enumeration (/api/v1/eth2/publicKeys) test                                     OK
+ Public keys reload (/reload) test                                                          OK
+ Signing BeaconBlock (getBlockSignature(capella))                                           OK
+ Signing BeaconBlock (getBlockSignature(deneb))                                             OK
+ Signing SC contribution and proof (getContributionAndProofSignature())                     OK
+ Signing SC message (getSyncCommitteeMessage())                                             OK
+ Signing SC selection proof (getSyncCommitteeSelectionProof())                              OK
+ Signing aggregate and proof (getAggregateAndProofSignature(electra))                       OK
+ Signing aggregate and proof (getAggregateAndProofSignature(phase0))                        OK
+ Signing aggregation slot (getSlotSignature())                                              OK
+ Signing attestation (getAttestationSignature())                                            OK
+ Signing deposit message (getDepositMessageSignature())                                     OK
+ Signing randao reveal (getEpochSignature())                                                OK
+ Signing validator registration (getBuilderSignature())                                     OK
+ Signing voluntary exit (getValidatorExitSignature())                                       OK
+ Waiting for signing node (/upcheck) test                                                   OK
```
OK: 17/17 Fail: 0/17 Skip: 0/17
## Old database versions [Preset: mainnet]
```diff
+ pre-1.1.0                                                                                  OK
```
OK: 1/1 Fail: 0/1 Skip: 0/1
## PeerPool testing suite
```diff
+ Access peers by key test                                                                   OK
+ Acquire from empty pool                                                                    OK
+ Acquire/Sorting and consistency test                                                       OK
+ Delete peer on release text                                                                OK
+ Iterators test                                                                             OK
+ Peer lifetime test                                                                         OK
+ Safe/Clear test                                                                            OK
+ Score check test                                                                           OK
+ Space tests                                                                                OK
+ addPeer() test                                                                             OK
+ addPeerNoWait() test                                                                       OK
+ deletePeer() test                                                                          OK
```
OK: 12/12 Fail: 0/12 Skip: 0/12
## Pruning
```diff
+ prune states                                                                               OK
```
OK: 1/1 Fail: 0/1 Skip: 0/1
## REST JSON encoding and decoding
```diff
+ Blob                                                                                       OK
+ DenebSignedBlockContents decoding                                                          OK
+ KzgCommitment                                                                              OK
+ KzgProof                                                                                   OK
+ Validator pubkey hack                                                                      OK
```
OK: 5/5 Fail: 0/5 Skip: 0/5
## Remove keystore testing suite
```diff
+ Many remotes                                                                               OK
+ Single remote                                                                              OK
+ Verifying Signer / Many remotes                                                            OK
+ Verifying Signer / Single remote                                                           OK
+ vesion 1                                                                                   OK
```
OK: 5/5 Fail: 0/5 Skip: 0/5
## Serialization/deserialization [Beacon Node] [Preset: mainnet]
```diff
+ Deserialization test vectors                                                               OK
```
OK: 1/1 Fail: 0/1 Skip: 0/1
## Serialization/deserialization test suite
```diff
+ RestErrorMessage parser tests                                                              OK
+ RestErrorMessage writer tests                                                              OK
+ strictParse(Stuint) tests                                                                  OK
```
OK: 3/3 Fail: 0/3 Skip: 0/3
## Shufflings
```diff
+ Accelerated shuffling computation                                                          OK
+ Accelerated shuffling computation (with epochRefState jump)                                OK
```
OK: 2/2 Fail: 0/2 Skip: 0/2
## Shufflings (merged)
```diff
+ Accelerated shuffling computation                                                          OK
+ Accelerated shuffling computation (with epochRefState jump)                                OK
```
OK: 2/2 Fail: 0/2 Skip: 0/2
## Slashing Interchange tests  [Preset: mainnet]
```diff
+ Slashing test: duplicate_pubkey_not_slashable.json                                         OK
+ Slashing test: duplicate_pubkey_slashable_attestation.json                                 OK
+ Slashing test: duplicate_pubkey_slashable_block.json                                       OK
+ Slashing test: multiple_interchanges_multiple_validators_repeat_idem.json                  OK
+ Slashing test: multiple_interchanges_overlapping_validators_merge_stale.json               OK
+ Slashing test: multiple_interchanges_overlapping_validators_repeat_idem.json               OK
+ Slashing test: multiple_interchanges_single_validator_fail_iff_imported.json               OK
+ Slashing test: multiple_interchanges_single_validator_first_surrounds_second.json          OK
+ Slashing test: multiple_interchanges_single_validator_multiple_blocks_out_of_order.json    OK
+ Slashing test: multiple_interchanges_single_validator_second_surrounds_first.json          OK
+ Slashing test: multiple_interchanges_single_validator_single_att_out_of_order.json         OK
+ Slashing test: multiple_interchanges_single_validator_single_block_out_of_order.json       OK
+ Slashing test: multiple_interchanges_single_validator_single_message_gap.json              OK
+ Slashing test: multiple_validators_multiple_blocks_and_attestations.json                   OK
+ Slashing test: multiple_validators_same_slot_blocks.json                                   OK
+ Slashing test: single_validator_genesis_attestation.json                                   OK
+ Slashing test: single_validator_import_only.json                                           OK
+ Slashing test: single_validator_multiple_block_attempts.json                               OK
+ Slashing test: single_validator_multiple_blocks_and_attestations.json                      OK
+ Slashing test: single_validator_out_of_order_attestations.json                             OK
+ Slashing test: single_validator_out_of_order_blocks.json                                   OK
  Slashing test: single_validator_resign_attestation.json                                    Skip
+ Slashing test: single_validator_resign_block.json                                          OK
+ Slashing test: single_validator_single_attestation.json                                    OK
+ Slashing test: single_validator_single_block.json                                          OK
+ Slashing test: single_validator_single_block_and_attestation.json                          OK
+ Slashing test: single_validator_single_block_and_attestation_signing_root.json             OK
+ Slashing test: single_validator_slashable_attestations_double_vote.json                    OK
+ Slashing test: single_validator_slashable_attestations_surrounded_by_existing.json         OK
+ Slashing test: single_validator_slashable_attestations_surrounds_existing.json             OK
+ Slashing test: single_validator_slashable_blocks.json                                      OK
+ Slashing test: single_validator_slashable_blocks_no_root.json                              OK
+ Slashing test: single_validator_source_greater_than_target.json                            OK
+ Slashing test: single_validator_source_greater_than_target_sensible_iff_minified.json      OK
  Slashing test: single_validator_source_greater_than_target_surrounded.json                 Skip
  Slashing test: single_validator_source_greater_than_target_surrounding.json                Skip
+ Slashing test: single_validator_two_blocks_no_signing_root.json                            OK
+ Slashing test: wrong_genesis_validators_root.json                                          OK
```
OK: 35/38 Fail: 0/38 Skip: 3/38
## Slashing Protection DB [Preset: mainnet]
```diff
+ Attestation ordering #1698                                                                 OK
+ Don't prune the very last attestation(s) even by mistake                                   OK
+ Don't prune the very last block even by mistake                                            OK
+ Empty database [Preset: mainnet]                                                           OK
+ Pruning attestations works                                                                 OK
+ Pruning blocks works                                                                       OK
+ SP for block proposal - backtracking append                                                OK
+ SP for block proposal - linear append                                                      OK
+ SP for same epoch attestation target - linear append                                       OK
+ SP for surrounded attestations                                                             OK
+ SP for surrounding attestations                                                            OK
+ Test valid attestation #1699                                                               OK
```
OK: 12/12 Fail: 0/12 Skip: 0/12
## Spec datatypes
```diff
+ Graffiti bytes                                                                             OK
```
OK: 1/1 Fail: 0/1 Skip: 0/1
## Spec helpers
```diff
+ build_proof - BeaconState                                                                  OK
+ hypergeom_cdf                                                                              OK
+ integer_squareroot                                                                         OK
```
OK: 3/3 Fail: 0/3 Skip: 0/3
## Specific field types
```diff
+ root update                                                                                OK
+ roundtrip                                                                                  OK
```
OK: 2/2 Fail: 0/2 Skip: 0/2
## Starting states
```diff
+ Starting state without block                                                               OK
```
OK: 1/1 Fail: 0/1 Skip: 0/1
## State history
```diff
+ getBlockIdAtSlot                                                                           OK
```
OK: 1/1 Fail: 0/1 Skip: 0/1
## Sync committee pool
```diff
+ Aggregating votes                                                                          OK
+ An empty pool is safe to prune                                                             OK
+ An empty pool is safe to prune 2                                                           OK
+ An empty pool is safe to use                                                               OK
+ Missed slots across fork transition                                                        OK
+ Missed slots across sync committee period boundary                                         OK
+ isSeen                                                                                     OK
```
OK: 7/7 Fail: 0/7 Skip: 0/7
## SyncManager test suite
```diff
+ Process all unviable blocks                                                                OK
+ [SyncManager] groupBlobs() test                                                            OK
+ [SyncQueue#Backward] Async unordered push test                                             OK
+ [SyncQueue#Backward] Async unordered push with rewind test                                 OK
+ [SyncQueue#Backward] Good response with missing values towards end                         OK
+ [SyncQueue#Backward] Handle out-of-band sync progress advancement                          OK
+ [SyncQueue#Backward] Pass through established limits test                                  OK
+ [SyncQueue#Backward] Smoke test                                                            OK
+ [SyncQueue#Backward] Start and finish slots equal                                          OK
+ [SyncQueue#Backward] Two full requests success/fail                                        OK
+ [SyncQueue#Backward] getRewindPoint() test                                                 OK
+ [SyncQueue#Forward] Async unordered push test                                              OK
+ [SyncQueue#Forward] Async unordered push with rewind test                                  OK
+ [SyncQueue#Forward] Good response with missing values towards end                          OK
+ [SyncQueue#Forward] Handle out-of-band sync progress advancement                           OK
+ [SyncQueue#Forward] Pass through established limits test                                   OK
+ [SyncQueue#Forward] Smoke test                                                             OK
+ [SyncQueue#Forward] Start and finish slots equal                                           OK
+ [SyncQueue#Forward] Two full requests success/fail                                         OK
+ [SyncQueue#Forward] getRewindPoint() test                                                  OK
+ [SyncQueue] checkResponse() test                                                           OK
+ [SyncQueue] contains() test                                                                OK
+ [SyncQueue] getLastNonEmptySlot() test                                                     OK
+ [SyncQueue] hasEndGap() test                                                               OK
```
OK: 24/24 Fail: 0/24 Skip: 0/24
## Type helpers
```diff
+ BeaconBlock                                                                                OK
```
OK: 1/1 Fail: 0/1 Skip: 0/1
## Validator Client test suite
```diff
+ /eth/v1/validator/beacon_committee_selections serialization/deserialization test           OK
+ /eth/v1/validator/sync_committee_selections serialization/deserialization test             OK
+ bestSuccess() API timeout test                                                             OK
+ firstSuccessParallel() API timeout test                                                    OK
+ getAggregatedAttestationDataScore() default test                                           OK
+ getAggregatedAttestationDataScore() test vectors                                           OK
+ getAttestationDataScore() test vectors                                                     OK
+ getLiveness() response deserialization test                                                OK
+ getProduceBlockResponseV3Score() default test                                              OK
+ getProduceBlockResponseV3Score() test vectors                                              OK
+ getSyncCommitteeContributionDataScore() test vectors                                       OK
+ getSyncCommitteeMessageDataScore() test vectors                                            OK
+ getUniqueVotes() test vectors                                                              OK
+ normalizeUri() test vectors                                                                OK
```
OK: 14/14 Fail: 0/14 Skip: 0/14
## Validator change pool testing suite
```diff
+ addValidatorChangeMessage/getAttesterSlashingMessage (Electra)                             OK
+ addValidatorChangeMessage/getAttesterSlashingMessage (Phase 0)                             OK
+ addValidatorChangeMessage/getBlsToExecutionChange (post-capella)                           OK
+ addValidatorChangeMessage/getBlsToExecutionChange (pre-capella)                            OK
+ addValidatorChangeMessage/getProposerSlashingMessage                                       OK
+ addValidatorChangeMessage/getVoluntaryExitMessage                                          OK
+ pre-pre-fork voluntary exit                                                                OK
```
OK: 7/7 Fail: 0/7 Skip: 0/7
## Validator pool
```diff
+ Doppelganger for genesis validator                                                         OK
+ Doppelganger for validator that activates in same epoch as check                           OK
+ Dynamic validator set: queryValidatorsSource() test                                        OK
+ Dynamic validator set: updateDynamicValidators() test                                      OK
```
OK: 4/4 Fail: 0/4 Skip: 0/4
## ValidatorPubKey bucket sort
```diff
+ incremental construction                                                                   OK
+ one-shot construction                                                                      OK
```
OK: 2/2 Fail: 0/2 Skip: 0/2
## Zero signature sanity checks
```diff
+ SSZ serialization roundtrip of SignedBeaconBlockHeader                                     OK
+ Zero signatures cannot be loaded into a BLS signature object                               OK
+ default initialization of signatures                                                       OK
```
OK: 3/3 Fail: 0/3 Skip: 0/3
## chain DAG finalization tests [Preset: mainnet]
```diff
+ init with gaps [Preset: mainnet]                                                           OK
+ orphaned epoch block [Preset: mainnet]                                                     OK
+ prune heads on finalization [Preset: mainnet]                                              OK
+ shutdown during finalization [Preset: mainnet]                                             OK
```
OK: 4/4 Fail: 0/4 Skip: 0/4
## createValidatorFiles()
```diff
+ Add keystore files [LOCAL]                                                                 OK
+ Add keystore files [REMOTE]                                                                OK
+ Add keystore files twice [LOCAL]                                                           OK
+ Add keystore files twice [REMOTE]                                                          OK
+ `createLocalValidatorFiles` with `keystoreDir` without permissions                         OK
+ `createLocalValidatorFiles` with `secretsDir` without permissions                          OK
+ `createLocalValidatorFiles` with `validatorsDir` without permissions                       OK
+ `createValidatorFiles` with already existing dirs and any error                            OK
```
OK: 8/8 Fail: 0/8 Skip: 0/8
## engine API authentication
```diff
+ HS256 JWS iat token signing                                                                OK
+ HS256 JWS signing                                                                          OK
+ getIatToken                                                                                OK
```
OK: 3/3 Fail: 0/3 Skip: 0/3
## eth2.0-deposits-cli compatibility
```diff
+ restoring mnemonic with password                                                           OK
+ restoring mnemonic without password                                                        OK
```
OK: 2/2 Fail: 0/2 Skip: 0/2
## removeValidatorFiles()
```diff
+ Remove nonexistent validator                                                               OK
+ Remove validator files                                                                     OK
+ Remove validator files twice                                                               OK
```
OK: 3/3 Fail: 0/3 Skip: 0/3
## removeValidatorFiles() multiple keystore types
```diff
+ Remove [LOCAL] when [LOCAL] is missing                                                     OK
+ Remove [LOCAL] when [LOCAL] is present                                                     OK
+ Remove [LOCAL] when [REMOTE] is present                                                    OK
+ Remove [REMOTE] when [LOCAL] is present                                                    OK
+ Remove [REMOTE] when [REMOTE] is missing                                                   OK
+ Remove [REMOTE] when [REMOTE] is present                                                   OK
```
OK: 6/6 Fail: 0/6 Skip: 0/6
## saveKeystore()
```diff
+ Save [LOCAL] keystore after [LOCAL] keystore with different id                             OK
+ Save [LOCAL] keystore after [LOCAL] keystore with same id                                  OK
+ Save [LOCAL] keystore after [REMOTE] keystore with different id                            OK
+ Save [LOCAL] keystore after [REMOTE] keystore with same id                                 OK
+ Save [REMOTE] keystore after [LOCAL] keystore with different id                            OK
+ Save [REMOTE] keystore after [LOCAL] keystore with same id                                 OK
+ Save [REMOTE] keystore after [REMOTE] keystore with different id                           OK
+ Save [REMOTE] keystore after [REMOTE] keystore with same id                                OK
```
OK: 8/8 Fail: 0/8 Skip: 0/8
## state diff tests [Preset: mainnet]
```diff
+ random slot differences [Preset: mainnet]                                                  OK
```
OK: 1/1 Fail: 0/1 Skip: 0/1
## subnet tracker
```diff
+ should register stability subnets on attester duties                                       OK
+ should register sync committee duties                                                      OK
```
OK: 2/2 Fail: 0/2 Skip: 0/2
## weak-subjectivity-checkpoint
```diff
+ Correct values                                                                             OK
+ invalid characters in root                                                                 OK
+ longer root                                                                                OK
+ missing epoch                                                                              OK
+ missing root                                                                               OK
+ missing separator                                                                          OK
+ negative epoch                                                                             OK
+ non-number epoch                                                                           OK
+ shorter root                                                                               OK
```
OK: 9/9 Fail: 0/9 Skip: 0/9

---TOTAL---
<<<<<<< HEAD
OK: 765/770 Fail: 0/770 Skip: 5/770
=======
OK: 769/774 Fail: 0/774 Skip: 5/774
>>>>>>> 91f47a38
<|MERGE_RESOLUTION|>--- conflicted
+++ resolved
@@ -70,11 +70,7 @@
 + sanity check phase 0 states, reusing buffers [Preset: mainnet]                             OK
 + sanity check state diff roundtrip [Preset: mainnet]                                        OK
 ```
-<<<<<<< HEAD
-OK: 27/27 Fail: 0/27 Skip: 0/27
-=======
 OK: 30/30 Fail: 0/30 Skip: 0/30
->>>>>>> 91f47a38
 ## Beacon state [Preset: mainnet]
 ```diff
 + Smoke test initialize_beacon_state_from_eth1 [Preset: mainnet]                             OK
@@ -1136,8 +1132,4 @@
 OK: 9/9 Fail: 0/9 Skip: 0/9
 
 ---TOTAL---
-<<<<<<< HEAD
-OK: 765/770 Fail: 0/770 Skip: 5/770
-=======
-OK: 769/774 Fail: 0/774 Skip: 5/774
->>>>>>> 91f47a38
+OK: 769/774 Fail: 0/774 Skip: 5/774