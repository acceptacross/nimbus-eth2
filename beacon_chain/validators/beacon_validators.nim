# beacon_chain
# Copyright (c) 2018-2024 Status Research & Development GmbH
# Licensed and distributed under either of
#   * MIT license (license terms in the root directory or at https://opensource.org/licenses/MIT).
#   * Apache v2 license (license terms in the root directory or at https://www.apache.org/licenses/LICENSE-2.0).
# at your option. This file may not be copied, modified, or distributed except according to those terms.

{.push raises: [].}

# This module is responsible for handling beacon node validators, ie those that
# that are running directly in the beacon node and not in a separate validator
# client process - we name these "beacon validators" while those running
# outside are "client validators".
# This module also contains implementation logic for the REST validator API.

import
  # Standard library
  std/[os, tables],

  # Nimble packages
  stew/[assign2, byteutils],
  chronos, metrics,
  chronicles, chronicles/timings,
  json_serialization/std/[options, sets, net],
  eth/db/kvstore,
  web3/primitives,
  kzg4844,

  # Local modules
  ../spec/datatypes/[phase0, altair, bellatrix],
  ../spec/[
    eth2_merkleization, forks, helpers, network, signatures, state_transition,
    validator],
  ../consensus_object_pools/[
    spec_cache, blockchain_dag, block_clearance, attestation_pool,
    sync_committee_msg_pool, validator_change_pool, consensus_manager,
    common_tools],
  ../el/el_manager,
  ../networking/eth2_network,
  ../sszdump, ../sync/sync_manager,
  ../gossip_processing/block_processor,
  ".."/[conf, beacon_clock, beacon_node],
  "."/[
    keystore_management, slashing_protection, validator_duties, validator_pool],
  ".."/spec/mev/rest_deneb_mev_calls

from std/sequtils import countIt, foldl, mapIt
from eth/async_utils import awaitWithTimeout

# Metrics for tracking attestation and beacon block loss
declareCounter beacon_light_client_finality_updates_sent,
  "Number of LC finality updates sent by this peer"

declareCounter beacon_light_client_optimistic_updates_sent,
  "Number of LC optimistic updates sent by this peer"

declareCounter beacon_blocks_proposed,
  "Number of beacon chain blocks sent by this peer"

declareCounter beacon_block_production_errors,
  "Number of times we failed to produce a block"

# Metrics for tracking external block builder usage
declareCounter beacon_block_builder_missed_with_fallback,
  "Number of beacon chain blocks where an attempt to use an external block builder failed with fallback"

declareCounter beacon_block_builder_missed_without_fallback,
  "Number of beacon chain blocks where an attempt to use an external block builder failed without possible fallback"

declareGauge(attached_validator_balance,
  "Validator balance at slot end of the first 64 validators, in Gwei",
  labels = ["pubkey"])

declarePublicGauge(attached_validator_balance_total,
  "Validator balance of all attached validators, in Gwei")

logScope: topics = "beacval"

type
  EngineBid* = object
    blck*: ForkedBeaconBlock
    executionPayloadValue*: Wei
    consensusBlockValue*: UInt256
    blobsBundleOpt*: Opt[BlobsBundle]

  BuilderBid[SBBB] = object
    blindedBlckPart*: SBBB
    executionPayloadValue*: UInt256
    consensusBlockValue*: UInt256

  ForkedBlockResult =
    Result[EngineBid, string]
  BlindedBlockResult[SBBB] =
    Result[BuilderBid[SBBB], string]

  Bids[SBBB] = object
    engineBid: Opt[EngineBid]
    builderBid: Opt[BuilderBid[SBBB]]

proc getValidator*(validators: auto,
                   pubkey: ValidatorPubKey): Opt[ValidatorAndIndex] =
  let idx = validators.findIt(it.pubkey == pubkey)
  if idx == -1:
    # We allow adding a validator even if its key is not in the state registry:
    # it might be that the deposit for this validator has not yet been processed
    Opt.none ValidatorAndIndex
  else:
    Opt.some ValidatorAndIndex(index: ValidatorIndex(idx),
                               validator: validators[idx])

func blockConsensusValue(r: BlockRewards): UInt256 {.noinit.} =
  # Returns value of `block-consensus-value` in Wei units.
  u256(r.attestations + r.sync_aggregate +
    r.proposer_slashings + r.attester_slashings) * u256(1000000000)

proc addValidatorsFromWeb3Signer(
    node: BeaconNode, web3signerUrl: Web3SignerUrl, epoch: Epoch)
    {.async: (raises: [CancelledError]).} =
  let dynamicStores =
    # Error is already reported via log warning.
    (await queryValidatorsSource(web3signerUrl)).valueOr(
      default(seq[KeystoreData]))

  for keystore in dynamicStores:
    let
      data =
        withState(node.dag.headState):
          getValidator(forkyState.data.validators.asSeq(), keystore.pubkey)
      index =
        if data.isSome():
          Opt.some(data.get().index)
        else:
          Opt.none(ValidatorIndex)
      feeRecipient =
        node.consensusManager[].getFeeRecipient(keystore.pubkey, index, epoch)
      gasLimit = node.consensusManager[].getGasLimit(keystore.pubkey)
      v = node.attachedValidators[].addValidator(keystore, feeRecipient,
                                                 gasLimit)
    v.updateValidator(data)

proc addValidators*(node: BeaconNode) {.async: (raises: [CancelledError]).} =
  info "Loading validators", validatorsDir = node.config.validatorsDir(),
                keystore_cache_available = not(isNil(node.keystoreCache))
  let epoch = node.currentSlot().epoch

  for keystore in listLoadableKeystores(node.config, node.keystoreCache):
    let
      data = withState(node.dag.headState):
        getValidator(forkyState.data.validators.asSeq(), keystore.pubkey)
      index =
        if data.isSome():
          Opt.some(data.get().index)
        else:
          Opt.none(ValidatorIndex)
      feeRecipient = node.consensusManager[].getFeeRecipient(
        keystore.pubkey, index, epoch)
      gasLimit = node.consensusManager[].getGasLimit(keystore.pubkey)

      v = node.attachedValidators[].addValidator(keystore, feeRecipient,
                                                 gasLimit)
    v.updateValidator(data)

  # We use `allFutures` because all failures are already reported as
  # user-visible warnings in `queryValidatorsSource`.
  # We don't consider them fatal because the Web3Signer may be experiencing
  # a temporary hiccup that will be resolved later.
  # TODO mapIt version fails at type deduction - figure out..
  var futs: seq[Future[void].Raising([CancelledError])]
  for it in node.config.web3SignerUrls:
    futs.add node.addValidatorsFromWeb3Signer(it, epoch)
  await allFutures(futs)

proc pollForDynamicValidators*(node: BeaconNode,
                               web3signerUrl: Web3SignerUrl,
                               intervalInSeconds: int)
                               {.async: (raises: [CancelledError]).} =
  if intervalInSeconds == 0:
    return

  proc addValidatorProc(keystore: KeystoreData) =
    let
      epoch = node.currentSlot().epoch
      index = Opt.none(ValidatorIndex)
      feeRecipient =
        node.consensusManager[].getFeeRecipient(keystore.pubkey, index, epoch)
      gasLimit =
        node.consensusManager[].getGasLimit(keystore.pubkey)
    discard node.attachedValidators[].addValidator(keystore, feeRecipient,
                                                   gasLimit)

  var
    timeout = seconds(intervalInSeconds)

  while true:
    await sleepAsync(timeout)
    timeout =
      block:
        let res = await queryValidatorsSource(web3signerUrl)
        if res.isOk():
          let keystores = res.get()
          debug "Validators source has been polled for validators",
                keystores_found = len(keystores),
                web3signer_url = web3signerUrl.url
          node.attachedValidators.updateDynamicValidators(web3signerUrl,
                                                          keystores,
                                                          addValidatorProc)
          seconds(intervalInSeconds)
        else:
          # In case of error we going to repeat our call with much smaller
          # interval.
          seconds(5)

proc getValidator*(node: BeaconNode, idx: ValidatorIndex): Opt[AttachedValidator] =
  let key = ? node.dag.validatorKey(idx)
  node.attachedValidators[].getValidator(key.toPubKey())

proc getValidatorForDuties*(
    node: BeaconNode, idx: ValidatorIndex, slot: Slot,
    slashingSafe = false): Opt[AttachedValidator] =
  let key = ? node.dag.validatorKey(idx)

  node.attachedValidators[].getValidatorForDuties(
    key.toPubKey(), slot, slashingSafe)

proc getGraffitiBytes*(
    node: BeaconNode, validator: AttachedValidator): GraffitiBytes =
  getGraffiti(node.config.validatorsDir, node.config.defaultGraffitiBytes(),
              validator.pubkey)

type ChainSyncStatus* {.pure.} = enum
  Syncing,
  Synced,
  Degraded

proc syncStatus*(node: BeaconNode, head: BlockRef): ChainSyncStatus =
  ## Generally, the problem is that slot time keeps advancing
  ## even when there are no blocks being produced, so there's no way to
  ## distinguish validators geniunely going missing from the node not being
  ## well connected (during a network split or an internet outage for
  ## example). It would generally be correct to simply keep running as if
  ## we were the only legit node left alive, but then we run into issues:
  ## with enough many empty slots, the validator pool is emptied leading
  ## to empty committees and lots of empty slot processing that will be
  ## thrown away as soon as we're synced again.
  let
    # The slot we should be at, according to the clock
    beaconTime = node.beaconClock.now()
    wallSlot = beaconTime.toSlot()

  if not wallSlot.afterGenesis or
      head.slot + node.config.syncHorizon >= wallSlot.slot:
    node.dag.resetChainProgressWatchdog()
<<<<<<< HEAD
    return ChainSyncStatus.Synced

  if not node.config.proposeStale:
    # Continue syncing and wait for someone else to propose the next block
    return ChainSyncStatus.Syncing
=======
    node.branchDiscovery.suspend()
    return true

  if not node.config.splitViewsMerge:
    # Continue syncing and wait for someone else to propose the next block
    return false
>>>>>>> 08b87e25

  let
    numPeers = len(node.network.peerPool)
    minPeers = max(node.config.maxPeers div 4, SyncWorkersCount * 2)
  if numPeers <= minPeers:
    # We may have poor connectivity, wait until more peers are available.
    # This could also be intermittent, as state replays while chain is degraded
    # may take significant amounts of time, during which many peers are lost
<<<<<<< HEAD
    return ChainSyncStatus.Syncing

  if node.dag.chainIsProgressing():
    # Chain is progressing, we are out of sync
    return ChainSyncStatus.Syncing
=======
    node.branchDiscovery.suspend()
    return false

  if node.dag.chainIsProgressing():
    # Chain is progressing, we are out of sync
    node.branchDiscovery.resume()
    return false

  # Network connectivity is good, but we have trouble making sync progress.
  # Turn on branch discovery module until we have a recent canonical head.
  # The branch discovery module specifically targets peers on alternate branches
  # and supports sync manager in discovering branches that are not widely seen
  # but that may still have weight from attestations.
  if node.config.splitViewsMerge and
      node.branchDiscovery.state == BranchDiscoveryState.Stopped:
    node.branchDiscovery.start()
  node.branchDiscovery.resume()
>>>>>>> 08b87e25

  let
    maxHeadSlot = node.dag.heads.foldl(max(a, b.slot), GENESIS_SLOT)
    numPeersWithHigherProgress = node.network.peerPool.peers
      .countIt(it != nil and it.getHeadSlot() > maxHeadSlot)
    significantNumPeers = node.config.maxPeers div 8
  if numPeersWithHigherProgress > significantNumPeers:
    # A peer indicates that they are on a later slot, wait for sync manager
    # to progress, or for it to kick the peer if they are faking the status
    warn "Chain appears to have stalled, but peers indicate higher progress",
      numPeersWithHigherProgress, numPeers, maxPeers = node.config.maxPeers,
      head, maxHeadSlot
    node.dag.resetChainProgressWatchdog()
<<<<<<< HEAD
    return ChainSyncStatus.Syncing

  # We are on the latest slot among all of our peers, and there has been no
  # chain progress for an extended period of time.
  if node.dag.incrementalState == nil:
    # The head state is too far in the past to timely perform validator duties
    return ChainSyncStatus.Degraded
  if node.dag.incrementalState[].latest_block_id != node.dag.head.bid:
    # The incremental state is not yet on the correct head (see `onSlotEnd`)
    return ChainSyncStatus.Degraded
  let incrementalSlot = getStateField(node.dag.incrementalState[], slot)
  if incrementalSlot + node.config.syncHorizon < wallSlot.slot:
    # The incremental state still needs to advance further (see `onSlotEnd`)
    return ChainSyncStatus.Degraded

  # It is reasonable safe to assume that the network has halted, resume duties
  ChainSyncStatus.Synced

proc isSynced*(node: BeaconNode, head: BlockRef): bool =
  node.syncStatus(head) == ChainSyncStatus.Synced
=======
    return false

  # TODO if everyone follows this logic, the network will not recover from a
  #      halt: nobody will be producing blocks because everone expects someone
  #      else to do it
  false
>>>>>>> 08b87e25

proc handleLightClientUpdates*(node: BeaconNode, slot: Slot)
    {.async: (raises: [CancelledError]).} =
  template pool: untyped = node.lightClientPool[]

  static: doAssert lightClientFinalityUpdateSlotOffset ==
    lightClientOptimisticUpdateSlotOffset
  let sendTime = node.beaconClock.fromNow(
    slot.light_client_finality_update_time())
  if sendTime.inFuture:
    debug "Waiting to send LC updates", slot, delay = shortLog(sendTime.offset)
    await sleepAsync(sendTime.offset)

  withForkyFinalityUpdate(node.dag.lcDataStore.cache.latest):
    when lcDataFork > LightClientDataFork.None:
      let signature_slot = forkyFinalityUpdate.signature_slot
      if slot != signature_slot:
        return

      let num_active_participants =
        forkyFinalityUpdate.sync_aggregate.num_active_participants
      if num_active_participants < MIN_SYNC_COMMITTEE_PARTICIPANTS:
        return

      let
        finalized_slot =
          forkyFinalityUpdate.finalized_header.beacon.slot
        has_supermajority =
          hasSupermajoritySyncParticipation(num_active_participants.uint64)
        newFinality =
          if finalized_slot > pool.latestForwardedFinalitySlot:
            true
          elif finalized_slot < pool.latestForwardedFinalitySlot:
            false
          elif pool.latestForwardedFinalityHasSupermajority:
            false
          else:
            has_supermajority
      if newFinality:
        template msg(): auto = forkyFinalityUpdate
        let sendResult =
          await node.network.broadcastLightClientFinalityUpdate(msg)

        # Optimization for message with ephemeral validity, whether sent or not
        pool.latestForwardedFinalitySlot = finalized_slot
        pool.latestForwardedFinalityHasSupermajority = has_supermajority

        if sendResult.isOk:
          beacon_light_client_finality_updates_sent.inc()
          notice "LC finality update sent", message = shortLog(msg)
        else:
          warn "LC finality update failed to send",
            error = sendResult.error()

      let attested_slot = forkyFinalityUpdate.attested_header.beacon.slot
      if attested_slot > pool.latestForwardedOptimisticSlot:
        let msg = forkyFinalityUpdate.toOptimistic
        let sendResult =
          await node.network.broadcastLightClientOptimisticUpdate(msg)

        # Optimization for message with ephemeral validity, whether sent or not
        pool.latestForwardedOptimisticSlot = attested_slot

        if sendResult.isOk:
          beacon_light_client_optimistic_updates_sent.inc()
          notice "LC optimistic update sent", message = shortLog(msg)
        else:
          warn "LC optimistic update failed to send",
            error = sendResult.error()

proc createAndSendAttestation(node: BeaconNode,
                              fork: Fork,
                              genesis_validators_root: Eth2Digest,
                              registered: RegisteredAttestation,
                              subnet_id: SubnetId)
                              {.async: (raises: [CancelledError]).} =
  let
    signature = block:
      let res = await registered.validator.getAttestationSignature(
        fork, genesis_validators_root, registered.data)
      if res.isErr():
        warn "Unable to sign attestation",
              validator = shortLog(registered.validator),
              attestationData = shortLog(registered.data),
              error_msg = res.error()
        return
      res.get()
    attestation = registered.toAttestation(signature)

  registered.validator.doppelgangerActivity(attestation.data.slot.epoch)

  # Logged in the router
  let res = await node.router.routeAttestation(
    attestation, subnet_id, checkSignature = false)
  if not res.isOk():
    return

  if node.config.dumpEnabled:
    dump(
      node.config.dumpDirOutgoing, attestation.data,
      registered.validator.pubkey)

proc getBlockProposalEth1Data*(node: BeaconNode,
                               state: ForkedHashedBeaconState):
                               BlockProposalEth1Data =
  let finalizedEpochRef = node.dag.getFinalizedEpochRef()
  result = node.elManager.getBlockProposalData(
    state, finalizedEpochRef.eth1_data,
    finalizedEpochRef.eth1_deposit_index)

proc getFeeRecipient(node: BeaconNode,
                     pubkey: ValidatorPubKey,
                     validatorIdx: ValidatorIndex,
                     epoch: Epoch): Eth1Address =
  node.consensusManager[].getFeeRecipient(pubkey, Opt.some(validatorIdx), epoch)

proc getGasLimit(node: BeaconNode,
                 pubkey: ValidatorPubKey): uint64 =
  node.consensusManager[].getGasLimit(pubkey)

from web3/engine_api_types import PayloadExecutionStatus
from ../spec/datatypes/capella import BeaconBlock, ExecutionPayload
from ../spec/datatypes/deneb import BeaconBlock, ExecutionPayload, shortLog
from ../spec/beaconstate import get_expected_withdrawals

proc getExecutionPayload(
    PayloadType: type ForkyExecutionPayloadForSigning,
    node: BeaconNode, head: BlockRef, proposalState: ref ForkedHashedBeaconState,
    validator_index: ValidatorIndex): Future[Opt[PayloadType]]
    {.async: (raises: [CancelledError], raw: true).} =
  # https://github.com/ethereum/consensus-specs/blob/v1.3.0/specs/bellatrix/validator.md#executionpayload

  let
    epoch = withState(proposalState[]):
      forkyState.data.slot.epoch
    feeRecipient = block:
      let pubkey = node.dag.validatorKey(validator_index)
      if pubkey.isNone():
        warn "Cannot get proposer pubkey, bug?", validator_index
        default(Eth1Address)
      else:
        node.getFeeRecipient(pubkey.get().toPubKey(), validator_index, epoch)

    beaconHead = node.attestationPool[].getBeaconHead(head)
    executionHead = withState(proposalState[]):
      when consensusFork >= ConsensusFork.Bellatrix:
        forkyState.data.latest_execution_payload_header.block_hash
      else:
        (static(default(Eth2Digest)))
    latestSafe = beaconHead.safeExecutionBlockHash
    latestFinalized = beaconHead.finalizedExecutionBlockHash
    timestamp = withState(proposalState[]):
      compute_timestamp_at_slot(forkyState.data, forkyState.data.slot)
    random = withState(proposalState[]):
      get_randao_mix(forkyState.data, get_current_epoch(forkyState.data))
    withdrawals = withState(proposalState[]):
      when consensusFork >= ConsensusFork.Capella:
        get_expected_withdrawals(forkyState.data)
      else:
        @[]

  info "Requesting engine payload",
    beaconHead = shortLog(beaconHead.blck),
    executionHead = shortLog(executionHead),
    validatorIndex = validator_index,
    feeRecipient = $feeRecipient

  node.elManager.getPayload(
      PayloadType, beaconHead.blck.bid.root, executionHead, latestSafe,
      latestFinalized, timestamp, random, feeRecipient, withdrawals)

proc makeBeaconBlockForHeadAndSlot*(
    PayloadType: type ForkyExecutionPayloadForSigning,
    node: BeaconNode, randao_reveal: ValidatorSig,
    validator_index: ValidatorIndex, graffiti: GraffitiBytes, head: BlockRef,
    slot: Slot,

    # These parameters are for the builder API
    execution_payload: Opt[PayloadType],
    transactions_root: Opt[Eth2Digest],
    execution_payload_root: Opt[Eth2Digest],
    withdrawals_root: Opt[Eth2Digest],
    kzg_commitments: Opt[KzgCommitments]):
    Future[ForkedBlockResult] {.async: (raises: [CancelledError]).} =
  # Advance state to the slot that we're proposing for
  var cache = StateCache()

  let
    # The clearance state already typically sits at the right slot per
    # `advanceClearanceState`

    # TODO can use `valueOr:`/`return err($error)` if/when
    # https://github.com/status-im/nim-stew/issues/161 is addressed
    maybeState = node.dag.getProposalState(head, slot, cache)

  if maybeState.isErr:
    beacon_block_production_errors.inc()
    return err($maybeState.error)

  let
    state = maybeState.get
    payloadFut =
      if execution_payload.isSome:
        # Builder API

        # In Capella, only get withdrawals root from relay.
        # The execution payload will be small enough to be safe to copy because
        # it won't have transactions (it's blinded)
        var modified_execution_payload = execution_payload
        withState(state[]):
          when  consensusFork >= ConsensusFork.Capella and
                PayloadType.kind >= ConsensusFork.Capella:
            let withdrawals = List[Withdrawal, MAX_WITHDRAWALS_PER_PAYLOAD](
              get_expected_withdrawals(forkyState.data))
            if  withdrawals_root.isNone or
                hash_tree_root(withdrawals) != withdrawals_root.get:
              # If engine API returned a block, will use that
              return err("Builder relay provided incorrect withdrawals root")
            # Otherwise, the state transition function notices that there are
            # too few withdrawals.
            assign(modified_execution_payload.get.executionPayload.withdrawals,
                   withdrawals)

        let fut = Future[Opt[PayloadType]].Raising([CancelledError]).init(
          "given-payload")
        fut.complete(modified_execution_payload)
        fut
      elif slot.epoch < node.dag.cfg.BELLATRIX_FORK_EPOCH or
           not state[].is_merge_transition_complete:
        let fut = Future[Opt[PayloadType]].Raising([CancelledError]).init(
          "empty-payload")
        fut.complete(Opt.some(default(PayloadType)))
        fut
      else:
        # Create execution payload while packing attestations
        getExecutionPayload(PayloadType, node, head, state, validator_index)

    eth1Proposal = node.getBlockProposalEth1Data(state[])

  if eth1Proposal.hasMissingDeposits:
    beacon_block_production_errors.inc()
    warn "Eth1 deposits not available. Skipping block proposal", slot
    return err("Eth1 deposits not available")

  let
    attestations =
      node.attestationPool[].getAttestationsForBlock(state[], cache)
    exits = withState(state[]):
      node.validatorChangePool[].getBeaconBlockValidatorChanges(
        node.dag.cfg, forkyState.data)
    # TODO workaround for https://github.com/arnetheduck/nim-results/issues/34
    payloadRes = await payloadFut
    payload = payloadRes.valueOr:
      beacon_block_production_errors.inc()
      warn "Unable to get execution payload. Skipping block proposal",
        slot, validator_index
      return err("Unable to get execution payload")

  let res = makeBeaconBlockWithRewards(
      node.dag.cfg,
      state[],
      validator_index,
      randao_reveal,
      eth1Proposal.vote,
      graffiti,
      attestations,
      eth1Proposal.deposits,
      exits,
      node.syncCommitteeMsgPool[].produceSyncAggregate(head.bid, slot),
      payload,
      noRollback, # Temporary state - no need for rollback
      cache,
      verificationFlags = {},
      transactions_root = transactions_root,
      execution_payload_root = execution_payload_root,
      kzg_commitments = kzg_commitments).mapErr do (error: cstring) -> string:
    # This is almost certainly a bug, but it's complex enough that there's a
    # small risk it might happen even when most proposals succeed - thus we
    # log instead of asserting
    beacon_block_production_errors.inc()
    warn "Cannot create block for proposal",
      slot, head = shortLog(head), error
    $error

  var blobsBundleOpt = Opt.none(BlobsBundle)
  when payload is deneb.ExecutionPayloadForSigning:
    blobsBundleOpt = Opt.some(payload.blobsBundle)

  if res.isOk:
    ok(EngineBid(
      blck: res.get().blck,
      executionPayloadValue: payload.blockValue,
      consensusBlockValue: res.get().rewards.blockConsensusValue(),
      blobsBundleOpt: blobsBundleOpt
    ))
  else:
    err(res.error)

proc makeBeaconBlockForHeadAndSlot*(
    PayloadType: type ForkyExecutionPayloadForSigning, node: BeaconNode, randao_reveal: ValidatorSig,
    validator_index: ValidatorIndex, graffiti: GraffitiBytes, head: BlockRef,
    slot: Slot):
    Future[ForkedBlockResult] =
  return makeBeaconBlockForHeadAndSlot(
    PayloadType, node, randao_reveal, validator_index, graffiti, head, slot,
    execution_payload = Opt.none(PayloadType),
    transactions_root = Opt.none(Eth2Digest),
    execution_payload_root = Opt.none(Eth2Digest),
    withdrawals_root = Opt.none(Eth2Digest),
    kzg_commitments = Opt.none(KzgCommitments))

proc getBlindedExecutionPayload[
    EPH: deneb_mev.BlindedExecutionPayloadAndBlobsBundle](
    node: BeaconNode, payloadBuilderClient: RestClientRef, slot: Slot,
    executionBlockHash: Eth2Digest, pubkey: ValidatorPubKey):
    Future[BlindedBlockResult[EPH]] {.async: (raises: [CancelledError, RestError]).} =
  # Not ideal to use `when` where instead of splitting into separate functions,
  # but Nim doesn't overload on generic EPH type parameter.
  when EPH is deneb_mev.BlindedExecutionPayloadAndBlobsBundle:
    let
      response = awaitWithTimeout(
        payloadBuilderClient.getHeaderDeneb(
          slot, executionBlockHash, pubkey),
        BUILDER_PROPOSAL_DELAY_TOLERANCE):
          return err "Timeout obtaining Deneb blinded header from builder"

      res = decodeBytes(
        GetHeaderResponseDeneb, response.data, response.contentType)

      blindedHeader = res.valueOr:
        return err(
          "Unable to decode Deneb blinded header: " & $res.error &
            " with HTTP status " & $response.status & ", Content-Type " &
            $response.contentType & " and content " & $response.data)
  else:
    static: doAssert false

  const httpOk = 200
  if response.status != httpOk:
    return err "getBlindedExecutionPayload: non-200 HTTP response"
  else:
    if not verify_builder_signature(
        node.dag.cfg.genesisFork, blindedHeader.data.message,
        blindedHeader.data.message.pubkey, blindedHeader.data.signature):
      return err "getBlindedExecutionPayload: signature verification failed"

    when EPH is deneb_mev.BlindedExecutionPayloadAndBlobsBundle:
      template builderBid: untyped = blindedHeader.data.message
      return ok(BuilderBid[EPH](
        blindedBlckPart: EPH(
          execution_payload_header: builderBid.header,
          blob_kzg_commitments: builderBid.blob_kzg_commitments),
        executionPayloadValue: builderBid.value))
    else:
      static: doAssert false

from ./message_router_mev import
  copyFields, getFieldNames, unblindAndRouteBlockMEV

proc constructSignableBlindedBlock[T: deneb_mev.SignedBlindedBeaconBlock](
    blck: deneb.BeaconBlock,
    blindedBundle: deneb_mev.BlindedExecutionPayloadAndBlobsBundle): T =
  # Leaves signature field default, to be filled in by caller
  const
    blckFields = getFieldNames(typeof(blck))
    blckBodyFields = getFieldNames(typeof(blck.body))

  var blindedBlock: T

  # https://github.com/ethereum/builder-specs/blob/v0.4.0/specs/bellatrix/validator.md#block-proposal
  copyFields(blindedBlock.message, blck, blckFields)
  copyFields(blindedBlock.message.body, blck.body, blckBodyFields)
  assign(
    blindedBlock.message.body.execution_payload_header,
    blindedBundle.execution_payload_header)
  assign(
    blindedBlock.message.body.blob_kzg_commitments,
    blindedBundle.blob_kzg_commitments)

  blindedBlock

func constructPlainBlindedBlock[T: deneb_mev.BlindedBeaconBlock](
    blck: ForkyBeaconBlock,
    blindedBundle: deneb_mev.BlindedExecutionPayloadAndBlobsBundle): T =
  # https://github.com/nim-lang/Nim/issues/23020 workaround
  static: doAssert T is deneb_mev.BlindedBeaconBlock

  const
    blckFields = getFieldNames(typeof(blck))
    blckBodyFields = getFieldNames(typeof(blck.body))

  var blindedBlock: T

  # https://github.com/ethereum/builder-specs/blob/v0.4.0/specs/bellatrix/validator.md#block-proposal
  copyFields(blindedBlock, blck, blckFields)
  copyFields(blindedBlock.body, blck.body, blckBodyFields)
  assign(
    blindedBlock.body.execution_payload_header,
    blindedBundle.execution_payload_header)
  assign(
    blindedBlock.body.blob_kzg_commitments,
    blindedBundle.blob_kzg_commitments)

  blindedBlock

proc blindedBlockCheckSlashingAndSign[T: deneb_mev.SignedBlindedBeaconBlock](
    node: BeaconNode, slot: Slot, validator: AttachedValidator,
    validator_index: ValidatorIndex, nonsignedBlindedBlock: T):
    Future[Result[T, string]] {.async: (raises: [CancelledError]).} =
  # Check with slashing protection before submitBlindedBlock
  let
    fork = node.dag.forkAtEpoch(slot.epoch)
    genesis_validators_root = node.dag.genesis_validators_root
    blockRoot = hash_tree_root(nonsignedBlindedBlock.message)
    signingRoot = compute_block_signing_root(
      fork, genesis_validators_root, slot, blockRoot)
    notSlashable = node.attachedValidators
      .slashingProtection
      .registerBlock(validator_index, validator.pubkey, slot, signingRoot)

  if notSlashable.isErr:
    warn "Slashing protection activated for MEV block",
      blockRoot = shortLog(blockRoot), blck = shortLog(nonsignedBlindedBlock),
      signingRoot = shortLog(signingRoot), validator = validator.pubkey,
      slot = slot, existingProposal = notSlashable.error
    return err("MEV proposal would be slashable: " & $notSlashable.error)

  var blindedBlock = nonsignedBlindedBlock
  blindedBlock.signature = block:
    let res = await validator.getBlockSignature(
      fork, genesis_validators_root, slot, blockRoot, blindedBlock.message)
    if res.isErr():
      return err("Unable to sign block: " & res.error())
    res.get()

  return ok blindedBlock

proc getUnsignedBlindedBeaconBlock[T: deneb_mev.SignedBlindedBeaconBlock](
    node: BeaconNode, slot: Slot,
    validator_index: ValidatorIndex, forkedBlock: ForkedBeaconBlock,
    executionPayloadHeader: capella.ExecutionPayloadHeader |
                            deneb_mev.BlindedExecutionPayloadAndBlobsBundle):
    Result[T, string] =
  withBlck(forkedBlock):
    when consensusFork >= ConsensusFork.Deneb:
      when not (
          (T is deneb_mev.SignedBlindedBeaconBlock and
           consensusFork == ConsensusFork.Deneb)):
        return err("getUnsignedBlindedBeaconBlock: mismatched block/payload types")
      else:
        return ok constructSignableBlindedBlock[T](
          forkyBlck, executionPayloadHeader)
    else:
      return err("getUnsignedBlindedBeaconBlock: attempt to construct pre-Deneb blinded block")

proc getBlindedBlockParts[
    EPH: capella.ExecutionPayloadHeader |
         deneb_mev.BlindedExecutionPayloadAndBlobsBundle](
    node: BeaconNode, payloadBuilderClient: RestClientRef, head: BlockRef,
    pubkey: ValidatorPubKey, slot: Slot, randao: ValidatorSig,
    validator_index: ValidatorIndex, graffiti: GraffitiBytes):
    Future[Result[(EPH, UInt256, UInt256, ForkedBeaconBlock), string]]
    {.async: (raises: [CancelledError]).} =
  let
    executionBlockHash = node.dag.loadExecutionBlockHash(head).valueOr:
      # With checkpoint sync, the checkpoint block may be unavailable,
      # and it could already be the parent of the new block before backfill.
      # Fallback to EL, hopefully the block is available on the local path.
      warn "Failed to load parent execution block hash, skipping block builder",
        slot, validator_index, head = shortLog(head)
      return err("loadExecutionBlockHash failed")

    executionPayloadHeader =
      try:
        awaitWithTimeout(
            getBlindedExecutionPayload[EPH](
              node, payloadBuilderClient, slot, executionBlockHash, pubkey),
            BUILDER_PROPOSAL_DELAY_TOLERANCE):
          BlindedBlockResult[EPH].err("getBlindedExecutionPayload timed out")
      except RestDecodingError as exc:
        BlindedBlockResult[EPH].err(
          "getBlindedExecutionPayload REST decoding error: " & exc.msg)
      except RestError as exc:
        BlindedBlockResult[EPH].err(
          "getBlindedExecutionPayload REST error: " & exc.msg)

  if executionPayloadHeader.isErr:
    warn "Could not obtain blinded execution payload header",
      error = executionPayloadHeader.error, slot, validator_index,
      head = shortLog(head)
    # Haven't committed to the MEV block, so allow EL fallback.
    return err(executionPayloadHeader.error)

  # When creating this block, need to ensure it uses the MEV-provided execution
  # payload, both to avoid repeated calls to network services and to ensure the
  # consistency of this block (e.g., its state root being correct). Since block
  # processing does not work directly using blinded blocks, fix up transactions
  # root after running the state transition function on an otherwise equivalent
  # non-blinded block without transactions.
  #
  # This doesn't have withdrawals, which each node has regardless of engine or
  # builder API. makeBeaconBlockForHeadAndSlot fills it in later.
  when EPH is capella.ExecutionPayloadHeader:
    type PayloadType = capella.ExecutionPayloadForSigning
    template actualEPH: untyped = executionPayloadHeader.get.blindedBlckPart
    let withdrawals_root =
      Opt.some executionPayloadHeader.get.blindedBlckPart.withdrawals_root
    const kzg_commitments = Opt.none KzgCommitments

    var shimExecutionPayload: PayloadType
    copyFields(
      shimExecutionPayload.executionPayload,
      executionPayloadHeader.get.blindedBlckPart, getFieldNames(EPH))
  elif EPH is deneb_mev.BlindedExecutionPayloadAndBlobsBundle:
    type PayloadType = deneb.ExecutionPayloadForSigning
    template actualEPH: untyped =
      executionPayloadHeader.get.blindedBlckPart.execution_payload_header
    let
      withdrawals_root = Opt.some actualEPH.withdrawals_root
      kzg_commitments = Opt.some(
        executionPayloadHeader.get.blindedBlckPart.blob_kzg_commitments)

    var shimExecutionPayload: PayloadType
    type DenebEPH =
      deneb_mev.BlindedExecutionPayloadAndBlobsBundle.execution_payload_header
    copyFields(
      shimExecutionPayload.executionPayload, actualEPH, getFieldNames(DenebEPH))
  else:
    static: doAssert false

  let newBlock = await makeBeaconBlockForHeadAndSlot(
    PayloadType, node, randao, validator_index, graffiti, head, slot,
    execution_payload = Opt.some shimExecutionPayload,
    transactions_root = Opt.some actualEPH.transactions_root,
    execution_payload_root = Opt.some hash_tree_root(actualEPH),
    withdrawals_root = withdrawals_root,
    kzg_commitments = kzg_commitments)

  if newBlock.isErr():
    # Haven't committed to the MEV block, so allow EL fallback.
    return err(newBlock.error)  # already logged elsewhere!

  let forkedBlck = newBlock.get()

  return ok(
    (executionPayloadHeader.get.blindedBlckPart,
     executionPayloadHeader.get.executionPayloadValue,
     forkedBlck.consensusBlockValue,
     forkedBlck.blck))

proc getBuilderBid[SBBB: deneb_mev.SignedBlindedBeaconBlock](
    node: BeaconNode, payloadBuilderClient: RestClientRef, head: BlockRef,
    validator_pubkey: ValidatorPubKey, slot: Slot, randao: ValidatorSig,
    graffitiBytes: GraffitiBytes, validator_index: ValidatorIndex):
    Future[BlindedBlockResult[SBBB]] {.async: (raises: [CancelledError]).} =
  ## Returns the unsigned blinded block obtained from the Builder API.
  ## Used by the BN's own validators, but not the REST server
  when SBBB is deneb_mev.SignedBlindedBeaconBlock:
    type EPH = deneb_mev.BlindedExecutionPayloadAndBlobsBundle
  else:
    static: doAssert false

  let blindedBlockParts = await getBlindedBlockParts[EPH](
    node, payloadBuilderClient, head, validator_pubkey, slot, randao,
    validator_index, graffitiBytes)
  if blindedBlockParts.isErr:
    # Not signed yet, fine to try to fall back on EL
    beacon_block_builder_missed_with_fallback.inc()
    return err blindedBlockParts.error()

  # These, together, get combined into the blinded block for signing and
  # proposal through the relay network.
  let (executionPayloadHeader, bidValue, consensusValue, forkedBlck) =
    blindedBlockParts.get

  let unsignedBlindedBlock = getUnsignedBlindedBeaconBlock[SBBB](
    node, slot, validator_index, forkedBlck, executionPayloadHeader)

  if unsignedBlindedBlock.isErr:
    return err unsignedBlindedBlock.error()

  ok(BuilderBid[SBBB](
    blindedBlckPart: unsignedBlindedBlock.get,
    executionPayloadValue: bidValue,
    consensusBlockValue: consensusValue
  ))

proc proposeBlockMEV(
    node: BeaconNode, payloadBuilderClient: RestClientRef,
    blindedBlock: deneb_mev.SignedBlindedBeaconBlock):
    Future[Result[BlockRef, string]] {.async: (raises: [CancelledError]).} =
  let unblindedBlockRef = await node.unblindAndRouteBlockMEV(
    payloadBuilderClient, blindedBlock)
  return if unblindedBlockRef.isOk and unblindedBlockRef.get.isSome:
    beacon_blocks_proposed.inc()
    ok(unblindedBlockRef.get.get)
  else:
    # unblindedBlockRef.isOk and unblindedBlockRef.get.isNone indicates that
    # the block failed to validate and integrate into the DAG, which for the
    # purpose of this return value, is equivalent. It's used to drive Beacon
    # REST API output.
    #
    # https://collective.flashbots.net/t/post-mortem-april-3rd-2023-mev-boost-relay-incident-and-related-timing-issue/1540
    # has caused false positives, because
    # "A potential mitigation to this attack is to introduce a cutoff timing
    # into the proposer's slot whereafter this time (e.g. 3 seconds) the relay
    # will no longer return a block to the proposer. Relays began to roll out
    # this mitigation in the evening of April 3rd UTC time with a 2 second
    # cutoff, and notified other relays to do the same. After receiving
    # credible reports of honest validators missing their slots the suggested
    # timing cutoff was increased to 3 seconds."
    let errMsg =
      if unblindedBlockRef.isErr:
        unblindedBlockRef.error
      else:
        "Unblinded block not returned to proposer"
    err errMsg

func isEFMainnet(cfg: RuntimeConfig): bool =
  cfg.DEPOSIT_CHAIN_ID == 1 and cfg.DEPOSIT_NETWORK_ID == 1

proc makeBlindedBeaconBlockForHeadAndSlot*[BBB: ForkyBlindedBeaconBlock](
    node: BeaconNode, payloadBuilderClient: RestClientRef,
    randao_reveal: ValidatorSig, validator_index: ValidatorIndex,
    graffiti: GraffitiBytes, head: BlockRef, slot: Slot):
    Future[BlindedBlockResult[BBB]] {.async: (raises: [CancelledError]).} =
  ## Requests a beacon node to produce a valid blinded block, which can then be
  ## signed by a validator. A blinded block is a block with only a transactions
  ## root, rather than a full transactions list.
  ##
  ## This function is used by the validator client, but not the beacon node for
  ## its own validators.
  when BBB is deneb_mev.BlindedBeaconBlock:
    type EPH = deneb_mev.BlindedExecutionPayloadAndBlobsBundle
  else:
    static: doAssert false

  let
    pubkey =
      # Relevant state for knowledge of validators
      withState(node.dag.headState):
        if node.dag.cfg.isEFMainnet and livenessFailsafeInEffect(
            forkyState.data.block_roots.data, forkyState.data.slot):
          # It's head block's slot which matters here, not proposal slot
          return err("Builder API liveness failsafe in effect")

        if distinctBase(validator_index) >= forkyState.data.validators.lenu64:
          debug "makeBlindedBeaconBlockForHeadAndSlot: invalid validator index",
            head = shortLog(head),
            validator_index,
            validators_len = forkyState.data.validators.len
          return err("Invalid validator index")

        forkyState.data.validators.item(validator_index).pubkey

    blindedBlockParts = await getBlindedBlockParts[EPH](
      node, payloadBuilderClient, head, pubkey, slot, randao_reveal,
      validator_index, graffiti)
  if blindedBlockParts.isErr:
    # Don't try EL fallback -- VC specifically requested a blinded block
    return err("Unable to create blinded block")

  let (executionPayloadHeader, bidValue, consensusValue, forkedBlck) =
    blindedBlockParts.get
  withBlck(forkedBlck):
    when consensusFork >= ConsensusFork.Capella:
      when ((consensusFork == ConsensusFork.Deneb and
             EPH is deneb_mev.BlindedExecutionPayloadAndBlobsBundle) or
            (consensusFork == ConsensusFork.Capella and
             EPH is capella.ExecutionPayloadHeader)):
        return ok(
          BuilderBid[BBB](
            blindedBlckPart:
              constructPlainBlindedBlock[BBB](forkyBlck, executionPayloadHeader),
            executionPayloadValue: bidValue,
            consensusBlockValue: consensusValue))
      else:
        return err("makeBlindedBeaconBlockForHeadAndSlot: mismatched block/payload types")
    else:
      return err("Attempt to create pre-Capella blinded block")

proc collectBids(
    SBBB: typedesc, EPS: typedesc, node: BeaconNode,
    payloadBuilderClient: RestClientRef, validator_pubkey: ValidatorPubKey,
    validator_index: ValidatorIndex, graffitiBytes: GraffitiBytes,
    head: BlockRef, slot: Slot,
    randao: ValidatorSig): Future[Bids[SBBB]] {.async: (raises: [CancelledError]).} =
  let usePayloadBuilder =
    if not payloadBuilderClient.isNil:
      withState(node.dag.headState):
        # Head slot, not proposal slot, matters here
        # TODO it might make some sense to allow use of builder API if local
        # EL fails -- i.e. it would change priorities, so any block from the
        # execution layer client would override builder API. But it seems an
        # odd requirement to produce no block at all in those conditions.
        (not node.dag.cfg.isEFMainnet) or (not livenessFailsafeInEffect(
          forkyState.data.block_roots.data, forkyState.data.slot))
    else:
      false

  let
    payloadBuilderBidFut =
      if usePayloadBuilder:
        when not (EPS is bellatrix.ExecutionPayloadForSigning):
          getBuilderBid[SBBB](node, payloadBuilderClient, head,
                              validator_pubkey, slot, randao, graffitiBytes,
                              validator_index)
        else:
          let fut = newFuture[BlindedBlockResult[SBBB]]("builder-bid")
          fut.complete(BlindedBlockResult[SBBB].err(
            "Bellatrix Builder API unsupported"))
          fut
      else:
        let fut = newFuture[BlindedBlockResult[SBBB]]("builder-bid")
        fut.complete(BlindedBlockResult[SBBB].err(
          "either payload builder disabled or liveness failsafe active"))
        fut
    engineBlockFut = makeBeaconBlockForHeadAndSlot(
      EPS, node, randao, validator_index, graffitiBytes, head, slot)

  # getBuilderBid times out after BUILDER_PROPOSAL_DELAY_TOLERANCE, with 1 more
  # second for remote validators. makeBeaconBlockForHeadAndSlot times out after
  # 1 second.
  await allFutures(payloadBuilderBidFut, engineBlockFut)
  doAssert payloadBuilderBidFut.finished and engineBlockFut.finished

  let builderBid =
    if payloadBuilderBidFut.completed:
      if payloadBuilderBidFut.value().isOk:
        Opt.some(payloadBuilderBidFut.value().value())
      elif usePayloadBuilder:
        notice "Payload builder error",
          slot, head = shortLog(head), validator = shortLog(validator_pubkey),
          err = payloadBuilderBidFut.value().error()
        Opt.none(BuilderBid[SBBB])
      else:
        # Effectively the same case, but without the log message
        Opt.none(BuilderBid[SBBB])
    else:
      notice "Payload builder bid request failed",
        slot, head = shortLog(head), validator = shortLog(validator_pubkey),
        err = payloadBuilderBidFut.error.msg
      Opt.none(BuilderBid[SBBB])

  let engineBid =
    if engineBlockFut.completed:
      if engineBlockFut.value.isOk:
        Opt.some(engineBlockFut.value().value())
      else:
        notice "Engine block building error",
          slot, head = shortLog(head), validator = shortLog(validator_pubkey),
          err = engineBlockFut.value.error()
        Opt.none(EngineBid)
    else:
      notice "Engine block building failed",
        slot, head = shortLog(head), validator = shortLog(validator_pubkey),
        err = engineBlockFut.error.msg
      Opt.none(EngineBid)

  Bids[SBBB](
    engineBid: engineBid,
    builderBid: builderBid)

func builderBetterBid(
    localBlockValueBoost: uint8, builderValue: UInt256, engineValue: Wei): bool =
  # Scale down to ensure no overflows; if lower few bits would have been
  # otherwise decisive, was close enough not to matter. Calibrate to let
  # uint8-range percentages avoid overflowing.
  const scalingBits = 10
  static: doAssert 1 shl scalingBits >
    high(typeof(localBlockValueBoost)).uint16 + 100
  let
    scaledBuilderValue = (builderValue shr scalingBits) * 100
    scaledEngineValue = engineValue shr scalingBits
  scaledBuilderValue >
    scaledEngineValue * (localBlockValueBoost.uint16 + 100).u256

proc proposeBlockAux(
    SBBB: typedesc, EPS: typedesc, node: BeaconNode,
    validator: AttachedValidator, validator_index: ValidatorIndex,
    head: BlockRef, slot: Slot, randao: ValidatorSig, fork: Fork,
    genesis_validators_root: Eth2Digest,
    localBlockValueBoost: uint8): Future[BlockRef] {.async: (raises: [CancelledError]).} =
  let
    graffitiBytes = node.getGraffitiBytes(validator)
    payloadBuilderClient =
      node.getPayloadBuilderClient(validator_index.distinctBase).valueOr(nil)

    collectedBids = await collectBids(
      SBBB, EPS, node, payloadBuilderClient, validator.pubkey, validator_index,
      graffitiBytes, head, slot, randao)

    useBuilderBlock =
      if collectedBids.builderBid.isSome():
        collectedBids.engineBid.isNone() or builderBetterBid(
          localBlockValueBoost,
          collectedBids.builderBid.value().executionPayloadValue,
          collectedBids.engineBid.value().executionPayloadValue)
      else:
        if not collectedBids.engineBid.isSome():
          return head   # errors logged in router
        false

  # There should always be an engine bid, and if payloadBuilderClient exists,
  # not getting a builder bid is also an error. Do not report lack of builder
  # when that's intentional. Replicate some of the nested if statements here,
  # because that avoids entangling logging with other functionality. The logs
  # here are inteded to clarify that, for example, when the builder API relay
  # URL is provided for this validator, it's reasonable for Nimbus not to use
  # it for every block.
  if collectedBids.engineBid.isSome():
    # Three cases: builder bid expected and absent, builder bid expected and
    # present, and builder bid not expected.
    if collectedBids.builderBid.isSome():
      info "Compared engine and builder block bids",
        localBlockValueBoost,
        useBuilderBlock,
        builderBlockValue =
          toString(collectedBids.builderBid.value().executionPayloadValue, 10),
        engineBlockValue =
          toString(collectedBids.engineBid.value().executionPayloadValue, 10)
    elif payloadBuilderClient.isNil:
      discard  # builder API not configured for this block
    else:
      info "Did not receive expected builder bid; using engine block",
        engineBlockValue = collectedBids.engineBid.value().executionPayloadValue
  else:
    # Similar three cases: builder bid expected and absent, builder bid
    # expected and present, and builder bid not expected. However, only
    # the second is worth logging, because the other two result in this
    # block being missed altogether, and with details logged elsewhere.
    if collectedBids.builderBid.isSome:
      info "Did not receive expected engine bid; using builder block",
        builderBlockValue =
          collectedBids.builderBid.value().executionPayloadValue

  if useBuilderBlock:
    let
      blindedBlock = (await blindedBlockCheckSlashingAndSign(
        node, slot, validator, validator_index,
        collectedBids.builderBid.value().blindedBlckPart)).valueOr:
          return head
      # Before proposeBlockMEV, can fall back to EL; after, cannot without
      # risking slashing.
      maybeUnblindedBlock = await proposeBlockMEV(
        node, payloadBuilderClient, blindedBlock)

    return maybeUnblindedBlock.valueOr:
      warn "Blinded block proposal incomplete",
        head = shortLog(head), slot, validator_index,
        validator = shortLog(validator),
        err = maybeUnblindedBlock.error,
        blindedBlck = shortLog(blindedBlock)
      beacon_block_builder_missed_without_fallback.inc()
      return head

  let engineBid = collectedBids.engineBid.value()

  withBlck(engineBid.blck):
    let
      blockRoot = hash_tree_root(forkyBlck)
      signingRoot = compute_block_signing_root(
        fork, genesis_validators_root, slot, blockRoot)

      notSlashable = node.attachedValidators
        .slashingProtection
        .registerBlock(validator_index, validator.pubkey, slot, signingRoot)

    if notSlashable.isErr:
      warn "Slashing protection activated for block proposal",
        blockRoot = shortLog(blockRoot), blck = shortLog(forkyBlck),
        signingRoot = shortLog(signingRoot),
        validator = validator.pubkey,
        slot = slot,
        existingProposal = notSlashable.error
      return head

    let
      signature =
        block:
          let res = await validator.getBlockSignature(
            fork, genesis_validators_root, slot, blockRoot, engineBid.blck)
          if res.isErr():
            warn "Unable to sign block",
                 validator = shortLog(validator), error_msg = res.error()
            return head
          res.get()
      signedBlock = consensusFork.SignedBeaconBlock(
        message: forkyBlck, signature: signature, root: blockRoot)
      blobsOpt =
        when consensusFork >= ConsensusFork.Deneb:
          template blobsBundle: untyped =
            engineBid.blobsBundleOpt.get
          Opt.some(signedBlock.create_blob_sidecars(
            blobsBundle.proofs, blobsBundle.blobs))
        else:
          Opt.none(seq[BlobSidecar])

    # BIG BUG SOURCE: The `let` below cannot be combined with the others above!
    # If combined, there are sometimes `SIGSEGV` during `test_keymanager_api`.
    # This has only been observed on macOS (aarch64) in Jenkins, not on GitHub.
    #
    # - macOS 14.2.1 (23C71)
    # - Xcode 15.1 (15C65)
    # - Nim v1.6.18 (a749a8b742bd0a4272c26a65517275db4720e58a)
    #
    # Issue has started occuring around 12 Jan 2024, in a CI run for PR #5731.
    # The PR did not change anything related to this, suggesting an environment
    # or hardware change. The issue is flaky; could have been introduced earlier
    # before surfacing in the aforementioned PR. About 30% to hit bug.
    #
    # [2024-01-12T11:54:21.011Z] Wrote test_keymanager_api/bootstrap_node.enr
    # [2024-01-12T11:54:29.294Z] Serialization/deserialization [Beacon Node] [Preset: mainnet] . (0.00s)
    # [2024-01-12T11:54:29.294Z] ListKeys requests [Beacon Node] [Preset: mainnet] .... (0.01s)
    # [2024-01-12T11:54:34.870Z] ImportKeystores requests [Beacon Node] [Preset: mainnet] Traceback (most recent call last, using override)
    # [2024-01-12T11:54:34.870Z] vendor/nim-libp2p/libp2p/protocols/rendezvous.nim(1016) main
    # [2024-01-12T11:54:34.870Z] vendor/nim-libp2p/libp2p/protocols/rendezvous.nim(1006) NimMain
    # [2024-01-12T11:54:34.870Z] vendor/nim-libp2p/libp2p/protocols/rendezvous.nim(997) PreMain
    # [2024-01-12T11:54:34.870Z] tests/test_keymanager_api.nim(1502) atmtest_keymanager_apidotnim_Init000
    # [2024-01-12T11:54:34.870Z] tests/test_keymanager_api.nim(1475) main
    # [2024-01-12T11:54:34.870Z] vendor/nim-chronos/chronos/internal/asyncfutures.nim(378) futureContinue
    # [2024-01-12T11:54:34.870Z] tests/test_keymanager_api.nim(1481) main
    # [2024-01-12T11:54:34.870Z] tests/test_keymanager_api.nim(307) startBeaconNode
    # [2024-01-12T11:54:34.870Z] beacon_chain/nimbus_beacon_node.nim(1900) start
    # [2024-01-12T11:54:34.870Z] beacon_chain/nimbus_beacon_node.nim(1847) run
    # [2024-01-12T11:54:34.870Z] vendor/nim-chronos/chronos/internal/asyncengine.nim(150) poll
    # [2024-01-12T11:54:34.870Z] vendor/nim-chronos/chronos/internal/asyncfutures.nim(378) futureContinue
    # [2024-01-12T11:54:34.870Z] tests/test_keymanager_api.nim(1465) delayedTests
    # [2024-01-12T11:54:34.870Z] tests/test_keymanager_api.nim(392) runTests
    # [2024-01-12T11:54:34.870Z] vendor/nim-chronos/chronos/internal/asyncfutures.nim(378) futureContinue
    # [2024-01-12T11:54:34.870Z] vendor/nim-unittest2/unittest2.nim(1147) runTests
    # [2024-01-12T11:54:34.870Z] vendor/nim-unittest2/unittest2.nim(1086) runDirect
    # [2024-01-12T11:54:34.870Z] vendor/nim-testutils/testutils/unittests.nim(16) runTestX60gensym2933
    # [2024-01-12T11:54:34.870Z] vendor/nim-chronos/chronos/internal/asyncfutures.nim(656) waitFor
    # [2024-01-12T11:54:34.870Z] vendor/nim-chronos/chronos/internal/asyncfutures.nim(631) pollFor
    # [2024-01-12T11:54:34.870Z] vendor/nim-chronos/chronos/internal/asyncengine.nim(150) poll
    # [2024-01-12T11:54:34.870Z] vendor/nim-chronos/chronos/internal/asyncfutures.nim(378) futureContinue
    # [2024-01-12T11:54:34.870Z] beacon_chain/validators/beacon_validators.nim(82) proposeBlockAux
    # [2024-01-12T11:54:34.870Z] vendor/nimbus-build-system/vendor/Nim/lib/system/excpt.nim(631) signalHandler
    # [2024-01-12T11:54:34.870Z] SIGSEGV: Illegal storage access. (Attempt to read from nil?)
    #
    # This appeared again around 25 Feb 2024, in a CI run for PR #5959,
    # despite the extra `let` having been applied -- once more observed on
    # macOS (aarch64) in Jenkins, and much rarer than before.
    #
    # [2024-02-25T23:21:24.533Z] Wrote test_keymanager_api/bootstrap_node.enr
    # [2024-02-25T23:21:32.756Z] Serialization/deserialization [Beacon Node] [Preset: mainnet] . (0.00s)
    # [2024-02-25T23:21:32.756Z] ListKeys requests [Beacon Node] [Preset: mainnet] .... (0.01s)
    # [2024-02-25T23:21:37.219Z] ImportKeystores requests [Beacon Node] [Preset: mainnet] Traceback (most recent call last, using override)
    # [2024-02-25T23:21:37.219Z] vendor/nim-libp2p/libp2p/protocols/pubsub/pubsub.nim(1068) main
    # [2024-02-25T23:21:37.219Z] vendor/nim-libp2p/libp2p/protocols/pubsub/pubsub.nim(1058) NimMain
    # [2024-02-25T23:21:37.219Z] vendor/nim-libp2p/libp2p/protocols/pubsub/pubsub.nim(1049) PreMain
    # [2024-02-25T23:21:37.219Z] tests/test_keymanager_api.nim(1501) atmtest_keymanager_apidotnim_Init000
    # [2024-02-25T23:21:37.219Z] tests/test_keymanager_api.nim(1474) main
    # [2024-02-25T23:21:37.219Z] vendor/nim-chronos/chronos/internal/asyncfutures.nim(382) futureContinue
    # [2024-02-25T23:21:37.219Z] tests/test_keymanager_api.nim(1480) main
    # [2024-02-25T23:21:37.219Z] tests/test_keymanager_api.nim(307) startBeaconNode
    # [2024-02-25T23:21:37.219Z] beacon_chain/nimbus_beacon_node.nim(1916) start
    # [2024-02-25T23:21:37.219Z] beacon_chain/nimbus_beacon_node.nim(1863) run
    # [2024-02-25T23:21:37.219Z] vendor/nim-chronos/chronos/internal/asyncengine.nim(150) poll
    # [2024-02-25T23:21:37.219Z] vendor/nim-chronos/chronos/internal/asyncfutures.nim(382) futureContinue
    # [2024-02-25T23:21:37.219Z] tests/test_keymanager_api.nim(1464) delayedTests
    # [2024-02-25T23:21:37.219Z] tests/test_keymanager_api.nim(391) runTests
    # [2024-02-25T23:21:37.219Z] vendor/nim-chronos/chronos/internal/asyncfutures.nim(382) futureContinue
    # [2024-02-25T23:21:37.219Z] vendor/nim-unittest2/unittest2.nim(1151) runTests
    # [2024-02-25T23:21:37.219Z] vendor/nim-unittest2/unittest2.nim(1086) runDirect
    # [2024-02-25T23:21:37.219Z] vendor/nim-testutils/testutils/unittests.nim(16) runTestX60gensym3188
    # [2024-02-25T23:21:37.219Z] vendor/nim-chronos/chronos/internal/asyncfutures.nim(660) waitFor
    # [2024-02-25T23:21:37.219Z] vendor/nim-chronos/chronos/internal/asyncfutures.nim(635) pollFor
    # [2024-02-25T23:21:37.219Z] vendor/nim-chronos/chronos/internal/asyncengine.nim(150) poll
    # [2024-02-25T23:21:37.219Z] vendor/nim-chronos/chronos/internal/asyncfutures.nim(382) futureContinue
    # [2024-02-25T23:21:37.219Z] vendor/nim-chronicles/chronicles.nim(251) proposeBlockAux
    # [2024-02-25T23:21:37.219Z] SIGSEGV: Illegal storage access. (Attempt to read from nil?)
    #
    # One theory is that PR #5946 may increase the frequency, as there were
    # times where the Jenkins CI failed almost every time using a shorter trace.
    # However, the problem was once more flaky, with some passes in-between.
    # For now, PR #5946 was reverted (low priority), and the problem is gone,
    # whether related or not.
    #
    # [2024-02-23T23:11:47.700Z] Wrote test_keymanager_api/bootstrap_node.enr
    # [2024-02-23T23:11:54.728Z] Serialization/deserialization [Beacon Node] [Preset: mainnet] . (0.00s)
    # [2024-02-23T23:11:54.728Z] ListKeys requests [Beacon Node] [Preset: mainnet] .... (0.01s)
    # [2024-02-23T23:11:59.523Z] ImportKeystores requests [Beacon Node] [Preset: mainnet] Traceback (most recent call last, using override)
    # [2024-02-23T23:11:59.523Z] vendor/nim-libp2p/libp2p/protocols/pubsub/pubsub.nim(1067) main
    # [2024-02-23T23:11:59.523Z] vendor/nim-libp2p/libp2p/protocols/pubsub/pubsub.nim(1057) NimMain
    # [2024-02-23T23:11:59.523Z] vendor/nim-chronos/chronos/internal/asyncengine.nim(150) poll
    # [2024-02-23T23:11:59.523Z] vendor/nim-chronos/chronos/internal/asyncengine.nim(150) poll
    # [2024-02-23T23:11:59.523Z] SIGSEGV: Illegal storage access. (Attempt to read from nil?)
    #
    # The generated `nimcache` differs slightly if the `let` are separated from
    # a single block; separation introduces an additional state in closure iter.
    # This change, maybe combined with some macOS specific compiler specifics,
    # could this trigger the `SIGSEGV`? Maybe the extra state adds just enough
    # complexity to the function to disable certain problematic optimizations?
    # The change in size of the environment changes a number of things such as
    # alignment and which parts of an environment contain pointers and so on,
    # which in turn may have surprising behavioural effects, ie most likely this
    # extra state masks some underlying issue. Furthermore, the combination of
    # `(await xyz).valueOr: return` is not very commonly used with other `await`
    # in the same `let` block, which could explain this not being more common.
    #
    # Note that when compiling for Wasm, there are similar bugs with `results`
    # when inlining unwraps, e.g., in `eth2_rest_serialization.nim`.
    # These have not been investigated thoroughly so far as that project uses
    # Nim 2.0 with --mm:orc and is just a prototype for Wasm, no production use.
    # But maybe there is something weird going on with `results` related to the
    # random `SIGSEGV` that we are now observing here, related to doing too much
    # inline logic without defining intermediate isolated `let` statements.
    #
    #    if mediaType == ApplicationJsonMediaType:
    #      try:
    # -      ok RestJson.decode(value, T,
    # -                         requireAllFields = true,
    # -                         allowUnknownFields = true)
    # +      let r = RestJson.decode(value, T,
    # +                              requireAllFields = true,
    # +                              allowUnknownFields = true)
    # +      ok r
    #      except SerializationError as exc:
    #        debug "Failed to deserialize REST JSON data",
    #              err = exc.formatMsg("<data>"),
    #
    # At this time we can only speculate about the trigger of these issues.
    # Until a shared pattern can be identified, it is better to apply
    # workarounds that at least avoid the known to be reachable triggers.
    # The solution is hacky and far from desirable; it is what it is.
    let
      newBlockRef = (
        await node.router.routeSignedBeaconBlock(signedBlock, blobsOpt)
      ).valueOr:
        return head # Errors logged in router

    if newBlockRef.isNone():
      return head # Validation errors logged in router

    notice "Block proposed",
      blockRoot = shortLog(blockRoot), blck = shortLog(forkyBlck),
      signature = shortLog(signature), validator = shortLog(validator)

    beacon_blocks_proposed.inc()

    return newBlockRef.get()

proc proposeBlock(node: BeaconNode,
                  validator: AttachedValidator,
                  validator_index: ValidatorIndex,
                  head: BlockRef,
                  slot: Slot): Future[BlockRef] {.async: (raises: [CancelledError]).} =
  if head.slot >= slot:
    # We should normally not have a head newer than the slot we're proposing for
    # but this can happen if block proposal is delayed
    warn "Skipping proposal, have newer head already",
      headSlot = shortLog(head.slot),
      headBlockRoot = shortLog(head.root),
      slot = shortLog(slot)
    return head

  let
    fork = node.dag.forkAtEpoch(slot.epoch)
    genesis_validators_root = node.dag.genesis_validators_root
    randao = block:
      let res = await validator.getEpochSignature(
        fork, genesis_validators_root, slot.epoch)
      if res.isErr():
        warn "Unable to generate randao reveal",
             validator = shortLog(validator), error_msg = res.error()
        return head
      res.get()

  template proposeBlockContinuation(type1, type2: untyped): auto =
    await proposeBlockAux(
      type1, type2, node, validator, validator_index, head, slot, randao, fork,
        genesis_validators_root, node.config.localBlockValueBoost)

  return withConsensusFork(node.dag.cfg.consensusForkAtEpoch(slot.epoch)):
    when consensusFork >= ConsensusFork.Deneb:
      proposeBlockContinuation(
        consensusFork.SignedBlindedBeaconBlock,
        consensusFork.ExecutionPayloadForSigning)
    else:
      # Pre-Deneb MEV is not supported; this signals that, because it triggers
      # intentional SignedBlindedBeaconBlock/ExecutionPayload mismatches.
      proposeBlockContinuation(
        deneb_mev.SignedBlindedBeaconBlock,
        max(ConsensusFork.Bellatrix, consensusFork).ExecutionPayloadForSigning)

proc sendAttestations(node: BeaconNode, head: BlockRef, slot: Slot) =
  ## Perform all attestations that the validators attached to this node should
  ## perform during the given slot
  if slot + SLOTS_PER_EPOCH < head.slot:
    # The latest block we know about is a lot newer than the slot we're being
    # asked to attest to - this makes it unlikely that it will be included
    # at all.
    # TODO the oldest attestations allowed are those that are older than the
    #      finalized epoch.. also, it seems that posting very old attestations
    #      is risky from a slashing perspective. More work is needed here.
    warn "Skipping attestation, head is too recent",
      head = shortLog(head),
      slot = shortLog(slot)
    return

  if slot < node.dag.finalizedHead.slot:
    # During checkpoint sync, we implicitly finalize the given slot even if the
    # state transition does not yet consider it final - this is a sanity check
    # mostly to ensure the `atSlot` below works as expected
    warn "Skipping attestation - slot already finalized",
      head = shortLog(head),
      slot = shortLog(slot),
      finalized = shortLog(node.dag.finalizedHead)
    return

  let attestationHead = head.atSlot(slot)
  if head != attestationHead.blck:
    # In rare cases, such as when we're busy syncing or just slow, we'll be
    # attesting to a past state - we must then recreate the world as it looked
    # like back then
    notice "Attesting to a state in the past, falling behind?",
      attestationHead = shortLog(attestationHead),
      head = shortLog(head)

  trace "Checking attestations",
    attestationHead = shortLog(attestationHead),
    head = shortLog(head)

  # We need to run attestations exactly for the slot that we're attesting to.
  # In case blocks went missing, this means advancing past the latest block
  # using empty slots as fillers.
  # https://github.com/ethereum/consensus-specs/blob/v1.4.0/specs/phase0/validator.md#validator-assignments
  let
    epochRef = node.dag.getEpochRef(
      attestationHead.blck, slot.epoch, false).valueOr:
        warn "Cannot construct EpochRef for attestation head, report bug",
          attestationHead = shortLog(attestationHead), slot, error
        return
    committees_per_slot = get_committee_count_per_slot(epochRef.shufflingRef)
    fork = node.dag.forkAtEpoch(slot.epoch)
    genesis_validators_root = node.dag.genesis_validators_root
    registeredRes = node.attachedValidators.slashingProtection.withContext:
      var tmp: seq[(RegisteredAttestation, SubnetId)]

      for committee_index in get_committee_indices(committees_per_slot):
        let
          committee = get_beacon_committee(
            epochRef.shufflingRef, slot, committee_index)
          subnet_id = compute_subnet_for_attestation(
            committees_per_slot, slot, committee_index)

        for index_in_committee, validator_index in committee:
          let
            validator = node.getValidatorForDuties(validator_index, slot).valueOr:
              continue
            data = makeAttestationData(epochRef, attestationHead, committee_index)
            # TODO signing_root is recomputed in produceAndSignAttestation/signAttestation just after
            signingRoot = compute_attestation_signing_root(
              fork, genesis_validators_root, data)
            registered = registerAttestationInContext(
              validator_index, validator.pubkey, data.source.epoch,
              data.target.epoch, signingRoot)
          if registered.isErr():
            warn "Slashing protection activated for attestation",
              attestationData = shortLog(data),
              signingRoot = shortLog(signingRoot),
              validator_index,
              validator = shortLog(validator),
              badVoteDetails = $registered.error()
            continue

          tmp.add((RegisteredAttestation(
            validator: validator,
            index_in_committee: uint64 index_in_committee,
            committee_len: committee.len(), data: data), subnet_id
          ))
      tmp

  if registeredRes.isErr():
    warn "Could not update slashing database, skipping attestation duties",
      error = registeredRes.error()
  else:
    for attestation in registeredRes[]:
      asyncSpawn createAndSendAttestation(
        node, fork, genesis_validators_root, attestation[0], attestation[1])

proc createAndSendSyncCommitteeMessage(node: BeaconNode,
                                       validator: AttachedValidator,
                                       slot: Slot,
                                       subcommitteeIdx: SyncSubcommitteeIndex,
                                       head: BlockRef)
                                       {.async: (raises: [CancelledError]).} =
  let
    fork = node.dag.forkAtEpoch(slot.epoch)
    genesis_validators_root = node.dag.genesis_validators_root
    msg =
      block:
        let res = await validator.getSyncCommitteeMessage(
          fork, genesis_validators_root, slot, head.root)
        if res.isErr():
          warn "Unable to sign committee message",
                validator = shortLog(validator), slot = slot,
                block_root = shortLog(head.root)
          return
        res.get()

  # Logged in the router
  let res = await node.router.routeSyncCommitteeMessage(
    msg, subcommitteeIdx, checkSignature = false)

  if not res.isOk():
    return

  if node.config.dumpEnabled:
    dump(node.config.dumpDirOutgoing, msg, validator.pubkey)

proc sendSyncCommitteeMessages(node: BeaconNode, head: BlockRef, slot: Slot) =
  let
    syncCommittee = node.dag.syncCommitteeParticipants(slot + 1)

  for subcommitteeIdx in SyncSubcommitteeIndex:
    for valIdx in syncSubcommittee(syncCommittee, subcommitteeIdx):
      let validator = node.getValidatorForDuties(
          valIdx, slot, slashingSafe = true).valueOr:
        continue
      asyncSpawn createAndSendSyncCommitteeMessage(node, validator, slot,
                                                   subcommitteeIdx, head)

proc signAndSendContribution(node: BeaconNode,
                             validator: AttachedValidator,
                             subcommitteeIdx: SyncSubcommitteeIndex,
                             head: BlockRef,
                             slot: Slot) {.async: (raises: [CancelledError]).} =
  let
    fork = node.dag.forkAtEpoch(slot.epoch)
    genesis_validators_root = node.dag.genesis_validators_root
    selectionProof = block:
      let res = await validator.getSyncCommitteeSelectionProof(
        fork, genesis_validators_root, slot, subcommitteeIdx)
      if res.isErr():
        warn "Unable to generate committee selection proof",
          validator = shortLog(validator), slot,
          subnet_id = subcommitteeIdx, error = res.error()
        return
      res.get()

  if not is_sync_committee_aggregator(selectionProof):
    return

  var
    msg = SignedContributionAndProof(
      message: ContributionAndProof(
        aggregator_index: uint64 validator.index.get,
        selection_proof: selectionProof))

  if not node.syncCommitteeMsgPool[].produceContribution(
      slot,
      head.bid,
      subcommitteeIdx,
      msg.message.contribution):
    return

  msg.signature = block:
    let res = await validator.getContributionAndProofSignature(
      fork, genesis_validators_root, msg.message)

    if res.isErr():
      warn "Unable to sign sync committee contribution",
        validator = shortLog(validator), message = shortLog(msg.message),
        error_msg = res.error()
      return
    res.get()

  # Logged in the router
  discard await node.router.routeSignedContributionAndProof(msg, false)

proc sendSyncCommitteeContributions(
    node: BeaconNode, head: BlockRef, slot: Slot) =
  let syncCommittee = node.dag.syncCommitteeParticipants(slot + 1)

  for subcommitteeIdx in SyncSubcommitteeIndex:
    for valIdx in syncSubcommittee(syncCommittee, subcommitteeIdx):
      let validator = node.getValidatorForDuties(
          valIdx, slot, slashingSafe = true).valueOr:
        continue

      asyncSpawn signAndSendContribution(
        node, validator, subcommitteeIdx, head, slot)

proc handleProposal(node: BeaconNode, head: BlockRef, slot: Slot):
    Future[BlockRef] {.async: (raises: [CancelledError]).} =
  ## Perform the proposal for the given slot, iff we have a validator attached
  ## that is supposed to do so, given the shuffling at that slot for the given
  ## head - to compute the proposer, we need to advance a state to the given
  ## slot
  let
    proposer = node.dag.getProposer(head, slot).valueOr:
      return head
    proposerKey = node.dag.validatorKey(proposer).get().toPubKey
    validator = node.getValidatorForDuties(proposer, slot).valueOr:
      debug "Expecting block proposal", headRoot = shortLog(head.root),
                                        slot = shortLog(slot),
                                        proposer_index = proposer,
                                        proposer = shortLog(proposerKey)
      return head

  return await proposeBlock(node, validator, proposer, head, slot)

proc signAndSendAggregate(
    node: BeaconNode, validator: AttachedValidator, shufflingRef: ShufflingRef,
    slot: Slot, committee_index: CommitteeIndex) {.async: (raises: [CancelledError]).} =
  let
    fork = node.dag.forkAtEpoch(slot.epoch)
    genesis_validators_root = node.dag.genesis_validators_root
    validator_index = validator.index.get()
    selectionProof = block:
      let res = await validator.getSlotSignature(
        fork, genesis_validators_root, slot)
      if res.isErr():
        warn "Unable to create slot signature",
          validator = shortLog(validator),
          slot, error = res.error()
        return
      res.get()

  # https://github.com/ethereum/consensus-specs/blob/v1.4.0/specs/phase0/validator.md#aggregation-selection
  if not is_aggregator(
      shufflingRef, slot, committee_index, selectionProof):
    return

  # https://github.com/ethereum/consensus-specs/blob/v1.3.0/specs/phase0/validator.md#construct-aggregate
  # https://github.com/ethereum/consensus-specs/blob/v1.4.0/specs/phase0/validator.md#aggregateandproof
  var
    msg = SignedAggregateAndProof(
      message: AggregateAndProof(
        aggregator_index: uint64 validator_index,
        selection_proof: selectionProof))

  msg.message.aggregate = node.attestationPool[].getAggregatedAttestation(
    slot, committee_index).valueOr:
      return

  msg.signature = block:
    let res = await validator.getAggregateAndProofSignature(
      fork, genesis_validators_root, msg.message)

    if res.isErr():
      warn "Unable to sign aggregate",
            validator = shortLog(validator), error_msg = res.error()
      return
    res.get()

  validator.doppelgangerActivity(msg.message.aggregate.data.slot.epoch)

  # Logged in the router
  discard await node.router.routeSignedAggregateAndProof(
    msg, checkSignature = false)

proc sendAggregatedAttestations(
    node: BeaconNode, head: BlockRef, slot: Slot) =
  # Aggregated attestations must be sent by members of the beacon committees for
  # the given slot, for which `is_aggregator` returns `true`.

  let
    shufflingRef = node.dag.getShufflingRef(head, slot.epoch, false).valueOr:
      warn "Cannot construct EpochRef for head, report bug",
        head = shortLog(head), slot
      return
    committees_per_slot = get_committee_count_per_slot(shufflingRef)

  for committee_index in get_committee_indices(committees_per_slot):
    for _, validator_index in
        get_beacon_committee(shufflingRef, slot, committee_index):
      let validator = node.getValidatorForDuties(validator_index, slot).valueOr:
        continue
      asyncSpawn signAndSendAggregate(node, validator, shufflingRef, slot,
                                      committee_index)

proc updateValidatorMetrics*(node: BeaconNode) =
  # Technically, this only needs to be done on epoch transitions and if there's
  # a reorg that spans an epoch transition, but it's easier to implement this
  # way for now.

  # We'll limit labelled metrics to the first 64, so that we don't overload
  # Prometheus.

  var total: Gwei
  var i = 0
  for _, v in node.attachedValidators[].validators:
    let balance =
      if v.index.isNone():
        0.Gwei
      elif v.index.get().uint64 >=
          getStateField(node.dag.headState, balances).lenu64:
        debug "Cannot get validator balance, index out of bounds",
          pubkey = shortLog(v.pubkey), index = v.index.get(),
          balances = getStateField(node.dag.headState, balances).len,
          stateRoot = getStateRoot(node.dag.headState)
        0.Gwei
      else:
        getStateField(node.dag.headState, balances).item(v.index.get())

    if i < 64:
      attached_validator_balance.set(
        balance.toGaugeValue, labelValues = [shortLog(v.pubkey)])

    inc i
    total += balance

  node.attachedValidatorBalanceTotal = total
  attached_validator_balance_total.set(total.toGaugeValue)

from std/times import epochTime

proc getValidatorRegistration(
    node: BeaconNode, validator: AttachedValidator, epoch: Epoch):
    Future[Result[SignedValidatorRegistrationV1, string]] {.async: (raises: [CancelledError]).} =
  let validatorIdx = validator.index.valueOr:
    # The validator index will be missing when the validator was not
    # activated for duties yet. We can safely skip the registration then.
    return

  let feeRecipient = node.getFeeRecipient(validator.pubkey, validatorIdx, epoch)
  let gasLimit = node.getGasLimit(validator.pubkey)
  var validatorRegistration = SignedValidatorRegistrationV1(
    message: ValidatorRegistrationV1(
      fee_recipient: ExecutionAddress(data: distinctBase(feeRecipient)),
      gas_limit: gasLimit,
      timestamp: epochTime().uint64,
      pubkey: validator.pubkey))

  let signature = await validator.getBuilderSignature(
    node.dag.cfg.genesisFork, validatorRegistration.message)

  debug "getValidatorRegistration: registering",
    validatorRegistration

  if signature.isErr:
    return err signature.error

  validatorRegistration.signature = signature.get

  return ok validatorRegistration

proc registerValidatorsPerBuilder(
    node: BeaconNode, payloadBuilderAddress: string, epoch: Epoch,
    attachedValidatorPubkeys: seq[ValidatorPubKey]) {.async: (raises: [CancelledError]).} =
  const
    HttpOk = 200
    BUILDER_VALIDATOR_REGISTRATION_DELAY_TOLERANCE = 6.seconds

  let payloadBuilderClient =
      RestClientRef.new(payloadBuilderAddress).valueOr:
    debug "Unable to initialize payload builder client while registering validators",
      payloadBuilderAddress, epoch,
      err = error
    return

  if payloadBuilderClient.isNil:
    debug "registerValidatorsPerBuilder: got nil payload builder REST client reference",
      payloadBuilderAddress, epoch
    return

  const emptyNestedSeq = @[newSeq[SignedValidatorRegistrationV1](0)]
  # https://github.com/ethereum/builder-specs/blob/v0.4.0/specs/bellatrix/validator.md#validator-registration
  # Seed with single empty inner list to avoid special cases
  var validatorRegistrations = emptyNestedSeq

  # Some relay networks disallow large request bodies, so split requests
  template addValidatorRegistration(
      validatorRegistration: SignedValidatorRegistrationV1) =
    const registrationValidatorChunkSize = 500

    if validatorRegistrations[^1].len < registrationValidatorChunkSize:
      validatorRegistrations[^1].add validatorRegistration
    else:
      validatorRegistrations.add @[validatorRegistration]

  # First, check for VC-added keys; cheaper because provided pre-signed
  # See issue #5599: currently VC have no way to provide BN with per-validator builders per the specs, so we have to
  #   resort to use the BN fallback default (--payload-builder-url value, obtained by calling getPayloadBuilderAddress)
  var nonExitedVcPubkeys: HashSet[ValidatorPubKey]
  if  node.externalBuilderRegistrations.len > 0 and
      payloadBuilderAddress == node.config.getPayloadBuilderAddress.value:
    withState(node.dag.headState):
      let currentEpoch = node.currentSlot().epoch
      for i in 0 ..< forkyState.data.validators.len:
        # https://github.com/ethereum/beacon-APIs/blob/v2.4.0/apis/validator/register_validator.yaml
        # "Note that only registrations for active or pending validators must
        # be sent to the builder network. Registrations for unknown or exited
        # validators must be filtered out and not sent to the builder
        # network."
        if forkyState.data.validators.item(i).exit_epoch > currentEpoch:
          let pubkey = forkyState.data.validators.item(i).pubkey
          node.externalBuilderRegistrations.withValue(
              pubkey, signedValidatorRegistration):
            nonExitedVcPubkeys.incl signedValidatorRegistration[].message.pubkey
            addValidatorRegistration signedValidatorRegistration[]

  for key in attachedValidatorPubkeys:
    # Already included from VC
    if key in nonExitedVcPubkeys:
      warn "registerValidators: same validator registered by beacon node and validator client",
        pubkey = shortLog(key)
      continue

    # Time passed during awaits; REST keymanager API might have removed it
    if key notin node.attachedValidators[].validators:
      continue

    let validator =
      try:
        node.attachedValidators[].validators[key]
      except KeyError:
        raiseAssert "just checked"

    if validator.index.isNone:
      continue

    # https://github.com/ethereum/builder-specs/blob/v0.4.0/specs/bellatrix/builder.md#is_eligible_for_registration
    # Validators should be active or pending
    withState(node.dag.headState):
      if  distinctBase(validator.index.get) >=
          forkyState.data.validators.lenu64:
        continue

      if node.currentSlot().epoch >=
          forkyState.data.validators.item(validator.index.get).exit_epoch:
        continue

    if validator.externalBuilderRegistration.isSome:
      addValidatorRegistration validator.externalBuilderRegistration.get
    else:
      let validatorRegistration =
        await node.getValidatorRegistration(validator, epoch)
      if validatorRegistration.isErr:
        error "registerValidators: validatorRegistration failed",
                validatorRegistration
        continue

      # Time passed during await; REST keymanager API might have removed it
      if key notin node.attachedValidators[].validators:
        continue
      let validator = try:
        node.attachedValidators[].validators[key]
      except KeyError:
        raiseAssert "just checked"

      validator.externalBuilderRegistration = Opt.some validatorRegistration.get
      addValidatorRegistration validatorRegistration.get

  if validatorRegistrations == emptyNestedSeq:
    return

  # TODO if there are too many chunks, could trigger DoS protections, so
  # might randomize order to accumulate cumulative coverage
  for chunkIdx in 0 ..< validatorRegistrations.len:
    let registerValidatorResult =
      try:
        awaitWithTimeout(
            payloadBuilderClient.registerValidator(
              validatorRegistrations[chunkIdx]),
            BUILDER_VALIDATOR_REGISTRATION_DELAY_TOLERANCE):
          error "Timeout when registering validator with builder"
          continue  # Try next batch regardless
      except RestError as exc:
        warn "Error when registering validator(s) with builder", err = exc.msg
        continue

    if HttpOk != registerValidatorResult.status:
      warn "registerValidators: Couldn't register validator with MEV builder",
        registerValidatorResult

proc registerValidators*(node: BeaconNode, epoch: Epoch) {.async: (raises: [CancelledError]).} =
  if not node.config.payloadBuilderEnable: return

  var builderKeys: Table[string, seq[ValidatorPubKey]]

  # Ensure VC validators are still registered if we have no attached validators
  let externalPayloadBuilderAddress = node.config.getPayloadBuilderAddress
  if externalPayloadBuilderAddress.isSome:
    builderKeys[externalPayloadBuilderAddress.value] = newSeq[ValidatorPubKey](0)

  for pubkey in node.attachedValidators[].validators.keys:
    let payloadBuilderAddress = node.getPayloadBuilderAddress(pubkey).valueOr:
      continue

    builderKeys.mgetOrPut(
      payloadBuilderAddress, default(seq[ValidatorPubKey])).add pubkey

  for payloadBuilderAddress, keys in builderKeys:
    await node.registerValidatorsPerBuilder(payloadBuilderAddress, epoch, keys)

proc updateValidators(
    node: BeaconNode, validators: openArray[Validator]) =
  # Since validator indicies are stable, we only check the "updated" range -
  # checking all validators would significantly slow down this loop when there
  # are many inactive keys
  for i in node.dutyValidatorCount..validators.high:
    let
      v = node.attachedValidators[].getValidator(validators[i].pubkey).valueOr:
        continue
    v.index = Opt.some ValidatorIndex(i)

  node.dutyValidatorCount = validators.len

  for validator in node.attachedValidators[]:
    # Check if any validators have been activated
    if validator.needsUpdate and validator.index.isSome():
      # Activation epoch can change after index is assigned..
      let index = validator.index.get()
      if index < validators.lenu64:
        validator.updateValidator(
          Opt.some(ValidatorAndIndex(
            index: index, validator: validators[int index]
          )))

proc handleFallbackAttestations(node: BeaconNode, lastSlot, slot: Slot) =
  # Neither block proposal nor sync committee duties can be done in this
  # situation.
  let attestationHead = node.lastValidAttestedBlock.valueOr:
    return

  if attestationHead.slot + SLOTS_PER_EPOCH < slot:
    return

  sendAttestations(node, attestationHead.blck, slot)

proc handleValidatorDuties*(node: BeaconNode, lastSlot, slot: Slot) {.async: (raises: [CancelledError]).} =
  ## Perform validator duties - create blocks, vote and aggregate existing votes
  if node.attachedValidators[].count == 0:
    # Nothing to do because we have no validator attached
    return

  # The dag head might be updated by sync while we're working due to the
  # await calls, thus we use a local variable to keep the logic straight here
  var head = node.dag.head
  if not node.isSynced(head):
    info "Beacon node not in sync; skipping validator duties for now",
      slot, headSlot = head.slot

    # Rewards will be growing though, as we sync..
    updateValidatorMetrics(node)

    return

  elif not head.executionValid:
    info "Execution client not in sync; skipping validator duties for now",
      slot, headSlot = head.slot

    handleFallbackAttestations(node, lastSlot, slot)

    # Rewards will be growing though, as we sync..
    updateValidatorMetrics(node)

    return
  else:
    discard # keep going

  node.lastValidAttestedBlock = Opt.some head.atSlot()

  withState(node.dag.headState):
    node.updateValidators(forkyState.data.validators.asSeq())

  let newHead = await handleProposal(node, head, slot)
  head = newHead

  let
    # The latest point in time when we'll be sending out attestations
    attestationCutoff = node.beaconClock.fromNow(slot.attestation_deadline())

  if attestationCutoff.inFuture:
    debug "Waiting to send attestations",
      head = shortLog(head),
      attestationCutoff = shortLog(attestationCutoff.offset)

    # Wait either for the block or the attestation cutoff time to arrive
    if await node.consensusManager[].expectBlock(slot)
        .withTimeout(attestationCutoff.offset):
      await waitAfterBlockCutoff(node.beaconClock, slot, Opt.some(head))

    # Time passed - we might need to select a new head in that case
    node.consensusManager[].updateHead(slot)
    head = node.dag.head

  static: doAssert attestationSlotOffset == syncCommitteeMessageSlotOffset

  sendAttestations(node, head, slot)
  sendSyncCommitteeMessages(node, head, slot)

  updateValidatorMetrics(node) # the important stuff is done, update the vanity numbers

  # https://github.com/ethereum/consensus-specs/blob/v1.4.0/specs/phase0/validator.md#broadcast-aggregate
  # https://github.com/ethereum/consensus-specs/blob/v1.4.0/specs/altair/validator.md#broadcast-sync-committee-contribution
  # Wait 2 / 3 of the slot time to allow messages to propagate, then collect
  # the result in aggregates
  static:
    doAssert aggregateSlotOffset == syncContributionSlotOffset, "Timing change?"
  let
    aggregateCutoff = node.beaconClock.fromNow(slot.aggregate_deadline())
  if aggregateCutoff.inFuture:
    debug "Waiting to send aggregate attestations",
      aggregateCutoff = shortLog(aggregateCutoff.offset)
    await sleepAsync(aggregateCutoff.offset)

  sendAggregatedAttestations(node, head, slot)
  sendSyncCommitteeContributions(node, head, slot)

proc registerDuties*(node: BeaconNode, wallSlot: Slot) {.async: (raises: [CancelledError]).} =
  ## Register upcoming duties of attached validators with the duty tracker

  if node.attachedValidators[].count() == 0 or
      not node.isSynced(node.dag.head) or not node.dag.head.executionValid:
    # Nothing to do because we have no validator attached
    return

  let
    genesis_validators_root = node.dag.genesis_validators_root
    head = node.dag.head

  # Getting the slot signature is expensive but cached - in "normal" cases we'll
  # be getting the duties one slot at a time
  for slot in wallSlot ..< wallSlot + SUBNET_SUBSCRIPTION_LEAD_TIME_SLOTS:
    let
      shufflingRef = node.dag.getShufflingRef(head, slot.epoch, false).valueOr:
        warn "Cannot construct EpochRef for duties - report bug",
          head = shortLog(head), slot
        return
    let
      fork = node.dag.forkAtEpoch(slot.epoch)
      committees_per_slot = get_committee_count_per_slot(shufflingRef)

    for committee_index in get_committee_indices(committees_per_slot):
      let committee = get_beacon_committee(shufflingRef, slot, committee_index)

      for index_in_committee, validator_index in committee:
        let
          validator = node.getValidator(validator_index).valueOr:
            continue

          subnet_id = compute_subnet_for_attestation(
            committees_per_slot, slot, committee_index)
          slotSigRes = await validator.getSlotSignature(
            fork, genesis_validators_root, slot)
        if slotSigRes.isErr():
          error "Unable to create slot signature",
                validator = shortLog(validator),
                error_msg = slotSigRes.error()
          continue
        let isAggregator = is_aggregator(committee.lenu64, slotSigRes.get())

        node.consensusManager[].actionTracker.registerDuty(
          slot, subnet_id, validator_index, isAggregator)

proc makeMaybeBlindedBeaconBlockForHeadAndSlotImpl[ResultType](
    node: BeaconNode, consensusFork: static ConsensusFork,
    randao_reveal: ValidatorSig, graffiti: GraffitiBytes,
    head: BlockRef, slot: Slot): Future[ResultType] {.async: (raises: [CancelledError]).} =
  let
    proposer = node.dag.getProposer(head, slot).valueOr:
      return ResultType.err(
        "Unable to get proposer for specific head and slot")
    proposerKey = node.dag.validatorKey(proposer).get().toPubKey()

    payloadBuilderClient =
      node.getPayloadBuilderClient(proposer.distinctBase).valueOr(nil)
    localBlockValueBoost = node.config.localBlockValueBoost

    collectedBids =
      await collectBids(consensusFork.SignedBlindedBeaconBlock,
                              consensusFork.ExecutionPayloadForSigning,
                              node,
                              payloadBuilderClient, proposerKey,
                              proposer, graffiti, head, slot,
                              randao_reveal)
    useBuilderBlock =
      if collectedBids.builderBid.isSome():
        collectedBids.engineBid.isNone() or builderBetterBid(
          localBlockValueBoost,
          collectedBids.builderBid.value().executionPayloadValue,
          collectedBids.engineBid.value().executionPayloadValue)
      else:
        if not(collectedBids.engineBid.isSome):
          return ResultType.err("Engine bid is not available")
        false

    engineBid = block:
      if useBuilderBlock:
        let blindedBid = collectedBids.builderBid.value()
        return ResultType.ok((
          blck:
            consensusFork.MaybeBlindedBeaconBlock(
              isBlinded: true,
              blindedData: blindedBid.blindedBlckPart.message),
          executionValue: Opt.some(blindedBid.executionPayloadValue),
          consensusValue: Opt.some(blindedBid.consensusBlockValue)))

      collectedBids.engineBid.value()

  doAssert engineBid.blck.kind == consensusFork
  template forkyBlck: untyped = engineBid.blck.forky(consensusFork)
  when consensusFork >= ConsensusFork.Deneb:
    let blobsBundle = engineBid.blobsBundleOpt.get()
    doAssert blobsBundle.commitments == forkyBlck.body.blob_kzg_commitments
    ResultType.ok((
      blck: consensusFork.MaybeBlindedBeaconBlock(
        isBlinded: false,
        data: deneb.BlockContents(
          `block`: forkyBlck,
          kzg_proofs: blobsBundle.proofs,
          blobs: blobsBundle.blobs)),
      executionValue: Opt.some(engineBid.executionPayloadValue),
      consensusValue: Opt.some(engineBid.consensusBlockValue)))
  else:
    ResultType.ok((
      blck: consensusFork.MaybeBlindedBeaconBlock(
        isBlinded: false,
        data: forkyBlck),
      executionValue: Opt.some(engineBid.executionPayloadValue),
      consensusValue: Opt.some(engineBid.consensusBlockValue)))

proc makeMaybeBlindedBeaconBlockForHeadAndSlot*(
    node: BeaconNode, consensusFork: static ConsensusFork,
    randao_reveal: ValidatorSig, graffiti: GraffitiBytes,
    head: BlockRef, slot: Slot): auto =
  type ResultType = Result[tuple[
    blck: consensusFork.MaybeBlindedBeaconBlock,
    executionValue: Opt[UInt256],
    consensusValue: Opt[UInt256]], string]

  makeMaybeBlindedBeaconBlockForHeadAndSlotImpl[ResultType](
    node, consensusFork, randao_reveal, graffiti, head, slot)<|MERGE_RESOLUTION|>--- conflicted
+++ resolved
@@ -250,20 +250,12 @@
   if not wallSlot.afterGenesis or
       head.slot + node.config.syncHorizon >= wallSlot.slot:
     node.dag.resetChainProgressWatchdog()
-<<<<<<< HEAD
+    node.branchDiscovery.suspend()
     return ChainSyncStatus.Synced
 
-  if not node.config.proposeStale:
+  if not node.config.proposeStale and not node.config.splitViewsMerge:
     # Continue syncing and wait for someone else to propose the next block
     return ChainSyncStatus.Syncing
-=======
-    node.branchDiscovery.suspend()
-    return true
-
-  if not node.config.splitViewsMerge:
-    # Continue syncing and wait for someone else to propose the next block
-    return false
->>>>>>> 08b87e25
 
   let
     numPeers = len(node.network.peerPool)
@@ -272,20 +264,13 @@
     # We may have poor connectivity, wait until more peers are available.
     # This could also be intermittent, as state replays while chain is degraded
     # may take significant amounts of time, during which many peers are lost
-<<<<<<< HEAD
+    node.branchDiscovery.suspend()
     return ChainSyncStatus.Syncing
-
-  if node.dag.chainIsProgressing():
-    # Chain is progressing, we are out of sync
-    return ChainSyncStatus.Syncing
-=======
-    node.branchDiscovery.suspend()
-    return false
 
   if node.dag.chainIsProgressing():
     # Chain is progressing, we are out of sync
     node.branchDiscovery.resume()
-    return false
+    return ChainSyncStatus.Syncing
 
   # Network connectivity is good, but we have trouble making sync progress.
   # Turn on branch discovery module until we have a recent canonical head.
@@ -296,7 +281,6 @@
       node.branchDiscovery.state == BranchDiscoveryState.Stopped:
     node.branchDiscovery.start()
   node.branchDiscovery.resume()
->>>>>>> 08b87e25
 
   let
     maxHeadSlot = node.dag.heads.foldl(max(a, b.slot), GENESIS_SLOT)
@@ -310,11 +294,12 @@
       numPeersWithHigherProgress, numPeers, maxPeers = node.config.maxPeers,
       head, maxHeadSlot
     node.dag.resetChainProgressWatchdog()
-<<<<<<< HEAD
     return ChainSyncStatus.Syncing
 
   # We are on the latest slot among all of our peers, and there has been no
   # chain progress for an extended period of time.
+  if not node.config.proposeStale:
+    return ChainSyncStatus.Syncing
   if node.dag.incrementalState == nil:
     # The head state is too far in the past to timely perform validator duties
     return ChainSyncStatus.Degraded
@@ -331,14 +316,6 @@
 
 proc isSynced*(node: BeaconNode, head: BlockRef): bool =
   node.syncStatus(head) == ChainSyncStatus.Synced
-=======
-    return false
-
-  # TODO if everyone follows this logic, the network will not recover from a
-  #      halt: nobody will be producing blocks because everone expects someone
-  #      else to do it
-  false
->>>>>>> 08b87e25
 
 proc handleLightClientUpdates*(node: BeaconNode, slot: Slot)
     {.async: (raises: [CancelledError]).} =
