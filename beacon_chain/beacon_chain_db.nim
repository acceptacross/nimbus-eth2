# beacon_chain
# Copyright (c) 2018-2024 Status Research & Development GmbH
# Licensed and distributed under either of
#   * MIT license (license terms in the root directory or at https://opensource.org/licenses/MIT).
#   * Apache v2 license (license terms in the root directory or at https://www.apache.org/licenses/LICENSE-2.0).
# at your option. This file may not be copied, modified, or distributed except according to those terms.

{.push raises: [].}

import
  std/[typetraits, tables],
  results,
  stew/[arrayops, assign2, byteutils, endians2, io2, objects],
  serialization, chronicles, snappy,
  eth/db/[kvstore, kvstore_sqlite3],
  ./networking/network_metadata, ./beacon_chain_db_immutable,
  ./spec/[deposit_snapshots,
          eth2_ssz_serialization,
          eth2_merkleization,
          forks,
          presets,
          state_transition],
  "."/[beacon_chain_db_light_client, filepath]

from ./spec/datatypes/capella import BeaconState
from ./spec/datatypes/deneb import TrustedSignedBeaconBlock

export
  phase0, altair, eth2_ssz_serialization, eth2_merkleization, kvstore,
  kvstore_sqlite3, deposit_snapshots

logScope: topics = "bc_db"

type
  DbSeq*[T] = object
    insertStmt: SqliteStmt[openArray[byte], void]
    selectStmt: SqliteStmt[int64, openArray[byte]]
    recordCount: int64

  FinalizedBlocks* = object
    # A sparse version of DbSeq - can have holes but not duplicate entries
    insertStmt: SqliteStmt[(int64, array[32, byte]), void]
    selectStmt: SqliteStmt[int64, array[32, byte]]
    selectAllStmt: SqliteStmt[NoParams, (int64, array[32, byte])]

    low*: Opt[Slot]
    high*: Opt[Slot]

  DepositsSeq = DbSeq[DepositData]

  BeaconChainDBV0* = ref object
    ## BeaconChainDBV0 based on old kvstore table that sets the WITHOUT ROWID
    ## option which becomes unbearably slow with large blobs. It is used as a
    ## read-only store to support old versions - by freezing it at its current
    ## data set, downgrading remains possible since it's no longer touched -
    ## anyone downgrading will have to sync up whatever they missed.
    ##
    ## Newer versions read from the new tables first - if the data is not found,
    ## they turn to the old tables for reading. Writing is done only to the new
    ## tables.
    ##
    ## V0 stored most data in a single table, prefixing each key with a tag
    ## identifying the type of data.
    ##
    ## 1.1 introduced BeaconStateNoImmutableValidators storage where immutable
    ## validator data is stored in a separate table and only a partial
    ## BeaconState is written to kvstore
    ##
    ## 1.2 moved BeaconStateNoImmutableValidators to a separate table to
    ## alleviate some of the btree balancing issues - this doubled the speed but
    ## was still slow
    ##
    ## 1.3 creates `kvstore` with rowid, making it quite fast, but doesn't do
    ## anything about existing databases. Versions after that use a separate
    ## file instead (V1)
    ##
    ## Starting with bellatrix, we store blocks and states using snappy framed
    ## encoding so as to match the `Req`/`Resp` protocols and era files ("SZ").
    backend: KvStoreRef # kvstore
    stateStore: KvStoreRef # state_no_validators

  BeaconChainDB* = ref object
    ## Database storing resolved blocks and states - resolved blocks are such
    ## blocks that form a chain back to the tail block.
    ##
    ## We assume that the database backend is working / not corrupt - as such,
    ## we will raise a Defect any time there is an issue. This should be
    ## revisited in the future, when/if the calling code safely can handle
    ## corruption of this kind.
    ##
    ## The database follows an "mostly-consistent" model where it's possible
    ## that some data has been lost to crashes and restarts - for example,
    ## the state root table might contain entries that don't lead to a state
    ## etc - this makes it easier to defer certain operations such as pruning
    ## and cleanup, but also means that some amount of "junk" is left behind
    ## when the application is restarted or crashes in the wrong moment.
    ##
    ## Generally, sqlite performs a commit at the end of every write, meaning
    ## that data write order is respected - the strategy thus becomes to write
    ## bulk data first, then update pointers like the `head root` entry.
    db*: SqStoreRef

    v0: BeaconChainDBV0
    genesisDeposits*: DepositsSeq

    # immutableValidatorsDb only stores the total count; it's a proxy for SQL
    # queries. (v1.4.0+)
    immutableValidatorsDb*: DbSeq[ImmutableValidatorDataDb2]
    immutableValidators*: seq[ImmutableValidatorData2]

    checkpoint*: proc() {.gcsafe, raises: [].}

    keyValues: KvStoreRef # Random stuff using DbKeyKind - suitable for small values mainly!
    blocks: array[ConsensusFork, KvStoreRef] # BlockRoot -> TrustedSignedBeaconBlock

    blobs: array[BlobFork, KvStoreRef] # (BlockRoot -> BlobSidecar)

    columns: KvStoreRef # (BlockRoot -> DataColumnSidecar)

    stateRoots: KvStoreRef # (Slot, BlockRoot) -> StateRoot

    statesNoVal: array[ConsensusFork, KvStoreRef] # StateRoot -> ForkBeaconStateNoImmutableValidators

    stateDiffs: KvStoreRef ##\
      ## StateRoot -> BeaconStateDiff
      ## Instead of storing full BeaconStates, one can store only the diff from
      ## a different state. As 75% of a typical BeaconState's serialized form's
      ## the validators, which are mostly immutable and append-only, just using
      ## a simple append-diff representation helps significantly. Various roots
      ## are stored in a mod-increment pattern across fixed-sized arrays, which
      ## addresses most of the rest of the BeaconState sizes.

    summaries: KvStoreRef
      ## BlockRoot -> BeaconBlockSummary - permits looking up basic block
      ## information via block root - contains only summaries that were valid
      ## at some point in history - it is however possible that entries exist
      ## that are no longer part of the finalized chain history, thus the
      ## cache should not be used to answer fork choice questions - see
      ## `getHeadBlock` and `finalizedBlocks` instead.
      ##
      ## May contain entries for blocks that are not stored in the database.
      ##
      ## See `finalizedBlocks` for an index in the other direction.

    finalizedBlocks*: FinalizedBlocks
      ## Blocks that are known to be finalized, per the latest head (v1.7.0+)
      ## Only blocks that have passed verification, either via state transition
      ## or backfilling are indexed here - thus, similar to `head`, it is part
      ## of the inner security ring and is used to answer security questions
      ## in the chaindag.
      ##
      ## May contain entries for blocks that are not stored in the database.
      ##
      ## See `summaries` for an index in the other direction.

    lcData: LightClientDataDB
      ## Persistent light client data to avoid expensive recomputations

  DbKeyKind* = enum
    # BEWARE. You should never remove entries from this enum.
    #         Only new items should be added to its end.
    kHashToState
    kHashToBlock
    kHeadBlock
      ## Pointer to the most recent block selected by the fork choice
    kTailBlock
      ## Pointer to the earliest finalized block - this is the genesis
      ## block when the chain starts, but might advance as the database
      ## gets pruned
      ## TODO: determine how aggressively the database should be pruned.
      ##       For a healthy network sync, we probably need to store blocks
      ##       at least past the weak subjectivity period.
    kBlockSlotStateRoot
      ## BlockSlot -> state_root mapping
    kGenesisBlock
      ## Immutable reference to the network genesis state
      ## (needed for satisfying requests to the beacon node API).
    kEth1PersistedTo # Obsolete
    kDepositsFinalizedByEth1 # Obsolete
    kOldDepositContractSnapshot
      ## Deprecated:
      ## This was the merkleizer checkpoint produced by processing the
      ## finalized deposits (similar to kDepositContractSnapshot, but before
      ## the EIP-4881 support was introduced). Currently, we read from
      ## it during upgrades and we keep writing data to it as a measure
      ## allowing the users to downgrade to a previous version of Nimbus.
    kHashToBlockSummary # Block summaries for fast startup
    kSpeculativeDeposits
      ## Obsolete:
      ## This was a merkelizer checkpoint created on the basis of deposit
      ## events that we were not able to verify against a `deposit_root`
      ## served by the web3 provider. This was happening on Geth nodes
      ## that serve only recent contract state data (i.e. only recent
      ## `deposit_roots`).
    kHashToStateDiff # Obsolete
    kHashToStateOnlyMutableValidators
    kBackfillBlock # Obsolete, was in `unstable` for a while, but never released
    kDepositContractSnapshot
      ## Deposit contract state snapshot derived from EIP-4881 data.
      ## This key also stores intermediate hashes that are no longer used
      ## for future deposits, beyond the `finalized` branch from EIP-4881.
      ## Those extra hashes may be set to ZERO_HASH when importing from a
      ## compressed EIP-4881 `DepositTreeSnapshot`.

  BeaconBlockSummary* = object
    ## Cache of beacon block summaries - during startup when we construct the
    ## chain dag, loading full blocks takes a lot of time - the block
    ## summary contains a minimal snapshot of what's needed to instanciate
    ## the BlockRef tree.
    slot*: Slot
    parent_root*: Eth2Digest

func shortLog*(v: BeaconBlockSummary): auto =
  (v.slot, shortLog(v.parent_root))

# Subkeys essentially create "tables" within the key-value store by prefixing
# each entry with a table id

func subkey(kind: DbKeyKind): array[1, byte] =
  result[0] = byte ord(kind)

func subkey[N: static int](kind: DbKeyKind, key: array[N, byte]):
    array[N + 1, byte] =
  result[0] = byte ord(kind)
  result[1 .. ^1] = key

func subkey(kind: type phase0.BeaconState, key: Eth2Digest): auto =
  subkey(kHashToState, key.data)

func subkey(
    kind: type Phase0BeaconStateNoImmutableValidators, key: Eth2Digest): auto =
  subkey(kHashToStateOnlyMutableValidators, key.data)

func subkey(kind: type phase0.SignedBeaconBlock, key: Eth2Digest): auto =
  subkey(kHashToBlock, key.data)

func subkey(kind: type BeaconBlockSummary, key: Eth2Digest): auto =
  subkey(kHashToBlockSummary, key.data)

func subkey(root: Eth2Digest, slot: Slot): array[40, byte] =
  var ret: array[40, byte]
  # big endian to get a naturally ascending order on slots in sorted indices
  ret[0..<8] = toBytesBE(slot.uint64)
  # .. but 7 bytes should be enough for slots - in return, we get a nicely
  # rounded key length
  ret[0] = byte ord(kBlockSlotStateRoot)
  ret[8..<40] = root.data

  ret

func blobkey(root: Eth2Digest, index: BlobIndex) : array[40, byte] =
  var ret: array[40, byte]
  ret[0..<8] = toBytes(index)
  ret[8..<40] = root.data

  ret

func columnkey(root: Eth2Digest, index: ColumnIndex) : array[40, byte] =
  var ret: array[40, byte]
  ret[0..<8] = toBytes(index)
  ret[8..<40] = root.data

  ret

template expectDb(x: auto): untyped =
  # There's no meaningful error handling implemented for a corrupt database or
  # full disk - this requires manual intervention, so we'll panic for now
  x.expect("working database (disk broken/full?)")

proc init*[T](
    Seq: type DbSeq[T], db: SqStoreRef, name: string,
    readOnly = false): KvResult[Seq] =
  let hasTable = if db.readOnly or readOnly:
    ? db.hasTable(name)
  else:
    ? db.exec("""
      CREATE TABLE IF NOT EXISTS '""" & name & """'(
        id INTEGER PRIMARY KEY,
        value BLOB
      );
    """)
    true
  if hasTable:
    let
      insertStmt = db.prepareStmt(
        "INSERT INTO '" & name & "'(value) VALUES (?);",
        openArray[byte], void, managed = false).expect("this is a valid statement")

      selectStmt = db.prepareStmt(
        "SELECT value FROM '" & name & "' WHERE id = ?;",
        int64, openArray[byte], managed = false).expect("this is a valid statement")

      countStmt = db.prepareStmt(
        "SELECT COUNT(1) FROM '" & name & "';",
        NoParams, int64, managed = false).expect("this is a valid statement")

    var recordCount = int64 0
    let countQueryRes = countStmt.exec do (res: int64):
      recordCount = res

    let found = ? countQueryRes
    if not found:
      return err("Cannot count existing items")
    countStmt.dispose()

    ok(Seq(insertStmt: insertStmt,
          selectStmt: selectStmt,
          recordCount: recordCount))
  else:
    ok(Seq())

proc close*(s: var DbSeq) =
  s.insertStmt.dispose()
  s.selectStmt.dispose()

  reset(s)

proc add*[T](s: var DbSeq[T], val: T) =
  doAssert(distinctBase(s.insertStmt) != nil, "database closed or table not preset")
  let bytes = SSZ.encode(val)
  s.insertStmt.exec(bytes).expectDb()
  inc s.recordCount

template len*[T](s: DbSeq[T]): int64 =
  s.recordCount

proc get*[T](s: DbSeq[T], idx: int64): T =
  # This is used only locally
  doAssert(distinctBase(s.selectStmt) != nil, $T & " table not present for read at " & $(idx))

  let resultAddr = addr result

  let queryRes = s.selectStmt.exec(idx + 1) do (recordBytes: openArray[byte]):
    try:
      resultAddr[] = decode(SSZ, recordBytes, T)
    except SerializationError as exc:
      raiseAssert "cannot decode " & $T & " at index " & $idx & ": " & exc.msg

  let found = queryRes.expectDb()
  if not found:
    raiseAssert $T & " not found at index " & $(idx)

proc init*(T: type FinalizedBlocks, db: SqStoreRef, name: string,
           readOnly = false): KvResult[T] =
  let hasTable = if db.readOnly or readOnly:
    ? db.hasTable(name)
  else:
    ? db.exec("""
      CREATE TABLE IF NOT EXISTS '""" & name & """'(
        id INTEGER PRIMARY KEY,
        value BLOB NOT NULL
      );""")
    true

  if hasTable:
    let
      insertStmt = db.prepareStmt(
        "REPLACE INTO '" & name & "'(id, value) VALUES (?, ?);",
        (int64, array[32, byte]), void, managed = false).expect("this is a valid statement")

      selectStmt = db.prepareStmt(
        "SELECT value FROM '" & name & "' WHERE id = ?;",
        int64, array[32, byte], managed = false).expect("this is a valid statement")
      selectAllStmt = db.prepareStmt(
        "SELECT id, value FROM '" & name & "' ORDER BY id;",
        NoParams, (int64, array[32, byte]), managed = false).expect("this is a valid statement")

      maxIdStmt = db.prepareStmt(
        "SELECT MAX(id) FROM '" & name & "';",
        NoParams, Option[int64], managed = false).expect("this is a valid statement")

      minIdStmt = db.prepareStmt(
        "SELECT MIN(id) FROM '" & name & "';",
        NoParams, Option[int64], managed = false).expect("this is a valid statement")

    var
      low, high: Opt[Slot]
      tmp: Option[int64]

    for rowRes in minIdStmt.exec(tmp):
      expectDb rowRes
      if tmp.isSome():
        low.ok(Slot(tmp.get()))

    for rowRes in maxIdStmt.exec(tmp):
      expectDb rowRes
      if tmp.isSome():
        high.ok(Slot(tmp.get()))

    maxIdStmt.dispose()
    minIdStmt.dispose()

    ok(T(insertStmt: insertStmt,
          selectStmt: selectStmt,
          selectAllStmt: selectAllStmt,
          low: low,
          high: high))
  else:
    ok(T())

proc close*(s: var FinalizedBlocks) =
  s.insertStmt.dispose()
  s.selectStmt.dispose()
  s.selectAllStmt.dispose()
  reset(s)

proc insert*(s: var FinalizedBlocks, slot: Slot, val: Eth2Digest) =
  doAssert slot.uint64 < int64.high.uint64, "Only reasonable slots supported"
  doAssert(distinctBase(s.insertStmt) != nil, "database closed or table not present")

  s.insertStmt.exec((slot.int64, val.data)).expectDb()
  s.low.ok(min(slot, s.low.get(slot)))
  s.high.ok(max(slot, s.high.get(slot)))

proc get*(s: FinalizedBlocks, idx: Slot): Opt[Eth2Digest] =
  if distinctBase(s.selectStmt) == nil: return Opt.none(Eth2Digest)
  var row: s.selectStmt.Result
  for rowRes in s.selectStmt.exec(int64(idx), row):
    expectDb rowRes
    return ok(Eth2Digest(data: row))

  return Opt.none(Eth2Digest)

iterator pairs*(s: FinalizedBlocks): (Slot, Eth2Digest) =
  if distinctBase(s.selectAllStmt) != nil:
    var row: s.selectAllStmt.Result
    for rowRes in s.selectAllStmt.exec(row):
      expectDb rowRes
      yield (Slot(row[0]), Eth2Digest(data: row[1]))

proc loadImmutableValidators(vals: DbSeq[ImmutableValidatorDataDb2]): seq[ImmutableValidatorData2] =
  result = newSeqOfCap[ImmutableValidatorData2](vals.len())
  for i in 0 ..< vals.len:
    let tmp = vals.get(i)
    result.add ImmutableValidatorData2(
      pubkey: tmp.pubkey.loadValid(),
      withdrawal_credentials: tmp.withdrawal_credentials)

template withManyWrites*(dbParam: BeaconChainDB, body: untyped) =
  let
    db = dbParam
    nested = isInsideTransaction(db.db)

  # We don't enforce strong ordering or atomicity requirements in the beacon
  # chain db in general, relying instead on readers to be able to deal with
  # minor inconsistencies - however, putting writes in a transaction is orders
  # of magnitude faster when doing many small writes, so we use this as an
  # optimization technique and the templace is named accordingly.
  if not nested:
    expectDb db.db.exec("BEGIN TRANSACTION;")
  var commit = false
  try:
      body
      commit = true
  finally:
    if not nested:
      if commit:
        expectDb db.db.exec("COMMIT TRANSACTION;")
      else:
        # https://www.sqlite.org/lang_transaction.html
        #
        # For all of these errors, SQLite attempts to undo just the one statement
        # it was working on and leave changes from prior statements within the same
        # transaction intact and continue with the transaction. However, depending
        # on the statement being evaluated and the point at which the error occurs,
        # it might be necessary for SQLite to rollback and cancel the entire transaction.
        # An application can tell which course of action SQLite took by using the
        # sqlite3_get_autocommit() C-language interface.
        #
        # It is recommended that applications respond to the errors listed above by
        # explicitly issuing a ROLLBACK command. If the transaction has already been
        # rolled back automatically by the error response, then the ROLLBACK command
        # will fail with an error, but no harm is caused by this.
        #
        if isInsideTransaction(db.db): # calls `sqlite3_get_autocommit`
          expectDb db.db.exec("ROLLBACK TRANSACTION;")

proc new*(T: type BeaconChainDBV0,
          db: SqStoreRef,
          readOnly = false
    ): BeaconChainDBV0 =
  var
    # V0 compatibility tables - these were created WITHOUT ROWID which is slow
    # for large blobs
    backendV0 = kvStore db.openKvStore(
      readOnly = db.readOnly or readOnly).expectDb()
    # state_no_validators is similar to state_no_validators2 but uses a
    # different key encoding and was created WITHOUT ROWID
    stateStoreV0 = kvStore db.openKvStore(
      "state_no_validators", readOnly = db.readOnly or readOnly).expectDb()

  BeaconChainDBV0(
      backend: backendV0,
      stateStore: stateStoreV0,
  )

proc new*(T: type BeaconChainDB,
          db: SqStoreRef,
          cfg: RuntimeConfig = defaultRuntimeConfig
    ): BeaconChainDB =
  if not db.readOnly:
    # Remove the deposits table we used before we switched
    # to storing only deposit contract checkpoints
    if db.exec("DROP TABLE IF EXISTS deposits;").isErr:
      debug "Failed to drop the deposits table"

    # An old pubkey->index mapping that hasn't been used on any mainnet release
    if db.exec("DROP TABLE IF EXISTS validatorIndexFromPubKey;").isErr:
      debug "Failed to drop the validatorIndexFromPubKey table"

  var
    genesisDepositsSeq =
      DbSeq[DepositData].init(db, "genesis_deposits").expectDb()
    immutableValidatorsDb =
      DbSeq[ImmutableValidatorDataDb2].init(db, "immutable_validators2").expectDb()

    # V1 - expected-to-be small rows get without rowid optimizations
    keyValues = kvStore db.openKvStore("key_values", true).expectDb()
    blocks = if cfg.FULU_FORK_EPOCH != FAR_FUTURE_EPOCH: [
      kvStore db.openKvStore("blocks").expectDb(),
      kvStore db.openKvStore("altair_blocks").expectDb(),
      kvStore db.openKvStore("bellatrix_blocks").expectDb(),
      kvStore db.openKvStore("capella_blocks").expectDb(),
      kvStore db.openKvStore("deneb_blocks").expectDb(),
      kvStore db.openKvStore("electra_blocks").expectDb(),
      kvStore db.openKvStore("fulu_blocks").expectDb()]

      else: [
      kvStore db.openKvStore("blocks").expectDb(),
      kvStore db.openKvStore("altair_blocks").expectDb(),
      kvStore db.openKvStore("bellatrix_blocks").expectDb(),
      kvStore db.openKvStore("capella_blocks").expectDb(),
      kvStore db.openKvStore("deneb_blocks").expectDb(),
      kvStore db.openKvStore("electra_blocks").expectDb(),
      kvStore db.openKvStore("").expectDb()]

    stateRoots = kvStore db.openKvStore("state_roots", true).expectDb()

    statesNoVal = if cfg.FULU_FORK_EPOCH != FAR_FUTURE_EPOCH: [
        kvStore db.openKvStore("state_no_validators").expectDb(),
        kvStore db.openKvStore("altair_state_no_validators").expectDb(),
        kvStore db.openKvStore("bellatrix_state_no_validators").expectDb(),
        kvStore db.openKvStore("capella_state_no_validator_pubkeys").expectDb(),
        kvStore db.openKvStore("deneb_state_no_validator_pubkeys").expectDb(),
        kvStore db.openKvStore("electra_state_no_validator_pubkeys").expectDb(),
        kvStore db.openKvStore("fulu_state_no_validator_pubkeys").expectDb()]

      else: [
        kvStore db.openKvStore("state_no_validators").expectDb(),
        kvStore db.openKvStore("altair_state_no_validators").expectDb(),
        kvStore db.openKvStore("bellatrix_state_no_validators").expectDb(),
        kvStore db.openKvStore("capella_state_no_validator_pubkeys").expectDb(),
        kvStore db.openKvStore("deneb_state_no_validator_pubkeys").expectDb(),
        kvStore db.openKvStore("electra_state_no_validator_pubkeys").expectDb(),
        kvStore db.openKvStore("").expectDb()]

    stateDiffs = kvStore db.openKvStore("state_diffs").expectDb()
    summaries = kvStore db.openKvStore("beacon_block_summaries", true).expectDb()
    finalizedBlocks = FinalizedBlocks.init(db, "finalized_blocks").expectDb()

    lcData = db.initLightClientDataDB(LightClientDataDBNames(
      altairHeaders: "lc_altair_headers",
      capellaHeaders:
        if cfg.CAPELLA_FORK_EPOCH != FAR_FUTURE_EPOCH:
          "lc_capella_headers"
        else:
          "",
      denebHeaders:
        if cfg.DENEB_FORK_EPOCH != FAR_FUTURE_EPOCH:
          "lc_deneb_headers"
        else:
          "",
      electraHeaders:
        if cfg.DENEB_FORK_EPOCH != FAR_FUTURE_EPOCH:
          "lc_electra_headers"
        else:
          "",
      altairCurrentBranches: "lc_altair_current_branches",
      electraCurrentBranches:
        if cfg.ELECTRA_FORK_EPOCH != FAR_FUTURE_EPOCH:
          "lc_electra_current_branches"
        else:
          "",
      altairSyncCommittees: "lc_altair_sync_committees",
      legacyAltairBestUpdates: "lc_altair_best_updates",
      bestUpdates: "lc_best_updates",
      sealedPeriods: "lc_sealed_periods")).expectDb()
  static: doAssert LightClientDataFork.high == LightClientDataFork.Electra

  var blobs: array[BlobFork, KvStoreRef]
  blobs[BlobFork.Deneb] = kvStore db.openKvStore("deneb_blobs").expectDb()
  static: doAssert BlobFork.high == BlobFork.Deneb

  var columns: KvStoreRef
  if cfg.FULU_FORK_EPOCH != FAR_FUTURE_EPOCH:
    columns = kvStore db.openKvStore("fulu_columns").expectDb()

  # Versions prior to 1.4.0 (altair) stored validators in `immutable_validators`
  # which stores validator keys in compressed format - this is
  # slow to load and has been superceded by `immutable_validators2` which uses
  # uncompressed keys instead. We still support upgrading a database from the
  # old format, but don't need to support downgrading, and therefore safely can
  # remove the keys
  block:
    var immutableValidatorsDb1 = DbSeq[ImmutableValidatorData].init(
      db, "immutable_validators", readOnly = true).expectDb()

    if immutableValidatorsDb.len() < immutableValidatorsDb1.len():
      notice "Migrating validator keys, this may take a minute",
        len = immutableValidatorsDb1.len()
      while immutableValidatorsDb.len() < immutableValidatorsDb1.len():
        let val = immutableValidatorsDb1.get(immutableValidatorsDb.len())
        immutableValidatorsDb.add(ImmutableValidatorDataDb2(
          pubkey: val.pubkey.loadValid().toUncompressed(),
          withdrawal_credentials: val.withdrawal_credentials
        ))
    immutableValidatorsDb1.close()

    if not db.readOnly:
      # Safe because nobody will be downgrading to pre-altair versions
      discard db.exec("DROP TABLE IF EXISTS immutable_validators;")

  T(
    db: db,
    v0: BeaconChainDBV0.new(db, readOnly = true),
    genesisDeposits: genesisDepositsSeq,
    immutableValidatorsDb: immutableValidatorsDb,
    immutableValidators: loadImmutableValidators(immutableValidatorsDb),
    checkpoint: proc() = db.checkpoint(),
    keyValues: keyValues,
    blocks: blocks,
    blobs: blobs,
    columns: columns,
    stateRoots: stateRoots,
    statesNoVal: statesNoVal,
    stateDiffs: stateDiffs,
    summaries: summaries,
    finalizedBlocks: finalizedBlocks,
    lcData: lcData
  )

proc new*(T: type BeaconChainDB,
          dir: string,
          cfg: RuntimeConfig = defaultRuntimeConfig,
          inMemory = false,
          readOnly = false
    ): BeaconChainDB =
  let db =
    if inMemory:
      SqStoreRef.init("", "test", readOnly = readOnly, inMemory = true).expect(
        "working database (out of memory?)")
    else:
      if (let res = secureCreatePath(dir); res.isErr):
        fatal "Failed to create create database directory",
          path = dir, err = ioErrorMsg(res.error)
        quit 1

      SqStoreRef.init(
        dir, "nbc", readOnly = readOnly, manualCheckpoint = true).expectDb()
  BeaconChainDB.new(db, cfg)

template getLightClientDataDB*(db: BeaconChainDB): LightClientDataDB =
  db.lcData

proc decodeSSZ*[T](data: openArray[byte], output: var T): bool =
  try:
    readSszBytes(data, output, updateRoot = false)
    true
  except SerializationError as e:
    # If the data can't be deserialized, it could be because it's from a
    # version of the software that uses a different SSZ encoding
    warn "Unable to deserialize data, old database?",
      err = e.msg, typ = name(T), dataLen = data.len
    false

proc decodeSnappySSZ[T](data: openArray[byte], output: var T): bool =
  try:
    let decompressed = snappy.decode(data)
    readSszBytes(decompressed, output, updateRoot = false)
    true
  except SerializationError as e:
    # If the data can't be deserialized, it could be because it's from a
    # version of the software that uses a different SSZ encoding
    warn "Unable to deserialize data, old database?",
      err = e.msg, typ = name(T), dataLen = data.len
    false

proc decodeSZSSZ[T](data: openArray[byte], output: var T): bool =
  try:
    let decompressed = decodeFramed(data, checkIntegrity = false)
    readSszBytes(decompressed, output, updateRoot = false)
    true
  except CatchableError as e:
    # If the data can't be deserialized, it could be because it's from a
    # version of the software that uses a different SSZ encoding
    warn "Unable to deserialize data, old database?",
      err = e.msg, typ = name(T), dataLen = data.len
    false

func encodeSSZ*(v: auto): seq[byte] =
  try:
    SSZ.encode(v)
  except IOError as err:
    raiseAssert err.msg

func encodeSnappySSZ(v: auto): seq[byte] =
  try:
    snappy.encode(SSZ.encode(v))
  except CatchableError as err:
    # In-memory encode shouldn't fail!
    raiseAssert err.msg

func encodeSZSSZ(v: auto): seq[byte] =
  # https://github.com/google/snappy/blob/main/framing_format.txt
  try:
    encodeFramed(SSZ.encode(v))
  except CatchableError as err:
    # In-memory encode shouldn't fail!
    raiseAssert err.msg

proc getRaw(db: KvStoreRef, key: openArray[byte], T: type Eth2Digest): Opt[T] =
  var res: Opt[T]
  proc decode(data: openArray[byte]) =
    if data.len == sizeof(Eth2Digest):
      res.ok Eth2Digest(data: toArray(sizeof(Eth2Digest), data))
    else:
      # If the data can't be deserialized, it could be because it's from a
      # version of the software that uses a different SSZ encoding
      warn "Unable to deserialize data, old database?",
       typ = name(T), dataLen = data.len
      discard

  discard db.get(key, decode).expectDb()

  res

proc putRaw(db: KvStoreRef, key: openArray[byte], v: Eth2Digest) =
  db.put(key, v.data).expectDb()

type GetResult = enum
  found = "Found"
  notFound = "Not found"
  corrupted = "Corrupted"

proc getSSZ[T](db: KvStoreRef, key: openArray[byte], output: var T): GetResult =
  var status = GetResult.notFound

  let outputPtr = addr output # callback is local, ptr wont escape
  proc decode(data: openArray[byte]) =
    status =
      if decodeSSZ(data, outputPtr[]): GetResult.found
      else: GetResult.corrupted

  discard db.get(key, decode).expectDb()

  status

proc putSSZ(db: KvStoreRef, key: openArray[byte], v: auto) =
  db.put(key, encodeSSZ(v)).expectDb()

proc getSnappySSZ[T](db: KvStoreRef, key: openArray[byte], output: var T): GetResult =
  var status = GetResult.notFound

  let outputPtr = addr output # callback is local, ptr wont escape
  proc decode(data: openArray[byte]) =
    status =
      if decodeSnappySSZ(data, outputPtr[]): GetResult.found
      else: GetResult.corrupted

  discard db.get(key, decode).expectDb()

  status

proc putSnappySSZ(db: KvStoreRef, key: openArray[byte], v: auto) =
  db.put(key, encodeSnappySSZ(v)).expectDb()

proc getSZSSZ[T](db: KvStoreRef, key: openArray[byte], output: var T): GetResult =
  var status = GetResult.notFound

  let outputPtr = addr output # callback is local, ptr wont escape
  proc decode(data: openArray[byte]) =
    status =
      if decodeSZSSZ(data, outputPtr[]): GetResult.found
      else: GetResult.corrupted

  discard db.get(key, decode).expectDb()

  status

proc putSZSSZ(db: KvStoreRef, key: openArray[byte], v: auto) =
  db.put(key, encodeSZSSZ(v)).expectDb()

proc close*(db: BeaconChainDBV0) =
  discard db.stateStore.close()
  discard db.backend.close()

proc close*(db: BeaconChainDB) =
  if db.db == nil: return

  # Close things roughly in reverse order
<<<<<<< HEAD
  for blobFork in BlobFork:
    if not isNil(db.blobs[blobFork]):
      discard db.blobs[blobFork].close()
=======
  if not isNil(db.columns):
    discard db.columns.close()
  if not isNil(db.blobs):
    discard db.blobs.close()
>>>>>>> d2d02bd6
  db.lcData.close()
  db.finalizedBlocks.close()
  discard db.summaries.close()
  discard db.stateDiffs.close()
  for kv in db.statesNoVal:
    discard kv.close()
  discard db.stateRoots.close()
  for kv in db.blocks:
    discard kv.close()
  discard db.keyValues.close()

  db.immutableValidatorsDb.close()
  db.genesisDeposits.close()
  db.v0.close()
  db.db.close()

  db.db = nil

func toBeaconBlockSummary*(v: SomeForkyBeaconBlock): BeaconBlockSummary =
  BeaconBlockSummary(
    slot: v.slot,
    parent_root: v.parent_root,
  )

proc putBeaconBlockSummary*(
    db: BeaconChainDB, root: Eth2Digest, value: BeaconBlockSummary) =
  # Summaries are too simple / small to compress, store them as plain SSZ
  db.summaries.putSSZ(root.data, value)

proc putBlock*(
    db: BeaconChainDB,
    value: phase0.TrustedSignedBeaconBlock | altair.TrustedSignedBeaconBlock) =
  db.withManyWrites:
    db.blocks[type(value).kind].putSnappySSZ(value.root.data, value)
    db.putBeaconBlockSummary(value.root, value.message.toBeaconBlockSummary())

proc putBlock*(
    db: BeaconChainDB,
    value: bellatrix.TrustedSignedBeaconBlock |
           capella.TrustedSignedBeaconBlock | deneb.TrustedSignedBeaconBlock |
           electra.TrustedSignedBeaconBlock | fulu.TrustedSignedBeaconBlock) =
  db.withManyWrites:
    db.blocks[type(value).kind].putSZSSZ(value.root.data, value)
    db.putBeaconBlockSummary(value.root, value.message.toBeaconBlockSummary())

proc putBlobSidecar*[T: ForkyBlobSidecar](
    db: BeaconChainDB, value: T) =
  let block_root = hash_tree_root(value.signed_block_header.message)
  db.blobs[T.kind].putSZSSZ(blobkey(block_root, value.index), value)

proc delBlobSidecar*(
    db: BeaconChainDB,
    root: Eth2Digest, index: BlobIndex): bool =
  var res = false
  for blobFork in BlobFork:
    if db.blobs[blobFork] == nil: continue
    if db.blobs[blobFork].del(blobkey(root, index)).expectDb():
      res = true
  res

proc putDataColumnSidecar*(
    db: BeaconChainDB,
    value: DataColumnSidecar) =
  let block_root = hash_tree_root(value.signed_block_header.message)
  db.columns.putSZSSZ(columnkey(block_root, value.index), value)

proc delDataColumnSidecar*(
    db: BeaconChainDB,
    root: Eth2Digest, index: ColumnIndex): bool =
  db.columns.del(columnkey(root, index)).expectDb()

proc updateImmutableValidators*(
    db: BeaconChainDB, validators: openArray[Validator]) =
  # Must be called before storing a state that references the new validators
  let numValidators = validators.len

  while db.immutableValidators.len() < numValidators:
    let immutableValidator =
      getImmutableValidatorData(validators[db.immutableValidators.len()])
    if not db.db.readOnly:
      db.immutableValidatorsDb.add ImmutableValidatorDataDb2(
        pubkey: immutableValidator.pubkey.toUncompressed(),
        withdrawal_credentials: immutableValidator.withdrawal_credentials)
    db.immutableValidators.add immutableValidator

template toBeaconStateNoImmutableValidators(state: phase0.BeaconState):
    Phase0BeaconStateNoImmutableValidators =
  isomorphicCast[Phase0BeaconStateNoImmutableValidators](state)

template toBeaconStateNoImmutableValidators(state: altair.BeaconState):
    AltairBeaconStateNoImmutableValidators =
  isomorphicCast[AltairBeaconStateNoImmutableValidators](state)

template toBeaconStateNoImmutableValidators(state: bellatrix.BeaconState):
    BellatrixBeaconStateNoImmutableValidators =
  isomorphicCast[BellatrixBeaconStateNoImmutableValidators](state)

template toBeaconStateNoImmutableValidators(state: capella.BeaconState):
    CapellaBeaconStateNoImmutableValidators =
  isomorphicCast[CapellaBeaconStateNoImmutableValidators](state)

template toBeaconStateNoImmutableValidators(state: deneb.BeaconState):
    DenebBeaconStateNoImmutableValidators =
  isomorphicCast[DenebBeaconStateNoImmutableValidators](state)

template toBeaconStateNoImmutableValidators(state: electra.BeaconState):
    ElectraBeaconStateNoImmutableValidators =
  isomorphicCast[ElectraBeaconStateNoImmutableValidators](state)

template toBeaconStateNoImmutableValidators(state: fulu.BeaconState):
    FuluBeaconStateNoImmutableValidators =
  isomorphicCast[FuluBeaconStateNoImmutableValidators](state)

proc putState*(
    db: BeaconChainDB, key: Eth2Digest,
    value: phase0.BeaconState | altair.BeaconState) =
  db.updateImmutableValidators(value.validators.asSeq())
  db.statesNoVal[type(value).kind].putSnappySSZ(
    key.data, toBeaconStateNoImmutableValidators(value))

proc putState*(
    db: BeaconChainDB, key: Eth2Digest,
    value: bellatrix.BeaconState | capella.BeaconState | deneb.BeaconState |
           electra.BeaconState | fulu.BeaconState) =
  db.updateImmutableValidators(value.validators.asSeq())
  db.statesNoVal[type(value).kind].putSZSSZ(
    key.data, toBeaconStateNoImmutableValidators(value))

proc putState*(db: BeaconChainDB, state: ForkyHashedBeaconState) =
  db.withManyWrites:
    db.putStateRoot(state.latest_block_root, state.data.slot, state.root)
    db.putState(state.root, state.data)

# For testing rollback
proc putCorruptState*(
    db: BeaconChainDB, fork: static ConsensusFork, key: Eth2Digest) =
  db.statesNoVal[fork].putSnappySSZ(key.data, Validator())

func stateRootKey(root: Eth2Digest, slot: Slot): array[40, byte] =
  var ret: array[40, byte]
  # big endian to get a naturally ascending order on slots in sorted indices
  ret[0..<8] = toBytesBE(slot.uint64)
  ret[8..<40] = root.data

  ret

proc putStateRoot*(db: BeaconChainDB, root: Eth2Digest, slot: Slot,
    value: Eth2Digest) =
  db.stateRoots.putRaw(stateRootKey(root, slot), value)

proc putStateDiff*(db: BeaconChainDB, root: Eth2Digest, value: BeaconStateDiff) =
  db.stateDiffs.putSnappySSZ(root.data, value)

proc delBlock*(db: BeaconChainDB, fork: ConsensusFork, key: Eth2Digest): bool =
  var deleted = false
  db.withManyWrites:
    discard db.summaries.del(key.data).expectDb()
    deleted = db.blocks[fork].del(key.data).expectDb()
  deleted

proc delState*(db: BeaconChainDB, fork: ConsensusFork, key: Eth2Digest) =
  discard db.statesNoVal[fork].del(key.data).expectDb()

proc clearBlocks*(db: BeaconChainDB, fork: ConsensusFork): bool =
  db.blocks[fork].clear().expectDb()

proc clearStates*(db: BeaconChainDB, fork: ConsensusFork): bool =
  db.statesNoVal[fork].clear().expectDb()

proc delStateRoot*(db: BeaconChainDB, root: Eth2Digest, slot: Slot) =
  discard db.stateRoots.del(stateRootKey(root, slot)).expectDb()

proc delStateDiff*(db: BeaconChainDB, root: Eth2Digest) =
  discard db.stateDiffs.del(root.data).expectDb()

proc putHeadBlock*(db: BeaconChainDB, key: Eth2Digest) =
  db.keyValues.putRaw(subkey(kHeadBlock), key)

proc putTailBlock*(db: BeaconChainDB, key: Eth2Digest) =
  db.keyValues.putRaw(subkey(kTailBlock), key)

proc putGenesisBlock*(db: BeaconChainDB, key: Eth2Digest) =
  db.keyValues.putRaw(subkey(kGenesisBlock), key)

proc putDepositContractSnapshot*(
    db: BeaconChainDB, snapshot: DepositContractSnapshot) =
  db.withManyWrites:
    db.keyValues.putSnappySSZ(subkey(kDepositContractSnapshot),
                              snapshot)
    # TODO: We currently store this redundant old snapshot in order
    #       to allow the users to rollback to a previous version
    #       of Nimbus without problems. It would be reasonable
    #       to remove this in Nimbus 23.2
    db.keyValues.putSnappySSZ(subkey(kOldDepositContractSnapshot),
                              snapshot.toOldDepositContractSnapshot)

proc hasDepositContractSnapshot*(db: BeaconChainDB): bool =
  expectDb(subkey(kDepositContractSnapshot) in db.keyValues)

proc getDepositContractSnapshot*(db: BeaconChainDB): Opt[DepositContractSnapshot] =
  result.ok(default DepositContractSnapshot)
  let r = db.keyValues.getSnappySSZ(
    subkey(kDepositContractSnapshot), result.get)
  if r != GetResult.found: result.err()

proc getUpgradableDepositSnapshot*(db: BeaconChainDB): Option[OldDepositContractSnapshot] =
  var dcs: OldDepositContractSnapshot
  let oldKey = subkey(kOldDepositContractSnapshot)
  if db.keyValues.getSnappySSZ(oldKey, dcs) != GetResult.found:
    # Old record is not present in the current database.
    # We need to take a look in the v0 database as well.
    if db.v0.backend.getSnappySSZ(oldKey, dcs) != GetResult.found:
      return

  return some dcs

proc getPhase0Block(
    db: BeaconChainDBV0, key: Eth2Digest): Opt[phase0.TrustedSignedBeaconBlock] =
  # We only store blocks that we trust in the database
  result.ok(default(phase0.TrustedSignedBeaconBlock))
  if db.backend.getSnappySSZ(
      subkey(phase0.SignedBeaconBlock, key), result.get) != GetResult.found:
    result.err()
  else:
    # set root after deserializing (so it doesn't get zeroed)
    result.get().root = key

proc getBlock*(
    db: BeaconChainDB, key: Eth2Digest,
    T: type phase0.TrustedSignedBeaconBlock): Opt[T] =
  # We only store blocks that we trust in the database
  result.ok(default(T))
  if db.blocks[T.kind].getSnappySSZ(key.data, result.get) != GetResult.found:
    # During the initial releases phase0, we stored blocks in a different table
    result = db.v0.getPhase0Block(key)
  else:
    # set root after deserializing (so it doesn't get zeroed)
    result.get().root = key

proc getBlock*(
    db: BeaconChainDB, key: Eth2Digest,
    T: type altair.TrustedSignedBeaconBlock): Opt[T] =
  # We only store blocks that we trust in the database
  result.ok(default(T))
  if db.blocks[T.kind].getSnappySSZ(key.data, result.get) == GetResult.found:
    # set root after deserializing (so it doesn't get zeroed)
    result.get().root = key
  else:
    result.err()

proc getBlock*[
    X: bellatrix.TrustedSignedBeaconBlock | capella.TrustedSignedBeaconBlock |
       deneb.TrustedSignedBeaconBlock | electra.TrustedSignedBeaconBlock |
       fulu.TrustedSignedBeaconBlock](
    db: BeaconChainDB, key: Eth2Digest,
    T: type X): Opt[T] =
  # We only store blocks that we trust in the database
  result.ok(default(T))
  if db.blocks[T.kind].getSZSSZ(key.data, result.get) == GetResult.found:
    # set root after deserializing (so it doesn't get zeroed)
    result.get().root = key
  else:
    result.err()

proc getPhase0BlockSSZ(
    db: BeaconChainDBV0, key: Eth2Digest, data: var seq[byte]): bool =
  let dataPtr = addr data # Short-lived
  var success = true
  func decode(data: openArray[byte]) =
    dataPtr[] = snappy.decode(data)
    success = dataPtr[].len > 0
  db.backend.get(subkey(phase0.SignedBeaconBlock, key), decode).expectDb() and
    success

proc getPhase0BlockSZ(
    db: BeaconChainDBV0, key: Eth2Digest, data: var seq[byte]): bool =
  let dataPtr = addr data # Short-lived
  var success = true
  func decode(data: openArray[byte]) =
    dataPtr[] = snappy.encodeFramed(snappy.decode(data))
    success = dataPtr[].len > 0
  db.backend.get(subkey(phase0.SignedBeaconBlock, key), decode).expectDb() and
    success

# SSZ implementations are separate so as to avoid unnecessary data copies
proc getBlockSSZ*(
    db: BeaconChainDB, key: Eth2Digest, data: var seq[byte],
    T: type phase0.TrustedSignedBeaconBlock): bool =
  let dataPtr = addr data # Short-lived
  var success = true
  func decode(data: openArray[byte]) =
    dataPtr[] = snappy.decode(data)
    success = dataPtr[].len > 0
  db.blocks[ConsensusFork.Phase0].get(key.data, decode).expectDb() and success or
    db.v0.getPhase0BlockSSZ(key, data)

proc getBlockSSZ*(
    db: BeaconChainDB, key: Eth2Digest, data: var seq[byte],
    T: type altair.TrustedSignedBeaconBlock): bool =
  let dataPtr = addr data # Short-lived
  var success = true
  func decode(data: openArray[byte]) =
    dataPtr[] = snappy.decode(data)
    success = dataPtr[].len > 0
  db.blocks[T.kind].get(key.data, decode).expectDb() and success

proc getBlockSSZ*[
    X: bellatrix.TrustedSignedBeaconBlock | capella.TrustedSignedBeaconBlock |
       deneb.TrustedSignedBeaconBlock | electra.TrustedSignedBeaconBlock |
       fulu.TrustedSignedBeaconBlock](
    db: BeaconChainDB, key: Eth2Digest, data: var seq[byte], T: type X): bool =
  let dataPtr = addr data # Short-lived
  var success = true
  func decode(data: openArray[byte]) =
    dataPtr[] = decodeFramed(data, checkIntegrity = false)
    success = dataPtr[].len > 0
  db.blocks[T.kind].get(key.data, decode).expectDb() and success

proc getBlockSSZ*(
    db: BeaconChainDB, key: Eth2Digest, data: var seq[byte],
    fork: ConsensusFork): bool =
  withConsensusFork(fork):
    getBlockSSZ(db, key, data, consensusFork.TrustedSignedBeaconBlock)

proc getBlobSidecarSZ*[T: ForkyBlobSidecar](
    db: BeaconChainDB, root: Eth2Digest, index: BlobIndex,
    data: var seq[byte]): bool =
  if db.blobs[T.kind] == nil: return false
  let dataPtr = addr data # Short-lived
  func decode(data: openArray[byte]) =
    assign(dataPtr[], data)
  db.blobs[T.kind].get(blobkey(root, index), decode).expectDb()

proc getBlobSidecar*[T: ForkyBlobSidecar](
    db: BeaconChainDB, root: Eth2Digest, index: BlobIndex,
    value: var T): bool =
  if db.blobs[T.kind] == nil: return false
  db.blobs[T.kind].getSZSSZ(blobkey(root, index), value) == GetResult.found

proc getDataColumnSidecarSZ*(db: BeaconChainDB, root: Eth2Digest, 
                             index: ColumnIndex, data: var seq[byte]): bool =
  let dataPtr = addr data # Short-lived
  func decode(data: openArray[byte]) =
    assign(dataPtr[], data)
  db.columns.get(columnkey(root, index), decode).expectDb()

proc getDataColumnSidecar*(db: BeaconChainDB, root: Eth2Digest, index: ColumnIndex,
                           value: var DataColumnSidecar): bool =
  db.columns.getSZSSZ(columnkey(root, index), value) == GetResult.found

proc getBlockSZ*(
    db: BeaconChainDB, key: Eth2Digest, data: var seq[byte],
    T: type phase0.TrustedSignedBeaconBlock): bool =
  let dataPtr = addr data # Short-lived
  var success = true
  func decode(data: openArray[byte]) =
    dataPtr[] = snappy.encodeFramed(snappy.decode(data))
    success = dataPtr[].len > 0
  db.blocks[ConsensusFork.Phase0].get(key.data, decode).expectDb() and success or
    db.v0.getPhase0BlockSZ(key, data)

proc getBlockSZ*(
    db: BeaconChainDB, key: Eth2Digest, data: var seq[byte],
    T: type altair.TrustedSignedBeaconBlock): bool =
  let dataPtr = addr data # Short-lived
  var success = true
  func decode(data: openArray[byte]) =
    dataPtr[] = snappy.encodeFramed(snappy.decode(data))
    success = dataPtr[].len > 0
  db.blocks[T.kind].get(key.data, decode).expectDb() and success

proc getBlockSZ*[
    X: bellatrix.TrustedSignedBeaconBlock | capella.TrustedSignedBeaconBlock |
       deneb.TrustedSignedBeaconBlock | electra.TrustedSignedBeaconBlock |
       fulu.TrustedSignedBeaconBlock](
    db: BeaconChainDB, key: Eth2Digest, data: var seq[byte], T: type X): bool =
  let dataPtr = addr data # Short-lived
  func decode(data: openArray[byte]) =
    assign(dataPtr[], data)
  db.blocks[T.kind].get(key.data, decode).expectDb()

proc getBlockSZ*(
    db: BeaconChainDB, key: Eth2Digest, data: var seq[byte],
    fork: ConsensusFork): bool =
  withConsensusFork(fork):
    getBlockSZ(db, key, data, consensusFork.TrustedSignedBeaconBlock)

proc getStateOnlyMutableValidators(
    immutableValidators: openArray[ImmutableValidatorData2],
    store: KvStoreRef, key: openArray[byte],
    output: var (phase0.BeaconState | altair.BeaconState),
    rollback: RollbackProc): bool =
  ## Load state into `output` - BeaconState is large so we want to avoid
  ## re-allocating it if possible
  ## Return `true` iff the entry was found in the database and `output` was
  ## overwritten.
  ## Rollback will be called only if output was partially written - if it was
  ## not found at all, rollback will not be called
  # TODO rollback is needed to deal with bug - use `noRollback` to ignore:
  #      https://github.com/nim-lang/Nim/issues/14126

  let prevNumValidators = output.validators.len

  case store.getSnappySSZ(key, toBeaconStateNoImmutableValidators(output))
  of GetResult.found:
    let numValidators = output.validators.len
    doAssert immutableValidators.len >= numValidators

    for i in prevNumValidators ..< numValidators:
      let
        # Bypass hash cache invalidation
        dstValidator = addr output.validators.data[i]

      assign(
        dstValidator.pubkeyData,
        HashedValidatorPubKey.init(
          immutableValidators[i].pubkey.toPubKey()))
      assign(
        dstValidator.withdrawal_credentials,
        immutableValidators[i].withdrawal_credentials)
      output.validators.clearCaches(i)

    true
  of GetResult.notFound:
    false
  of GetResult.corrupted:
    rollback()
    false

proc getStateOnlyMutableValidators(
    immutableValidators: openArray[ImmutableValidatorData2],
    store: KvStoreRef, key: openArray[byte],
    output: var bellatrix.BeaconState, rollback: RollbackProc): bool =
  ## Load state into `output` - BeaconState is large so we want to avoid
  ## re-allocating it if possible
  ## Return `true` iff the entry was found in the database and `output` was
  ## overwritten.
  ## Rollback will be called only if output was partially written - if it was
  ## not found at all, rollback will not be called
  # TODO rollback is needed to deal with bug - use `noRollback` to ignore:
  #      https://github.com/nim-lang/Nim/issues/14126

  let prevNumValidators = output.validators.len

  case store.getSZSSZ(key, toBeaconStateNoImmutableValidators(output))
  of GetResult.found:
    let numValidators = output.validators.len
    doAssert immutableValidators.len >= numValidators

    for i in prevNumValidators ..< numValidators:
      # Bypass hash cache invalidation
      let dstValidator = addr output.validators.data[i]

      assign(
        dstValidator.pubkeyData,
         HashedValidatorPubKey.init(
          immutableValidators[i].pubkey.toPubKey()))
      assign(
        dstValidator.withdrawal_credentials,
        immutableValidators[i].withdrawal_credentials)
      output.validators.clearCaches(i)

    true
  of GetResult.notFound:
    false
  of GetResult.corrupted:
    rollback()
    false

proc getStateOnlyMutableValidators(
    immutableValidators: openArray[ImmutableValidatorData2],
    store: KvStoreRef, key: openArray[byte],
    output: var (capella.BeaconState | deneb.BeaconState | electra.BeaconState |
                 fulu.BeaconState),
    rollback: RollbackProc): bool =
  ## Load state into `output` - BeaconState is large so we want to avoid
  ## re-allocating it if possible
  ## Return `true` iff the entry was found in the database and `output` was
  ## overwritten.
  ## Rollback will be called only if output was partially written - if it was
  ## not found at all, rollback will not be called
  # TODO rollback is needed to deal with bug - use `noRollback` to ignore:
  #      https://github.com/nim-lang/Nim/issues/14126

  let prevNumValidators = output.validators.len

  case store.getSZSSZ(key, toBeaconStateNoImmutableValidators(output))
  of GetResult.found:
    let numValidators = output.validators.len
    doAssert immutableValidators.len >= numValidators

    for i in prevNumValidators ..< numValidators:
      # Bypass hash cache invalidation
      let dstValidator = addr output.validators.data[i]
      assign(
        dstValidator.pubkeyData,
        HashedValidatorPubKey.init(
          immutableValidators[i].pubkey.toPubKey()))
      output.validators.clearCaches(i)

    true
  of GetResult.notFound:
    false
  of GetResult.corrupted:
    rollback()
    false

proc getState(
    db: BeaconChainDBV0,
    immutableValidators: openArray[ImmutableValidatorData2],
    key: Eth2Digest, output: var phase0.BeaconState,
    rollback: RollbackProc): bool =
  # Nimbus 1.0 reads and writes writes genesis BeaconState to `backend`
  # Nimbus 1.1 writes a genesis BeaconStateNoImmutableValidators to `backend` and
  # reads both BeaconState and BeaconStateNoImmutableValidators from `backend`
  # Nimbus 1.2 writes a genesis BeaconStateNoImmutableValidators to `stateStore`
  # and reads BeaconState from `backend` and BeaconStateNoImmutableValidators
  # from `stateStore`. We will try to read the state from all these locations.
  if getStateOnlyMutableValidators(
      immutableValidators, db.stateStore,
      subkey(Phase0BeaconStateNoImmutableValidators, key), output, rollback):
    return true
  if getStateOnlyMutableValidators(
      immutableValidators, db.backend,
      subkey(Phase0BeaconStateNoImmutableValidators, key), output, rollback):
    return true

  case db.backend.getSnappySSZ(subkey(phase0.BeaconState, key), output)
  of GetResult.found:
    true
  of GetResult.notFound:
    false
  of GetResult.corrupted:
    rollback()
    false

proc getState*(
    db: BeaconChainDB, key: Eth2Digest, output: var phase0.BeaconState,
    rollback: RollbackProc): bool =
  ## Load state into `output` - BeaconState is large so we want to avoid
  ## re-allocating it if possible
  ## Return `true` iff the entry was found in the database and `output` was
  ## overwritten.
  ## Rollback will be called only if output was partially written - if it was
  ## not found at all, rollback will not be called
  # TODO rollback is needed to deal with bug - use `noRollback` to ignore:
  #      https://github.com/nim-lang/Nim/issues/14126
  type T = type(output)

  if not getStateOnlyMutableValidators(
      db.immutableValidators, db.statesNoVal[T.kind], key.data, output, rollback):
    db.v0.getState(db.immutableValidators, key, output, rollback)
  else:
    true

proc getState*(
    db: BeaconChainDB, key: Eth2Digest,
    output: var (altair.BeaconState | bellatrix.BeaconState |
                 capella.BeaconState | deneb.BeaconState | electra.BeaconState |
                 fulu.BeaconState),
    rollback: RollbackProc): bool =
  ## Load state into `output` - BeaconState is large so we want to avoid
  ## re-allocating it if possible
  ## Return `true` iff the entry was found in the database and `output` was
  ## overwritten.
  ## Rollback will be called only if output was partially written - if it was
  ## not found at all, rollback will not be called
  # TODO rollback is needed to deal with bug - use `noRollback` to ignore:
  #      https://github.com/nim-lang/Nim/issues/14126
  type T = type(output)
  getStateOnlyMutableValidators(
    db.immutableValidators, db.statesNoVal[T.kind], key.data, output,
    rollback)

proc getState*(
    db: BeaconChainDB, fork: ConsensusFork, state_root: Eth2Digest,
    state: var ForkedHashedBeaconState, rollback: RollbackProc): bool =
  if state.kind != fork:
    # Avoid temporary (!)
    state = (ref ForkedHashedBeaconState)(kind: fork)[]

  withState(state):
    if not db.getState(state_root, forkyState.data, rollback):
      return false

    forkyState.root = state_root

  true

proc getStateRoot(db: BeaconChainDBV0,
                   root: Eth2Digest,
                   slot: Slot): Opt[Eth2Digest] =
  db.backend.getRaw(subkey(root, slot), Eth2Digest)

proc getStateRoot*(db: BeaconChainDB,
                   root: Eth2Digest,
                   slot: Slot): Opt[Eth2Digest] =
  db.stateRoots.getRaw(stateRootKey(root, slot), Eth2Digest) or
    db.v0.getStateRoot(root, slot)

proc getStateDiff*(db: BeaconChainDB,
                   root: Eth2Digest): Opt[BeaconStateDiff] =
  result.ok(BeaconStateDiff())
  if db.stateDiffs.getSnappySSZ(root.data, result.get) != GetResult.found:
    result.err

proc getHeadBlock(db: BeaconChainDBV0): Opt[Eth2Digest] =
  db.backend.getRaw(subkey(kHeadBlock), Eth2Digest)

proc getHeadBlock*(db: BeaconChainDB): Opt[Eth2Digest] =
  db.keyValues.getRaw(subkey(kHeadBlock), Eth2Digest) or
    db.v0.getHeadBlock()

proc getTailBlock(db: BeaconChainDBV0): Opt[Eth2Digest] =
  db.backend.getRaw(subkey(kTailBlock), Eth2Digest)

proc getTailBlock*(db: BeaconChainDB): Opt[Eth2Digest] =
  db.keyValues.getRaw(subkey(kTailBlock), Eth2Digest) or
    db.v0.getTailBlock()

proc getGenesisBlock(db: BeaconChainDBV0): Opt[Eth2Digest] =
  db.backend.getRaw(subkey(kGenesisBlock), Eth2Digest)

proc getGenesisBlock*(db: BeaconChainDB): Opt[Eth2Digest] =
  db.keyValues.getRaw(subkey(kGenesisBlock), Eth2Digest) or
    db.v0.getGenesisBlock()

proc containsBlock*(db: BeaconChainDBV0, key: Eth2Digest): bool =
  db.backend.contains(subkey(phase0.SignedBeaconBlock, key)).expectDb()

proc containsBlock*(
    db: BeaconChainDB, key: Eth2Digest,
    T: type phase0.TrustedSignedBeaconBlock): bool =
  db.blocks[T.kind].contains(key.data).expectDb() or
    db.v0.containsBlock(key)

proc containsBlock*[
    X: altair.TrustedSignedBeaconBlock | bellatrix.TrustedSignedBeaconBlock |
       capella.TrustedSignedBeaconBlock | deneb.TrustedSignedBeaconBlock |
       electra.TrustedSignedBeaconBlock | fulu.TrustedSignedBeaconBlock](
    db: BeaconChainDB, key: Eth2Digest, T: type X): bool =
  db.blocks[X.kind].contains(key.data).expectDb()

proc containsBlock*(db: BeaconChainDB, key: Eth2Digest, fork: ConsensusFork): bool =
  case fork
  of ConsensusFork.Phase0: containsBlock(db, key, phase0.TrustedSignedBeaconBlock)
  else: db.blocks[fork].contains(key.data).expectDb()

proc containsBlock*(db: BeaconChainDB, key: Eth2Digest): bool =
  for fork in countdown(ConsensusFork.high, ConsensusFork.low):
    if db.containsBlock(key, fork): return true

  false

proc containsState*(db: BeaconChainDBV0, key: Eth2Digest): bool =
  let sk = subkey(Phase0BeaconStateNoImmutableValidators, key)
  db.stateStore.contains(sk).expectDb() or
    db.backend.contains(sk).expectDb() or
    db.backend.contains(subkey(phase0.BeaconState, key)).expectDb()

proc containsState*(db: BeaconChainDB, fork: ConsensusFork, key: Eth2Digest,
    legacy: bool = true): bool =
  if db.statesNoVal[fork].contains(key.data).expectDb(): return true

  (legacy and fork == ConsensusFork.Phase0 and db.v0.containsState(key))

proc containsState*(db: BeaconChainDB, key: Eth2Digest, legacy: bool = true): bool =
  for fork in countdown(ConsensusFork.high, ConsensusFork.low):
    if db.statesNoVal[fork].contains(key.data).expectDb(): return true

  (legacy and db.v0.containsState(key))

proc getBeaconBlockSummary*(db: BeaconChainDB, root: Eth2Digest):
    Opt[BeaconBlockSummary] =
  var summary: BeaconBlockSummary
  if db.summaries.getSSZ(root.data, summary) == GetResult.found:
    ok(summary)
  else:
    err()

proc loadStateRoots*(db: BeaconChainDB): Table[(Slot, Eth2Digest), Eth2Digest] =
  ## Load all known state roots - just because we have a state root doesn't
  ## mean we also have a state (and vice versa)!
  var state_roots = initTable[(Slot, Eth2Digest), Eth2Digest](1024)

  discard db.stateRoots.find([], proc(k, v: openArray[byte]) =
    if k.len() == 40 and v.len() == 32:
      # For legacy reasons, the first byte of the slot is not part of the slot
      # but rather a subkey identifier - see subkey
      var tmp = toArray(8, k.toOpenArray(0, 7))
      tmp[0] = 0
      state_roots[
        (Slot(uint64.fromBytesBE(tmp)),
        Eth2Digest(data: toArray(sizeof(Eth2Digest), k.toOpenArray(8, 39))))] =
        Eth2Digest(data: toArray(sizeof(Eth2Digest), v))
    else:
      warn "Invalid state root in database", klen = k.len(), vlen = v.len()
  )

  state_roots

proc loadSummaries*(db: BeaconChainDB): Table[Eth2Digest, BeaconBlockSummary] =
  # Load summaries into table - there's no telling what order they're in so we
  # load them all - bugs in nim prevent this code from living in the iterator.
  var summaries = initTable[Eth2Digest, BeaconBlockSummary](1024*1024)

  discard db.summaries.find([], proc(k, v: openArray[byte]) =
    var output: BeaconBlockSummary

    if k.len() == sizeof(Eth2Digest) and decodeSSZ(v, output):
      summaries[Eth2Digest(data: toArray(sizeof(Eth2Digest), k))] = output
    else:
      warn "Invalid summary in database", klen = k.len(), vlen = v.len()
  )

  summaries

type RootedSummary = tuple[root: Eth2Digest, summary: BeaconBlockSummary]
iterator getAncestorSummaries*(db: BeaconChainDB, root: Eth2Digest):
    RootedSummary =
  ## Load a chain of ancestors for blck - iterates over the block starting from
  ## root and moving parent by parent
  ##
  ## The search will go on until an ancestor cannot be found.

  var
    res: RootedSummary
    newSummaries: seq[RootedSummary]

  res.root = root

  # Yield summaries in reverse chain order by walking the parent references.
  # If a summary is missing, try loading it from the older version or create one
  # from block data.

  const summariesQuery = """
  WITH RECURSIVE
    next(v) as (
      SELECT value FROM beacon_block_summaries
      WHERE `key` == ?

    UNION ALL
      SELECT value FROM beacon_block_summaries
      INNER JOIN next ON `key` == substr(v, 9, 32)
  )
  SELECT v FROM next;
  """
  let
    stmt = expectDb db.db.prepareStmt(
      summariesQuery, array[32, byte],
      array[sizeof(BeaconBlockSummary), byte],
      managed = false)

  defer: # in case iteration is stopped along the way
    # Write the newly found summaries in a single transaction - on first migration
    # from the old format, this brings down the write from minutes to seconds
    stmt.dispose()

    if not db.db.readOnly:
      if newSummaries.len() > 0:
        db.withManyWrites:
          for s in newSummaries:
            db.putBeaconBlockSummary(s.root, s.summary)

      if db.db.hasTable("kvstore").expectDb():
        # Clean up pre-altair summaries - by now, we will have moved them to the
        # new table
        db.db.exec(
          "DELETE FROM kvstore WHERE key >= ? and key < ?",
          ([byte ord(kHashToBlockSummary)], [byte ord(kHashToBlockSummary) + 1])).expectDb()

  var row: stmt.Result
  for rowRes in exec(stmt, root.data, row):
    expectDb rowRes
    if decodeSSZ(row, res.summary):
      yield res
      res.root = res.summary.parent_root

  # Backwards compat for reading old databases, or those that for whatever
  # reason lost a summary along the way..
  static: doAssert ConsensusFork.high == ConsensusFork.Fulu
  while true:
    if db.v0.backend.getSnappySSZ(
        subkey(BeaconBlockSummary, res.root), res.summary) == GetResult.found:
      discard # Just yield below
    elif (let blck = db.getBlock(res.root, phase0.TrustedSignedBeaconBlock); blck.isSome()):
      res.summary = blck.get().message.toBeaconBlockSummary()
    elif (let blck = db.getBlock(res.root, altair.TrustedSignedBeaconBlock); blck.isSome()):
      res.summary = blck.get().message.toBeaconBlockSummary()
    elif (let blck = db.getBlock(res.root, bellatrix.TrustedSignedBeaconBlock); blck.isSome()):
      res.summary = blck.get().message.toBeaconBlockSummary()
    elif (let blck = db.getBlock(res.root, capella.TrustedSignedBeaconBlock); blck.isSome()):
      res.summary = blck.get().message.toBeaconBlockSummary()
    elif (let blck = db.getBlock(res.root, deneb.TrustedSignedBeaconBlock); blck.isSome()):
      res.summary = blck.get().message.toBeaconBlockSummary()
    elif (let blck = db.getBlock(res.root, electra.TrustedSignedBeaconBlock); blck.isSome()):
      res.summary = blck.get().message.toBeaconBlockSummary()
    elif (let blck = db.getBlock(res.root, fulu.TrustedSignedBeaconBlock); blck.isSome()):
      res.summary = blck.get().message.toBeaconBlockSummary()
    else:
      break

    yield res

    # Next time, load them from the right place
    newSummaries.add(res)

    res.root = res.summary.parent_root

# Test operations used to create broken and/or legacy database

proc putStateV0*(db: BeaconChainDBV0, key: Eth2Digest, value: phase0.BeaconState) =
  # Writes to KVStore, as done in 1.0.12 and earlier
  db.backend.putSnappySSZ(subkey(type value, key), value)

proc putBlockV0*(db: BeaconChainDBV0, value: phase0.TrustedSignedBeaconBlock) =
  # Write to KVStore, as done in 1.0.12 and earlier
  # In particular, no summary is written here - it should be recreated
  # automatically
  db.backend.putSnappySSZ(subkey(phase0.SignedBeaconBlock, value.root), value)<|MERGE_RESOLUTION|>--- conflicted
+++ resolved
@@ -798,16 +798,11 @@
   if db.db == nil: return
 
   # Close things roughly in reverse order
-<<<<<<< HEAD
+  if not isNil(db.columns):
+    discard db.columns.close()
   for blobFork in BlobFork:
     if not isNil(db.blobs[blobFork]):
       discard db.blobs[blobFork].close()
-=======
-  if not isNil(db.columns):
-    discard db.columns.close()
-  if not isNil(db.blobs):
-    discard db.blobs.close()
->>>>>>> d2d02bd6
   db.lcData.close()
   db.finalizedBlocks.close()
   discard db.summaries.close()
@@ -1147,7 +1142,7 @@
   if db.blobs[T.kind] == nil: return false
   db.blobs[T.kind].getSZSSZ(blobkey(root, index), value) == GetResult.found
 
-proc getDataColumnSidecarSZ*(db: BeaconChainDB, root: Eth2Digest, 
+proc getDataColumnSidecarSZ*(db: BeaconChainDB, root: Eth2Digest,
                              index: ColumnIndex, data: var seq[byte]): bool =
   let dataPtr = addr data # Short-lived
   func decode(data: openArray[byte]) =
