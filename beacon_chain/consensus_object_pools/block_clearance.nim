# beacon_chain
# Copyright (c) 2018-2021 Status Research & Development GmbH
# Licensed and distributed under either of
#   * MIT license (license terms in the root directory or at https://opensource.org/licenses/MIT).
#   * Apache v2 license (license terms in the root directory or at https://www.apache.org/licenses/LICENSE-2.0).
# at your option. This file may not be copied, modified, or distributed except according to those terms.

{.push raises: [Defect].}

import
  std/tables,
  chronicles,
  stew/[assign2, results],
  eth/keys,
  ../extras, ../beacon_clock,
  ../spec/[
    crypto, digest, forkedbeaconstate_helpers, helpers, signatures,
    signatures_batch, state_transition],
  ../spec/datatypes/[phase0, altair],
  ./block_pools_types, ./blockchain_dag, ./block_quarantine

from libp2p/protocols/pubsub/pubsub import ValidationResult

export results, ValidationResult

# Clearance
# ---------------------------------------------
#
# This module is in charge of making the
# "quarantined" network blocks
# pass the firewall and be stored in the chain DAG

logScope:
  topics = "clearance"

## At the GC-level, the GC is type-agnostic; it's all type-erased so
## casting between seq[Attestation] and seq[TrustedAttestation] will
## not disrupt GC operations.
##
## These SHOULD be used in function calls to avoid expensive temporary.
## see https://github.com/status-im/nimbus-eth2/pull/2250#discussion_r562010679
template asSigVerified(x: phase0.SignedBeaconBlock):
    phase0.SigVerifiedSignedBeaconBlock =
  ## This converts a signed beacon block to a sig verified beacon clock.
  ## This assumes that their bytes representation is the same.
  isomorphicCast[phase0.SigVerifiedSignedBeaconBlock](x)

template asSigVerified(x: altair.SignedBeaconBlock):
    altair.SigVerifiedSignedBeaconBlock =
  ## This converts a signed beacon block to a sig verified beacon clock.
  ## This assumes that their bytes representation is the same.
  isomorphicCast[altair.SigVerifiedSignedBeaconBlock](x)

template asTrusted(x: phase0.SignedBeaconBlock or phase0.SigVerifiedBeaconBlock):
    phase0.TrustedSignedBeaconBlock =
  ## This converts a sigverified beacon block to a trusted beacon clock.
  ## This assumes that their bytes representation is the same.
  isomorphicCast[phase0.TrustedSignedBeaconBlock](x)

template asTrusted(x: altair.SignedBeaconBlock or altair.SigVerifiedBeaconBlock):
    altair.TrustedSignedBeaconBlock =
  ## This converts a sigverified beacon block to a trusted beacon clock.
  ## This assumes that their bytes representation is the same.
  isomorphicCast[altair.TrustedSignedBeaconBlock](x)

func batchVerify(quarantine: QuarantineRef, sigs: openArray[SignatureSet]): bool =
  var secureRandomBytes: array[32, byte]
  quarantine.rng[].brHmacDrbgGenerate(secureRandomBytes)

  # TODO: For now only enable serial batch verification
  return batchVerifySerial(quarantine.sigVerifCache, sigs, secureRandomBytes)

proc addRawBlock*(
      dag: ChainDAGRef, quarantine: QuarantineRef,
      signedBlock: phase0.SignedBeaconBlock | altair.SignedBeaconBlock,
      onBlockAdded: OnPhase0BlockAdded | OnAltairBlockAdded
     ): Result[BlockRef, (ValidationResult, BlockError)] {.gcsafe.}

# Now that we have the new block, we should see if any of the previously
# unresolved blocks magically become resolved
# TODO This code is convoluted because when there are more than ~1.5k
#      blocks being synced, there's a stack overflow as `add` gets called
#      for the whole chain of blocks. Instead we use this ugly field in `dag`
#      which could be avoided by refactoring the code
# TODO unit test the logic, in particular interaction with fork choice block parents
proc resolveQuarantinedBlocks(
    dag: ChainDAGRef, quarantine: QuarantineRef,
    onBlockAdded: OnPhase0BlockAdded) =
  if not quarantine.inAdd:
    quarantine.inAdd = true
    defer: quarantine.inAdd = false
    var entries = 0
    while entries != quarantine.orphansPhase0.len:
      entries = quarantine.orphansPhase0.len # keep going while quarantine is shrinking
      var resolved: seq[phase0.SignedBeaconBlock]
      for _, v in quarantine.orphansPhase0:
        if v.message.parent_root in dag:
          resolved.add(v)

      for v in resolved:
        discard addRawBlock(dag, quarantine, v, onBlockAdded)

proc resolveQuarantinedBlocks(
    dag: ChainDAGRef, quarantine: QuarantineRef,
    onBlockAdded: OnAltairBlockAdded) =
  if not quarantine.inAdd:
    quarantine.inAdd = true
    defer: quarantine.inAdd = false
    var entries = 0
    while entries != quarantine.orphansAltair.len:
      entries = quarantine.orphansAltair.len # keep going while quarantine is shrinking
      var resolved: seq[altair.SignedBeaconBlock]
      for _, v in quarantine.orphansAltair:
        if v.message.parent_root in dag:
          resolved.add(v)

      for v in resolved:
        discard addRawBlock(dag, quarantine, v, onBlockAdded)

proc addResolvedBlock(
       dag: ChainDAGRef, quarantine: QuarantineRef,
       state: var StateData,
       trustedBlock: phase0.TrustedSignedBeaconBlock | altair.TrustedSignedBeaconBlock,
       parent: BlockRef, cache: var StateCache,
       onBlockAdded: OnPhase0BlockAdded | OnAltairBlockAdded,
       stateDataDur, sigVerifyDur,
       stateVerifyDur: Duration
     ) =
  doAssert getStateField(state.data, slot) == trustedBlock.message.slot,
    "state must match block"
  doAssert state.blck.root == trustedBlock.message.parent_root,
    "the StateData passed into the addResolved function not yet updated!"

  let
    blockRoot = trustedBlock.root
    blockRef = BlockRef.init(blockRoot, trustedBlock.message)
    startTick = Moment.now()

  link(parent, blockRef)

  dag.blocks.incl(KeyedBlockRef.init(blockRef))

  # Resolved blocks should be stored in database
  dag.putBlock(trustedBlock)
  let putBlockTick = Moment.now()

  var foundHead: bool
  for head in dag.heads.mitems():
    if head.isAncestorOf(blockRef):
      head = blockRef
      foundHead = true
      break

  if not foundHead:
    dag.heads.add(blockRef)

  # Up to here, state.data was referring to the new state after the block had
  # been applied but the `blck` field was still set to the parent
  state.blck = blockRef

  # Regardless of the chain we're on, the deposits come in the same order so
  # as soon as we import a block, we'll also update the shared public key
  # cache

  dag.updateValidatorKeys(getStateField(state.data, validators).asSeq())

  # Getting epochRef with the state will potentially create a new EpochRef
  let
    epochRef = dag.getEpochRef(state, cache)
    epochRefTick = Moment.now()

  debug "Block resolved",
    blck = shortLog(trustedBlock.message),
    blockRoot = shortLog(blockRoot),
    heads = dag.heads.len(),
    stateDataDur, sigVerifyDur, stateVerifyDur,
    putBlockDur = putBlockTick - startTick,
    epochRefDur = epochRefTick - putBlockTick

  # Notify others of the new block before processing the quarantine, such that
  # notifications for parents happens before those of the children
  if onBlockAdded != nil:
    onBlockAdded(blockRef, trustedBlock, epochRef)

  resolveQuarantinedBlocks(dag, quarantine, onBlockAdded)

# TODO workaround for https://github.com/nim-lang/Nim/issues/18095
type SomeSignedBlock =
  phase0.SignedBeaconBlock | phase0.SigVerifiedSignedBeaconBlock |
  phase0.TrustedSignedBeaconBlock |
  altair.SignedBeaconBlock | altair.SigVerifiedSignedBeaconBlock |
  altair.TrustedSignedBeaconBlock
proc checkStateTransition(
       dag: ChainDAGRef, signedBlock: SomeSignedBlock,
       cache: var StateCache): (ValidationResult, BlockError) =
  ## Ensure block can be applied on a state
  func restore(v: var ForkedHashedBeaconState) =
    # TODO address this ugly workaround - there should probably be a
    #      `state_transition` that takes a `StateData` instead and updates
    #      the block as well
    doAssert v.addr == addr dag.clearanceState.data
    assign(dag.clearanceState, dag.headState)

  logScope:
    blck = shortLog(signedBlock.message)
    blockRoot = shortLog(signedBlock.root)

  if not state_transition_block(
      dag.cfg, dag.clearanceState.data, signedBlock,
      cache, dag.updateFlags, restore):
    info "Invalid block"

    return (ValidationResult.Reject, Invalid)
  return (ValidationResult.Accept, default(BlockError))

proc advanceClearanceState*(dag: ChainDAGRef) =
  # When the chain is synced, the most likely block to be produced is the block
  # right after head - we can exploit this assumption and advance the state
  # to that slot before the block arrives, thus allowing us to do the expensive
  # epoch transition ahead of time.
  # Notably, we use the clearance state here because that's where the block will
  # first be seen - later, this state will be copied to the head state!
  if dag.clearanceState.blck.slot == getStateField(dag.clearanceState.data, slot):
    let next =
      dag.clearanceState.blck.atSlot(dag.clearanceState.blck.slot + 1)

    let startTick = Moment.now()
    var cache = StateCache()
    updateStateData(dag, dag.clearanceState, next, true, cache)

    debug "Prepared clearance state for next block",
      next, updateStateDur = Moment.now() - startTick

proc addRawBlockKnownParent(
       dag: ChainDAGRef, quarantine: QuarantineRef,
       signedBlock: phase0.SignedBeaconBlock | altair.SignedBeaconBlock,
       parent: BlockRef,
       onBlockAdded: OnPhase0BlockAdded | OnAltairBlockAdded
     ): Result[BlockRef, (ValidationResult, BlockError)] =
  ## Add a block whose parent is known, after performing validity checks
  logScope:
    blck = shortLog(signedBlock.message)
    blockRoot = shortLog(signedBlock.root)
    signature = shortLog(signedBlock.signature)

  if parent.slot >= signedBlock.message.slot:
    # A block whose parent is newer than the block itself is clearly invalid -
    # discard it immediately
    info "Block with invalid parent, dropping",
      parentBlock = shortLog(parent)

    return err((ValidationResult.Reject, Invalid))

  if (parent.slot < dag.finalizedHead.slot) or
      (parent.slot == dag.finalizedHead.slot and
        parent != dag.finalizedHead.blck):
    # We finalized a block that's newer than the parent of this block - this
    # block, although recent, is thus building on a history we're no longer
    # interested in pursuing. This can happen if a client produces a block
    # while syncing - ie it's own head block will be old, but it'll create
    # a block according to the wall clock, in its own little world - this is
    # correct - from their point of view, the head block they have is the
    # latest thing that happened on the chain and they're performing their
    # duty correctly.
    info "Unviable block, dropping",
      finalizedHead = shortLog(dag.finalizedHead),
      tail = shortLog(dag.tail)

    return err((ValidationResult.Ignore, Unviable))

  # The block might have been in either of `orphans` or `missing` - we don't
  # want any more work done on its behalf
  quarantine.removeOrphan(signedBlock)

  # The block is resolved, now it's time to validate it to ensure that the
  # blocks we add to the database are clean for the given state
  let startTick = Moment.now()

  var cache = StateCache()
  updateStateData(
    dag, dag.clearanceState, parent.atSlot(signedBlock.message.slot), true, cache)
  let stateDataTick = Moment.now()

  # First, batch-verify all signatures in block
  if skipBLSValidation notin dag.updateFlags:
    # TODO: remove skipBLSValidation
    var sigs: seq[SignatureSet]
<<<<<<< HEAD
    if sigs.collectSignatureSets(
        signedBlock, dag.db.immutableValidators, dag.clearanceState.data, cache).isErr():
=======
    if (let e = sigs.collectSignatureSets(
        signedBlock, dag.db.immutableValidators, dag.clearanceState, cache); e.isErr()):
      info "Unable to load signature sets",
        err = e.error()

>>>>>>> 1e958cfb
      # A PublicKey or Signature isn't on the BLS12-381 curve
      return err((ValidationResult.Reject, Invalid))
    if not quarantine.batchVerify(sigs):
      info "Block signature verification failed"
      return err((ValidationResult.Reject, Invalid))

  let sigVerifyTick = Moment.now()
  let (valRes, blockErr) = checkStateTransition(
    dag, signedBlock.asSigVerified(), cache)
  if valRes != ValidationResult.Accept:
    return err((valRes, blockErr))

  let stateVerifyTick = Moment.now()
  # Careful, clearanceState.data has been updated but not blck - we need to
  # create the BlockRef first!
  addResolvedBlock(
    dag, quarantine, dag.clearanceState,
    signedBlock.asTrusted(),
    parent, cache,
    onBlockAdded,
    stateDataDur = stateDataTick - startTick,
    sigVerifyDur = sigVerifyTick - stateDataTick,
    stateVerifyDur = stateVerifyTick - sigVerifyTick)

  return ok dag.clearanceState.blck

proc addRawBlockUnresolved(
       dag: ChainDAGRef,
       quarantine: QuarantineRef,
       signedBlock: phase0.SignedBeaconBlock | altair.SignedBeaconBlock,
     ): Result[BlockRef, (ValidationResult, BlockError)] =
  ## addRawBlock - Block is unresolved / has no parent

  logScope:
    blck = shortLog(signedBlock.message)
    blockRoot = shortLog(signedBlock.root)

  # This is an unresolved block - add it to the quarantine, which will cause its
  # parent to be scheduled for downloading
  if not quarantine.add(dag, signedBlock):
    debug "Block quarantine full"

  if signedBlock.message.parent_root in quarantine.missing or
      containsOrphan(quarantine, signedBlock):
    debug "Unresolved block (parent missing or orphaned)",
      orphansPhase0 = quarantine.orphansPhase0.len,
      orphansAltair = quarantine.orphansAltair.len,
      missing = quarantine.missing.len

    return err((ValidationResult.Ignore, MissingParent))

  # TODO if we receive spam blocks, one heurestic to implement might be to wait
  #      for a couple of attestations to appear before fetching parents - this
  #      would help prevent using up network resources for spam - this serves
  #      two purposes: one is that attestations are likely to appear for the
  #      block only if it's valid / not spam - the other is that malicious
  #      validators that are not proposers can sign invalid blocks and send
  #      them out without penalty - but signing invalid attestations carries
  #      a risk of being slashed, making attestations a more valuable spam
  #      filter.
  debug "Unresolved block (parent missing)",
    orphansPhase0 = quarantine.orphansPhase0.len,
    orphansAltair = quarantine.orphansAltair.len,
    missing = quarantine.missing.len

  return err((ValidationResult.Ignore, MissingParent))

proc addRawBlock(
       dag: ChainDAGRef, quarantine: QuarantineRef,
       signedBlock: phase0.SignedBeaconBlock | altair.SignedBeaconBlock,
       onBlockAdded: OnPhase0BlockAdded | OnAltairBlockAdded
     ): Result[BlockRef, (ValidationResult, BlockError)] =
  ## Try adding a block to the chain, verifying first that it passes the state
  ## transition function and contains correct cryptographic signature.
  ##
  ## Cryptographic checks can be skipped by adding skipBLSValidation to dag.updateFlags

  logScope:
    blck = shortLog(signedBlock.message)
    blockRoot = shortLog(signedBlock.root)

  template blck(): untyped = signedBlock.message # shortcuts without copy
  template blockRoot(): untyped = signedBlock.root

  if blockRoot in dag:
    debug "Block already exists"

    # We should not call the block added callback for blocks that already
    # existed in the pool, as that may confuse consumers such as the fork
    # choice. While the validation result won't be accessed, it's IGNORE,
    # according to the spec.
    return err((ValidationResult.Ignore, Duplicate))

  quarantine.missing.del(blockRoot)

  # If the block we get is older than what we finalized already, we drop it.
  # One way this can happen is that we start resolving a block and finalization
  # happens in the meantime - the block we requested will then be stale
  # by the time it gets here.
  if blck.slot <= dag.finalizedHead.slot:
    debug "Old block, dropping",
      finalizedHead = shortLog(dag.finalizedHead),
      tail = shortLog(dag.tail)

    # Doesn't correspond to any specific validation condition, and still won't
    # be used, but certainly would be IGNORE.
    return err((ValidationResult.Ignore, Unviable))

  let parent = dag.getRef(blck.parent_root)

  if parent != nil:
    return addRawBlockKnownParent(dag, quarantine, signedBlock, parent, onBlockAdded)
  return addRawBlockUnresolved(dag, quarantine, signedBlock)<|MERGE_RESOLUTION|>--- conflicted
+++ resolved
@@ -285,16 +285,12 @@
   if skipBLSValidation notin dag.updateFlags:
     # TODO: remove skipBLSValidation
     var sigs: seq[SignatureSet]
-<<<<<<< HEAD
-    if sigs.collectSignatureSets(
-        signedBlock, dag.db.immutableValidators, dag.clearanceState.data, cache).isErr():
-=======
     if (let e = sigs.collectSignatureSets(
-        signedBlock, dag.db.immutableValidators, dag.clearanceState, cache); e.isErr()):
+        signedBlock, dag.db.immutableValidators,
+        dag.clearanceState.data, cache); e.isErr()):
       info "Unable to load signature sets",
         err = e.error()
 
->>>>>>> 1e958cfb
       # A PublicKey or Signature isn't on the BLS12-381 curve
       return err((ValidationResult.Reject, Invalid))
     if not quarantine.batchVerify(sigs):
