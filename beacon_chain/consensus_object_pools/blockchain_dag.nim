# beacon_chain
# Copyright (c) 2018-2023 Status Research & Development GmbH
# Licensed and distributed under either of
#   * MIT license (license terms in the root directory or at https://opensource.org/licenses/MIT).
#   * Apache v2 license (license terms in the root directory or at https://www.apache.org/licenses/LICENSE-2.0).
# at your option. This file may not be copied, modified, or distributed except according to those terms.

{.push raises: [].}

import
  std/[algorithm, sequtils, tables, sets],
  stew/[arrayops, assign2, byteutils, results],
  metrics, snappy, chronicles,
  ../spec/[beaconstate, eth2_merkleization, eth2_ssz_serialization, helpers,
    state_transition, validator],
  ../spec/forks,
  ../spec/datatypes/[phase0, altair, bellatrix, capella],
  ".."/[beacon_chain_db, era_db],
  "."/[block_pools_types, block_quarantine]

from ../spec/datatypes/deneb import shortLog

export
  eth2_merkleization, eth2_ssz_serialization,
  block_pools_types, results, beacon_chain_db

# https://github.com/ethereum/beacon-metrics/blob/master/metrics.md#interop-metrics
declareGauge beacon_head_root, "Root of the head block of the beacon chain"
declareGauge beacon_head_slot, "Slot of the head block of the beacon chain"

# https://github.com/ethereum/beacon-metrics/blob/master/metrics.md#interop-metrics
declareGauge beacon_finalized_epoch, "Current finalized epoch" # On epoch transition
declareGauge beacon_finalized_root, "Current finalized root" # On epoch transition
declareGauge beacon_current_justified_epoch, "Current justified epoch" # On epoch transition
declareGauge beacon_current_justified_root, "Current justified root" # On epoch transition
declareGauge beacon_previous_justified_epoch, "Current previously justified epoch" # On epoch transition
declareGauge beacon_previous_justified_root, "Current previously justified root" # On epoch transition

declareGauge beacon_reorgs_total_total, "Total occurrences of reorganizations of the chain" # On fork choice; backwards-compat name (used to be a counter)
declareGauge beacon_reorgs_total, "Total occurrences of reorganizations of the chain" # Interop copy
declareCounter beacon_state_data_cache_hits, "EpochRef hits"
declareCounter beacon_state_data_cache_misses, "EpochRef misses"
declareCounter beacon_state_rewinds, "State database rewinds"

declareGauge beacon_active_validators, "Number of validators in the active validator set"
declareGauge beacon_current_active_validators, "Number of validators in the active validator set" # Interop copy
declareGauge beacon_pending_deposits, "Number of pending deposits (state.eth1_data.deposit_count - state.eth1_deposit_index)" # On block
declareGauge beacon_processed_deposits_total, "Number of total deposits included on chain" # On block

logScope: topics = "chaindag"

const
  EPOCHS_PER_STATE_SNAPSHOT* = 32
    ## When finality happens, we prune historical states from the database except
    ## for a snapshot every 32 epochs from which replays can happen - there's a
    ## balance here between making long replays and saving on disk space
  MAX_SLOTS_PER_PRUNE* = SLOTS_PER_EPOCH
    ## We prune the database incrementally so as not to introduce long
    ## processing breaks - this number is the maximum number of blocks we allow
    ## to be pruned every time the prune call is made (once per slot typically)
    ## unless head is moving faster (ie during sync)


proc putBlock*(
    dag: ChainDAGRef, signedBlock: ForkyTrustedSignedBeaconBlock) =
  dag.db.putBlock(signedBlock)

proc updateState*(
    dag: ChainDAGRef, state: var ForkedHashedBeaconState, bsi: BlockSlotId,
    save: bool, cache: var StateCache): bool {.gcsafe.}

template withUpdatedState*(
    dag: ChainDAGRef, stateParam: var ForkedHashedBeaconState,
    bsiParam: BlockSlotId, okBody: untyped, failureBody: untyped): untyped =
  ## Helper template that updates stateData to a particular BlockSlot - usage of
  ## stateData is unsafe outside of block, or across `await` boundaries

  block:
    let bsi {.inject.} = bsiParam
    var cache {.inject.} = StateCache()
    if updateState(dag, stateParam, bsi, false, cache):
      template bid(): BlockId {.inject, used.} = bsi.bid
      template updatedState(): ForkedHashedBeaconState {.inject, used.} = stateParam
      okBody
    else:
      failureBody

func get_effective_balances(
    validators: openArray[Validator], epoch: Epoch): seq[Gwei] =
  ## Get the balances from a state as counted for fork choice
  result.newSeq(validators.len) # zero-init

  for i in 0 ..< result.len:
    # All non-active validators have a 0 balance
    let validator = unsafeAddr validators[i]
    if validator[].is_active_validator(epoch) and not validator[].slashed:
      result[i] = validator[].effective_balance

proc updateValidatorKeys*(dag: ChainDAGRef, validators: openArray[Validator]) =
  # Update validator key cache - must be called every time a valid block is
  # applied to the state - this is important to ensure that when we sync blocks
  # without storing a state (non-epoch blocks essentially), the deposits from
  # those blocks are persisted to the in-database cache of immutable validator
  # data (but no earlier than that the whole block as been validated)
  dag.db.updateImmutableValidators(validators)

proc updateFinalizedBlocks*(db: BeaconChainDB, newFinalized: openArray[BlockId]) =
  if db.db.readOnly: return # TODO abstraction leak - where to put this?

  db.withManyWrites:
    for bid in newFinalized:
      db.finalizedBlocks.insert(bid.slot, bid.root)

proc updateFrontfillBlocks*(dag: ChainDAGRef) =
  # When backfilling is done and manages to reach the frontfill point, we can
  # write the frontfill index knowing that the block information in the
  # era files match the chain
  if dag.db.db.readOnly: return # TODO abstraction leak - where to put this?

  if dag.frontfillBlocks.len == 0 or dag.backfill.slot > 0:
    return

  info "Writing frontfill index", slots = dag.frontfillBlocks.len

  dag.db.withManyWrites:
    let low = dag.db.finalizedBlocks.low.expect(
      "wrote at least tailRef during init")
    let blocks = min(low.int, dag.frontfillBlocks.len - 1)
    var parent: Eth2Digest
    for i in 0..blocks:
      let root = dag.frontfillBlocks[i]
      if not isZero(root):
        dag.db.finalizedBlocks.insert(Slot(i), root)
        dag.db.putBeaconBlockSummary(
          root, BeaconBlockSummary(slot: Slot(i), parent_root: parent))
        parent = root

    reset(dag.frontfillBlocks)

func validatorKey*(
    dag: ChainDAGRef, index: ValidatorIndex or uint64): Opt[CookedPubKey] =
  ## Returns the validator pubkey for the index, assuming it's been observed
  ## at any point in time - this function may return pubkeys for indicies that
  ## are not (yet) part of the head state (if the key has been observed on a
  ## non-head branch)!
  dag.db.immutableValidators.load(index)

template is_merge_transition_complete*(
    stateParam: ForkedHashedBeaconState): bool =
  withState(stateParam):
    when consensusFork >= ConsensusFork.Bellatrix:
      is_merge_transition_complete(forkyState.data)
    else:
      false

func effective_balances*(epochRef: EpochRef): seq[Gwei] =
  try:
    SSZ.decode(snappy.decode(epochRef.effective_balances_bytes, uint32.high),
      List[Gwei, Limit VALIDATOR_REGISTRY_LIMIT]).toSeq()
  except CatchableError as exc:
    raiseAssert exc.msg

func getBlockRef*(dag: ChainDAGRef, root: Eth2Digest): Opt[BlockRef] =
  ## Retrieve a resolved block reference, if available - this function does
  ## not return historical finalized blocks, see `getBlockIdAtSlot` for a
  ## function that covers the entire known history
  let key = KeyedBlockRef.asLookupKey(root)
  # HashSet lacks the api to do check-and-get in one lookup - `[]` will return
  # the copy of the instance in the set which has more fields than `root` set!
  if key in dag.forkBlocks:
    try: ok(dag.forkBlocks[key].blockRef())
    except KeyError: raiseAssert "contains"
  else:
    err()

func getBlockIdAtSlot*(dag: ChainDAGRef, slot: Slot): Opt[BlockSlotId] =
  ## Retrieve the canonical block at the given slot, or the last block that
  ## comes before - similar to atSlot, but without the linear scan - may hit
  ## the database to look up early indices.
  if slot > dag.finalizedHead.slot:
    return dag.head.atSlot(slot).toBlockSlotId() # iterate to the given slot

  if dag.finalizedHead.blck == nil:
    # Not initialized yet (in init)
    return Opt.none(BlockSlotId)

  if slot >= dag.finalizedHead.blck.slot:
    # finalized head is still in memory
    return dag.finalizedHead.blck.atSlot(slot).toBlockSlotId()

  let finlow = dag.db.finalizedBlocks.low.expect("at least tailRef written")
  if slot >= finlow:
    var pos = slot
    while true:
      let root = dag.db.finalizedBlocks.get(pos)

      if root.isSome():
        return ok BlockSlotId.init(
          BlockId(root: root.get(), slot: pos), slot)

      doAssert pos > finlow, "We should have returned the finlow"

      pos = pos - 1

  if slot == GENESIS_SLOT and dag.genesis.isSome():
    return ok dag.genesis.get().atSlot()

  err() # not backfilled yet

proc containsBlock(
    cfg: RuntimeConfig, db: BeaconChainDB, slot: Slot, root: Eth2Digest): bool =
  db.containsBlock(root, cfg.consensusForkAtEpoch(slot.epoch))

proc getForkedBlock*(db: BeaconChainDB, root: Eth2Digest):
    Opt[ForkedTrustedSignedBeaconBlock] =
  # When we only have a digest, we don't know which fork it's from so we try
  # them one by one - this should be used sparingly
  static: doAssert high(ConsensusFork) == ConsensusFork.Deneb
  if (let blck = db.getBlock(root, deneb.TrustedSignedBeaconBlock);
      blck.isSome()):
    ok(ForkedTrustedSignedBeaconBlock.init(blck.get()))
  elif (let blck = db.getBlock(root, capella.TrustedSignedBeaconBlock);
      blck.isSome()):
    ok(ForkedTrustedSignedBeaconBlock.init(blck.get()))
  elif (let blck = db.getBlock(root, bellatrix.TrustedSignedBeaconBlock);
      blck.isSome()):
    ok(ForkedTrustedSignedBeaconBlock.init(blck.get()))
  elif (let blck = db.getBlock(root, altair.TrustedSignedBeaconBlock);
      blck.isSome()):
    ok(ForkedTrustedSignedBeaconBlock.init(blck.get()))
  elif (let blck = db.getBlock(root, phase0.TrustedSignedBeaconBlock);
      blck.isSome()):
    ok(ForkedTrustedSignedBeaconBlock.init(blck.get()))
  else:
    err()

proc containsBlock(dag: ChainDAGRef, bid: BlockId): bool =
  let fork = dag.cfg.consensusForkAtEpoch(bid.slot.epoch)
  if dag.db.containsBlock(bid.root, fork):
    return true

  # TODO avoid loading bytes from era
  var bytes: seq[byte]
  (bid.slot <= dag.finalizedHead.slot and
    getBlockSZ(
      dag.era, getStateField(dag.headState, historical_roots).asSeq,
      dag.headState.historical_summaries().asSeq,
      bid.slot, bytes).isOk and bytes.len > 0)

proc getBlock*(
    dag: ChainDAGRef, bid: BlockId,
    T: type ForkyTrustedSignedBeaconBlock): Opt[T] =
  dag.db.getBlock(bid.root, T) or
    getBlock(
      dag.era, getStateField(dag.headState, historical_roots).asSeq,
      dag.headState.historical_summaries().asSeq,
      bid.slot, Opt[Eth2Digest].ok(bid.root), T)

proc getBlockSSZ*(dag: ChainDAGRef, bid: BlockId, bytes: var seq[byte]): bool =
  # Load the SSZ-encoded data of a block into `bytes`, overwriting the existing
  # content
  let fork = dag.cfg.consensusForkAtEpoch(bid.slot.epoch)
  dag.db.getBlockSSZ(bid.root, bytes, fork) or
    (bid.slot <= dag.finalizedHead.slot and
      getBlockSSZ(
        dag.era, getStateField(dag.headState, historical_roots).asSeq,
        dag.headState.historical_summaries().asSeq,
        bid.slot, bytes).isOk)

proc getBlockSZ*(dag: ChainDAGRef, bid: BlockId, bytes: var seq[byte]): bool =
  # Load the snappy-frame-compressed ("SZ") SSZ-encoded data of a block into
  # `bytes`, overwriting the existing content
  # careful: there are two snappy encodings in use, with and without framing!
  # Returns true if the block is found, false if not
  let fork = dag.cfg.consensusForkAtEpoch(bid.slot.epoch)
  dag.db.getBlockSZ(bid.root, bytes, fork) or
    (bid.slot <= dag.finalizedHead.slot and
      getBlockSZ(
        dag.era, getStateField(dag.headState, historical_roots).asSeq,
        dag.headState.historical_summaries().asSeq,
        bid.slot, bytes).isOk)

proc getForkedBlock*(
    dag: ChainDAGRef, bid: BlockId): Opt[ForkedTrustedSignedBeaconBlock] =

  let fork = dag.cfg.consensusForkAtEpoch(bid.slot.epoch)
  result.ok(ForkedTrustedSignedBeaconBlock(kind: fork))
  withBlck(result.get()):
    type T = type(blck)
    blck = getBlock(dag, bid, T).valueOr:
        getBlock(
            dag.era, getStateField(dag.headState, historical_roots).asSeq,
            dag.headState.historical_summaries().asSeq,
            bid.slot, Opt[Eth2Digest].ok(bid.root), T).valueOr:
          result.err()
          return

proc getBlockId*(db: BeaconChainDB, root: Eth2Digest): Opt[BlockId] =
  block: # We might have a summary in the database
    let summary = db.getBeaconBlockSummary(root)
    if summary.isOk():
      return ok(BlockId(root: root, slot: summary.get().slot))

  block:
    # We might have a block without having written a summary - this can happen
    # if there was a crash between writing the block and writing the summary,
    # specially in databases written by older nimbus versions
    let forked = db.getForkedBlock(root)
    if forked.isSome():
      # Shouldn't happen too often but..
      let
        blck = forked.get()
        summary = withBlck(blck): blck.message.toBeaconBlockSummary()
      debug "Writing summary", blck = shortLog(blck)
      db.putBeaconBlockSummary(root, summary)
      return ok(BlockId(root: root, slot: summary.slot))

  err()

proc getBlockId*(dag: ChainDAGRef, root: Eth2Digest): Opt[BlockId] =
  ## Look up block id by root in history - useful for turning a root into a
  ## slot - may hit the database, may return blocks that have since become
  ## unviable - use `getBlockIdAtSlot` to check that the block is still viable
  ## if used in a sensitive context
  block: # If we have a BlockRef, this is the fastest way to get a block id
    let blck = dag.getBlockRef(root)
    if blck.isOk():
      return ok(blck.get().bid)

  dag.db.getBlockId(root)

proc getForkedBlock*(
    dag: ChainDAGRef, root: Eth2Digest): Opt[ForkedTrustedSignedBeaconBlock] =
  let bid = dag.getBlockId(root)
  if bid.isSome():
    dag.getForkedBlock(bid.get())
  else:
    # In case we didn't have a summary - should be rare, but ..
    dag.db.getForkedBlock(root)

func isCanonical*(dag: ChainDAGRef, bid: BlockId): bool =
  ## Return true iff the given `bid` is part of the history selected by `dag.head`
  let current = dag.getBlockIdAtSlot(bid.slot).valueOr:
    return false # We don't know, so ..
  return current.bid == bid

func parent*(dag: ChainDAGRef, bid: BlockId): Opt[BlockId] =
  if bid.slot == 0:
    return err()

  if bid.slot > dag.finalizedHead.slot:
    # Make sure we follow the correct history as there may be forks
    let blck = ? dag.getBlockRef(bid.root)

    doAssert not isNil(blck.parent), "should reach finalized head"
    return ok blck.parent.bid

  let bids = ? dag.getBlockIdAtSlot(bid.slot - 1)
  ok(bids.bid)

func parentOrSlot*(dag: ChainDAGRef, bsi: BlockSlotId): Opt[BlockSlotId] =
  if bsi.slot == 0:
    return err()

  if bsi.isProposed:
    let parent = ? dag.parent(bsi.bid)
    ok BlockSlotId.init(parent, bsi.slot)
  else:
    ok BlockSlotId.init(bsi.bid, bsi.slot - 1)

func atSlot*(dag: ChainDAGRef, bid: BlockId, slot: Slot): Opt[BlockSlotId] =
  if bid.slot > dag.finalizedHead.slot:
    let blck = ? dag.getBlockRef(bid.root)

    if slot > dag.finalizedHead.slot:
      return blck.atSlot(slot).toBlockSlotId()
  else:
    # Check if the given `bid` is still part of history - it might hail from an
    # orphaned fork
    let existing = ? dag.getBlockIdAtSlot(bid.slot)
    if existing.bid != bid:
      return err() # Not part of known / relevant history

    if existing.slot == slot: # and bid.slot == slot
      return ok existing

  if bid.slot <= slot:
    ok BlockSlotId.init(bid, slot)
  else:
    dag.getBlockIdAtSlot(slot)

func nextTimestamp[I, T](cache: var LRUCache[I, T]): uint32 =
  if cache.timestamp == uint32.high:
    for i in 0 ..< I:
      template e: untyped = cache.entries[i]
      if e.lastUsed != 0:
        e.lastUsed = 1
    cache.timestamp = 1
  inc cache.timestamp
  cache.timestamp

template peekIt[I, T](cache: var LRUCache[I, T], predicate: untyped): Opt[T] =
  block:
    var res: Opt[T]
    for i in 0 ..< I:
      template e: untyped = cache.entries[i]
      template it: untyped {.inject, used.} = e.value
      if e.lastUsed != 0 and predicate:
        res.ok it
        break
    res

template findIt[I, T](cache: var LRUCache[I, T], predicate: untyped): Opt[T] =
  block:
    var res: Opt[T]
    for i in 0 ..< I:
      template e: untyped = cache.entries[i]
      template it: untyped {.inject, used.} = e.value
      if e.lastUsed != 0 and predicate:
        e.lastUsed = cache.nextTimestamp
        res.ok it
        break
    res

template delIt[I, T](cache: var LRUCache[I, T], predicate: untyped) =
  block:
    for i in 0 ..< I:
      template e: untyped = cache.entries[i]
      template it: untyped {.inject, used.} = e.value
      if e.lastUsed != 0 and predicate:
        e.reset()

func put[I, T](cache: var LRUCache[I, T], value: T) =
  var lru = 0
  block:
    var min = uint32.high
    for i in 0 ..< I:
      template e: untyped = cache.entries[i]
      if e.lastUsed < min:
        min = e.lastUsed
        lru = i
        if min == 0:
          break

  template e: untyped = cache.entries[lru]
  e.value = value
  e.lastUsed = cache.nextTimestamp

func epochAncestor(dag: ChainDAGRef, bid: BlockId, epoch: Epoch):
    Opt[BlockSlotId] =
  ## The epoch ancestor is the last block that has an effect on the epoch-
  ## related state data, as updated in `process_epoch` - this block determines
  ## effective balances, validator addtions and removals etc and serves as a
  ## base for `EpochRef` construction.
  if epoch < dag.tail.slot.epoch or bid.slot < dag.tail.slot:
    # Not enough information in database to meaningfully process pre-tail epochs
    return Opt.none BlockSlotId

  let
    dependentSlot =
      if epoch == dag.tail.slot.epoch:
        # Use the tail as "dependent block" - this may be the genesis block, or,
        # in the case of checkpoint sync, the checkpoint block
        dag.tail.slot
      else:
        epoch.start_slot() - 1
    bsi = ? dag.atSlot(bid, dependentSlot)
    epochSlot =
      if epoch == dag.tail.slot.epoch:
        dag.tail.slot
      else:
        epoch.start_slot()
  ok BlockSlotId(bid: bsi.bid, slot: epochSlot)

func epochKey(dag: ChainDAGRef, bid: BlockId, epoch: Epoch): Opt[EpochKey] =
  ## The state transition works by storing information from blocks in a
  ## "working" area until the epoch transition, then batching work collected
  ## during the epoch. Thus, last block in the ancestor epochs is the block
  ## that has an impact on epoch currently considered.
  ##
  ## This function returns an epoch key pointing to that epoch boundary, i.e. the
  ## boundary where the last block has been applied to the state and epoch
  ## processing has been done.
  let bsi = dag.epochAncestor(bid, epoch).valueOr:
    return Opt.none(EpochKey)

  Opt.some(EpochKey(bid: bsi.bid, epoch: epoch))

<<<<<<< HEAD
func shufflingDependentSlot*(epoch: Epoch): Slot =
  if epoch >= 2: (epoch - 1).start_slot() - 1 else: Slot(0)
=======
func findShufflingRef*(
    dag: ChainDAGRef, bid: BlockId, epoch: Epoch): Opt[ShufflingRef] =
  ## Lookup a shuffling in the cache, returning `none` if it's not present - see
  ## `getShufflingRef` for a version that creates a new instance if it's missing
  let
    dependent_slot = epoch.attester_dependent_slot()
    dependent_bsi = dag.atSlot(bid, dependent_slot).valueOr:
      return Opt.none(ShufflingRef)

  dag.shufflingRefs.findIt(
    it.epoch == epoch and dependent_bsi.bid.root == it.attester_dependent_root)
>>>>>>> 74511f61

func putShufflingRef*(dag: ChainDAGRef, shufflingRef: ShufflingRef) =
  ## Store shuffling in the cache
  if shufflingRef.epoch < dag.finalizedHead.slot.epoch():
    # Only cache epoch information for unfinalized blocks - earlier states
    # are seldomly used (ie RPC), so no need to cache
    return

  dag.shufflingRefs.put shufflingRef

func findShufflingRef*(
    dag: ChainDAGRef, bid: BlockId, epoch: Epoch): Opt[ShufflingRef] =
  ## Lookup a shuffling in the cache, returning `none` if it's not present - see
  ## `getShufflingRef` for a version that creates a new instance if it's missing
  let
    dependent_slot = epoch.shufflingDependentSlot
    dependent_bsi = ? dag.atSlot(bid, dependent_slot)

  # Check `ShufflingRef` cache
  let shufflingRef = dag.shufflingRefs.findIt(
    it.epoch == epoch and it.attester_dependent_root == dependent_bsi.bid.root)
  if shufflingRef.isOk:
    return shufflingRef

  # Check `EpochRef` cache
  let epochRef = dag.epochRefs.peekIt(
    it.shufflingRef.epoch == epoch and
    it.shufflingRef.attester_dependent_root == dependent_bsi.bid.root)
  if epochRef.isOk:
    dag.putShufflingRef(epochRef.get.shufflingRef)
    return ok epochRef.get.shufflingRef

  err()

func findEpochRef*(
    dag: ChainDAGRef, bid: BlockId, epoch: Epoch): Opt[EpochRef] =
  ## Lookup an EpochRef in the cache, returning `none` if it's not present - see
  ## `getEpochRef` for a version that creates a new instance if it's missing
  let key = ? dag.epochKey(bid, epoch)

  dag.epochRefs.findIt(it.key == key)

func putEpochRef(dag: ChainDAGRef, epochRef: EpochRef) =
  if epochRef.epoch < dag.finalizedHead.slot.epoch():
    # Only cache epoch information for unfinalized blocks - earlier states
    # are seldomly used (ie RPC), so no need to cache
    return

  dag.epochRefs.put epochRef

func init*(
    T: type ShufflingRef, state: ForkedHashedBeaconState,
    cache: var StateCache, epoch: Epoch): T =
  let
    dependent_epoch =
      if epoch < 1: Epoch(0) else: epoch - 1
    attester_dependent_root =
      withState(state): forkyState.dependent_root(dependent_epoch)

  ShufflingRef(
    epoch: epoch,
    attester_dependent_root: attester_dependent_root,
    shuffled_active_validator_indices:
      cache.get_shuffled_active_validator_indices(state, epoch),
  )

func init*(
    T: type EpochRef, dag: ChainDAGRef, state: ForkedHashedBeaconState,
    cache: var StateCache): T =
  let
    epoch = state.get_current_epoch()
    proposer_dependent_root = withState(state):
      forkyState.proposer_dependent_root
    shufflingRef = dag.findShufflingRef(state.latest_block_id, epoch).valueOr:
      let tmp = ShufflingRef.init(state, cache, epoch)
      dag.putShufflingRef(tmp)
      tmp

    attester_dependent_root = withState(state):
      forkyState.attester_dependent_root
    total_active_balance = withState(state):
      get_total_active_balance(forkyState.data, cache)
    epochRef = EpochRef(
      key: dag.epochKey(state.latest_block_id, epoch).expect(
        "Valid epoch ancestor when processing state"),

      eth1_data:
        getStateField(state, eth1_data),
      eth1_deposit_index:
        getStateField(state, eth1_deposit_index),

      checkpoints:
        FinalityCheckpoints(
          justified: getStateField(state, current_justified_checkpoint),
          finalized: getStateField(state, finalized_checkpoint)),

      # beacon_proposers: Separately filled below
      proposer_dependent_root: proposer_dependent_root,

      shufflingRef: shufflingRef,
      total_active_balance: total_active_balance
    )
    epochStart = epoch.start_slot()

  for i in 0'u64..<SLOTS_PER_EPOCH:
    epochRef.beacon_proposers[i] =
      get_beacon_proposer_index(state, cache, epochStart + i)

  # When fork choice runs, it will need the effective balance of the justified
  # checkpoint - we pre-load the balances here to avoid rewinding the justified
  # state later and compress them because not all checkpoints end up being used
  # for fork choice - specially during long periods of non-finalization
  proc snappyEncode(inp: openArray[byte]): seq[byte] =
    try:
      snappy.encode(inp)
    except CatchableError as err:
      raiseAssert err.msg

  epochRef.effective_balances_bytes =
    snappyEncode(SSZ.encode(
      List[Gwei, Limit VALIDATOR_REGISTRY_LIMIT](
        get_effective_balances(getStateField(state, validators).asSeq, epoch))))

  epochRef

func loadStateCache(
    dag: ChainDAGRef, cache: var StateCache, bid: BlockId, epoch: Epoch) =
  # When creating a state cache, we want the current and the previous epoch
  # information to be preloaded as both of these are used in state transition
  # functions

  template load(e: Epoch) =
    block:
      let epoch = e
      if epoch notin cache.shuffled_active_validator_indices:
        let shufflingRef = dag.findShufflingRef(bid, epoch)
        if shufflingRef.isSome():
          cache.shuffled_active_validator_indices[epoch] =
            shufflingRef[][].shuffled_active_validator_indices
        let epochRef = dag.findEpochRef(bid, epoch)
        if epochRef.isSome():
          let start_slot = epoch.start_slot()
          for i, idx in epochRef[][].beacon_proposers:
            cache.beacon_proposer_indices[start_slot + i] = idx
          cache.total_active_balance[epoch] = epochRef[][].total_active_balance

  load(epoch)

  if epoch > 0:
    load(epoch - 1)

  if dag.head != nil: # nil during init.. sigh
    let period = dag.head.slot.sync_committee_period
    if period == epoch.sync_committee_period and
        period notin cache.sync_committees and
        period > dag.cfg.ALTAIR_FORK_EPOCH.sync_committee_period():
      # If the block we're aiming for shares ancestry with head, we can reuse
      # the cached head committee - this accounts for most "live" cases like
      # syncing and checking blocks since the committees rarely change
      let periodBsi = dag.atSlot(bid, period.start_slot)
      if periodBsi.isSome and periodBsi ==
          dag.atSlot(dag.head.bid, period.start_slot):
        # We often end up sharing sync committees with head during sync / gossip
        # validation / head updates
        cache.sync_committees[period] = dag.headSyncCommittees

func containsForkBlock*(dag: ChainDAGRef, root: Eth2Digest): bool =
  ## Checks for blocks at the finalized checkpoint or newer
  KeyedBlockRef.asLookupKey(root) in dag.forkBlocks

func isFinalizedStateSnapshot(slot: Slot): bool =
  slot.is_epoch and slot.epoch mod EPOCHS_PER_STATE_SNAPSHOT == 0

func isStateCheckpoint(dag: ChainDAGRef, bsi: BlockSlotId): bool =
  ## State checkpoints are the points in time for which we store full state
  ## snapshots, which later serve as rewind starting points when replaying state
  ## transitions from database, for example during reorgs.
  ##
  # As a policy, we only store epoch boundary states without the epoch block
  # (if it exists) applied - the rest can be reconstructed by loading an epoch
  # boundary state and applying the missing blocks.
  # We also avoid states that were produced with empty slots only - as such,
  # there is only a checkpoint for the first epoch after a block.

  # The tail block also counts as a state checkpoint!
  (bsi.isProposed and bsi.bid == dag.tail) or
  (bsi.slot.is_epoch and bsi.slot.epoch == (bsi.bid.slot.epoch + 1))

proc getState(
    db: BeaconChainDB, cfg: RuntimeConfig, block_root: Eth2Digest, slot: Slot,
    state: var ForkedHashedBeaconState, rollback: RollbackProc): bool =
  let state_root = db.getStateRoot(block_root, slot).valueOr:
    return false

  db.getState(cfg.consensusForkAtEpoch(slot.epoch), state_root, state, rollback)

proc containsState*(
    db: BeaconChainDB, cfg: RuntimeConfig, block_root: Eth2Digest,
    slots: Slice[Slot]): bool =
  var slot = slots.b
  while slot >= slots.a:
    let state_root = db.getStateRoot(block_root, slot)
    if state_root.isSome() and
        db.containsState(
          cfg.consensusForkAtEpoch(slot.epoch), state_root.get()):
      return true

    if slot == slots.a: # avoid underflow at genesis
      break
    slot -= 1
  false

proc getState*(
    db: BeaconChainDB, cfg: RuntimeConfig, block_root: Eth2Digest,
    slots: Slice[Slot], state: var ForkedHashedBeaconState,
    rollback: RollbackProc): bool =
  var slot = slots.b
  while slot >= slots.a:
    let state_root = db.getStateRoot(block_root, slot)
    if state_root.isSome() and
        db.getState(
          cfg.consensusForkAtEpoch(slot.epoch), state_root.get(), state,
          rollback):
      return true

    if slot == slots.a: # avoid underflow at genesis
      break
    slot -= 1
  false

proc getState(
    dag: ChainDAGRef, bsi: BlockSlotId, state: var ForkedHashedBeaconState): bool =
  ## Load a state from the database given a block and a slot - this will first
  ## lookup the state root in the state root table then load the corresponding
  ## state, if it exists
  if not dag.isStateCheckpoint(bsi):
    return false

  let rollbackAddr =
    # Any restore point will do as long as it's not the object being updated
    if unsafeAddr(state) == unsafeAddr(dag.headState):
      unsafeAddr dag.clearanceState
    else:
      unsafeAddr dag.headState

  let v = addr state
  func rollback() =
    assign(v[], rollbackAddr[])

  dag.db.getState(dag.cfg, bsi.bid.root, bsi.slot, state, rollback)

proc getStateByParent(
    dag: ChainDAGRef, bid: BlockId, state: var ForkedHashedBeaconState): bool =
  ## Try to load the state referenced by the parent of the given `bid` - this
  ## state can be used to advance to the `bid` state itself.
  let slot = bid.slot

  let
    summary = dag.db.getBeaconBlockSummary(bid.root).valueOr:
      return false
    parentMinSlot =
      dag.db.getBeaconBlockSummary(summary.parent_root).
        map(proc(x: auto): auto = x.slot).valueOr:
      # in the cases that we don't have slot information, we'll search for the
      # state for a few back from the `bid` slot - if there are gaps of empty
      # slots larger than this, we will not be able to load the state using this
      # trick
      if slot.uint64 >= (EPOCHS_PER_STATE_SNAPSHOT * 2) * SLOTS_PER_EPOCH:
        slot - (EPOCHS_PER_STATE_SNAPSHOT * 2) * SLOTS_PER_EPOCH
      else:
        Slot(0)

  let rollbackAddr =
    # Any restore point will do as long as it's not the object being updated
    if unsafeAddr(state) == unsafeAddr(dag.headState):
      unsafeAddr dag.clearanceState
    else:
      unsafeAddr dag.headState

  let v = addr state
  func rollback() =
    assign(v[], rollbackAddr[])

  dag.db.getState(
    dag.cfg, summary.parent_root, parentMinSlot..slot, state, rollback)

proc currentSyncCommitteeForPeriod*(
    dag: ChainDAGRef,
    tmpState: var ForkedHashedBeaconState,
    period: SyncCommitteePeriod): Opt[SyncCommittee] =
  ## Fetch a `SyncCommittee` for a given sync committee period.
  ## For non-finalized periods, follow the chain as selected by fork choice.
  let lowSlot = max(dag.tail.slot, dag.cfg.ALTAIR_FORK_EPOCH.start_slot)
  if period < lowSlot.sync_committee_period:
    return err()
  let
    periodStartSlot = period.start_slot
    syncCommitteeSlot = max(periodStartSlot, lowSlot)
    bsi = ? dag.getBlockIdAtSlot(syncCommitteeSlot)
  dag.withUpdatedState(tmpState, bsi) do:
    withState(updatedState):
      when consensusFork >= ConsensusFork.Altair:
        ok forkyState.data.current_sync_committee
      else: err()
  do: err()

func isNextSyncCommitteeFinalized*(
    dag: ChainDAGRef, period: SyncCommitteePeriod): bool =
  let finalizedSlot = dag.finalizedHead.slot
  if finalizedSlot < period.start_slot:
    false
  elif finalizedSlot < dag.cfg.ALTAIR_FORK_EPOCH.start_slot:
    false # Fork epoch not necessarily tied to sync committee period boundary
  else:
    true

func firstNonFinalizedPeriod*(dag: ChainDAGRef): SyncCommitteePeriod =
  if dag.finalizedHead.slot >= dag.cfg.ALTAIR_FORK_EPOCH.start_slot:
    dag.finalizedHead.slot.sync_committee_period + 1
  else:
    dag.cfg.ALTAIR_FORK_EPOCH.sync_committee_period

proc updateBeaconMetrics(
    state: ForkedHashedBeaconState, bid: BlockId, cache: var StateCache) =
  # https://github.com/ethereum/beacon-metrics/blob/master/metrics.md#additional-metrics
  # both non-negative, so difference can't overflow or underflow int64

  beacon_head_root.set(bid.root.toGaugeValue)
  beacon_head_slot.set(bid.slot.toGaugeValue)

  withState(state):
    beacon_pending_deposits.set(
      (forkyState.data.eth1_data.deposit_count -
        forkyState.data.eth1_deposit_index).toGaugeValue)
    beacon_processed_deposits_total.set(
      forkyState.data.eth1_deposit_index.toGaugeValue)

    beacon_current_justified_epoch.set(
      forkyState.data.current_justified_checkpoint.epoch.toGaugeValue)
    beacon_current_justified_root.set(
      forkyState.data.current_justified_checkpoint.root.toGaugeValue)
    beacon_previous_justified_epoch.set(
      forkyState.data.previous_justified_checkpoint.epoch.toGaugeValue)
    beacon_previous_justified_root.set(
      forkyState.data.previous_justified_checkpoint.root.toGaugeValue)
    beacon_finalized_epoch.set(
      forkyState.data.finalized_checkpoint.epoch.toGaugeValue)
    beacon_finalized_root.set(
      forkyState.data.finalized_checkpoint.root.toGaugeValue)

    let active_validators = count_active_validators(
      forkyState.data, forkyState.data.slot.epoch, cache).toGaugeValue
    beacon_active_validators.set(active_validators)
    beacon_current_active_validators.set(active_validators)

import blockchain_dag_light_client

export
  blockchain_dag_light_client.getLightClientBootstrap,
  blockchain_dag_light_client.getLightClientUpdateForPeriod,
  blockchain_dag_light_client.getLightClientFinalityUpdate,
  blockchain_dag_light_client.getLightClientOptimisticUpdate

proc putState(dag: ChainDAGRef, state: ForkedHashedBeaconState, bid: BlockId) =
  # Store a state and its root
  let slot = getStateField(state, slot)
  logScope:
    blck = shortLog(bid)
    stateSlot = shortLog(slot)
    stateRoot = shortLog(getStateRoot(state))

  if not dag.isStateCheckpoint(BlockSlotId.init(bid, slot)):
    return

  # Don't consider legacy tables here, they are slow to read so we'll want to
  # rewrite things in the new table anyway.
  if dag.db.containsState(
      dag.cfg.consensusForkAtEpoch(slot.epoch), getStateRoot(state),
      legacy = false):
    return

  let startTick = Moment.now()
  # Ideally we would save the state and the root lookup cache in a single
  # transaction to prevent database inconsistencies, but the state loading code
  # is resilient against one or the other going missing
  withState(state):
    dag.db.putState(forkyState)

  debug "Stored state", putStateDur = Moment.now() - startTick

proc advanceSlots*(
    dag: ChainDAGRef, state: var ForkedHashedBeaconState, slot: Slot, save: bool,
    cache: var StateCache, info: var ForkedEpochInfo) =
  # Given a state, advance it zero or more slots by applying empty slot
  # processing - the state must be positioned at or before `slot`
  doAssert getStateField(state, slot) <= slot

  let stateBid = state.latest_block_id
  while getStateField(state, slot) < slot:
    let
      preEpoch = getStateField(state, slot).epoch

    loadStateCache(dag, cache, stateBid, getStateField(state, slot).epoch)

    process_slots(
      dag.cfg, state, getStateField(state, slot) + 1, cache, info,
      dag.updateFlags).expect("process_slots shouldn't fail when state slot is correct")
    if save:
      dag.putState(state, stateBid)

      # The reward information in the state transition is computed for epoch
      # transitions - when transitioning into epoch N, the activities in epoch
      # N-2 are translated into balance updates, and this is what we capture
      # in the monitor. This may be inaccurate during a deep reorg (>1 epoch)
      # which is an acceptable tradeoff for monitoring.
      withState(state):
        let postEpoch = forkyState.data.slot.epoch
        if preEpoch != postEpoch:
          dag.validatorMonitor[].registerEpochInfo(
            postEpoch, info, forkyState.data)

proc applyBlock(
    dag: ChainDAGRef, state: var ForkedHashedBeaconState, bid: BlockId,
    cache: var StateCache, info: var ForkedEpochInfo): Result[void, cstring] =

  loadStateCache(dag, cache, bid, getStateField(state, slot).epoch)

  case dag.cfg.consensusForkAtEpoch(bid.slot.epoch)
  of ConsensusFork.Phase0:
    let data = getBlock(dag, bid, phase0.TrustedSignedBeaconBlock).valueOr:
      return err("Block load failed")
    state_transition(
      dag.cfg, state, data, cache, info,
      dag.updateFlags + {slotProcessed}, noRollback)
  of ConsensusFork.Altair:
    let data = getBlock(dag, bid, altair.TrustedSignedBeaconBlock).valueOr:
      return err("Block load failed")
    state_transition(
      dag.cfg, state, data, cache, info,
      dag.updateFlags + {slotProcessed}, noRollback)
  of ConsensusFork.Bellatrix:
    let data = getBlock(dag, bid, bellatrix.TrustedSignedBeaconBlock).valueOr:
      return err("Block load failed")
    state_transition(
      dag.cfg, state, data, cache, info,
      dag.updateFlags + {slotProcessed}, noRollback)
  of ConsensusFork.Capella:
    let data = getBlock(dag, bid, capella.TrustedSignedBeaconBlock).valueOr:
      return err("Block load failed")
    state_transition(
      dag.cfg, state, data, cache, info,
      dag.updateFlags + {slotProcessed}, noRollback)
  of ConsensusFork.Deneb:
    let data = getBlock(dag, bid, deneb.TrustedSignedBeaconBlock).valueOr:
      return err("Block load failed")
    state_transition(
      dag.cfg, state, data, cache, info,
      dag.updateFlags + {slotProcessed}, noRollback)

proc init*(T: type ChainDAGRef, cfg: RuntimeConfig, db: BeaconChainDB,
           validatorMonitor: ref ValidatorMonitor, updateFlags: UpdateFlags,
           eraPath = ".",
           onBlockCb: OnBlockCallback = nil, onHeadCb: OnHeadCallback = nil,
           onReorgCb: OnReorgCallback = nil, onFinCb: OnFinalizedCallback = nil,
           vanityLogs = default(VanityLogs),
           lcDataConfig = default(LightClientDataConfig)): ChainDAGRef =
  cfg.checkForkConsistency()

  doAssert updateFlags - {strictVerification} == {},
    "Other flags not supported in ChainDAG"

  # TODO we require that the db contains both a head and a tail block -
  #      asserting here doesn't seem like the right way to go about it however..

  # Tail is the first block for which we can construct a state - either
  # genesis or a checkpoint
  let
    startTick = Moment.now()
    genesisRoot = db.getGenesisBlock()
    tailRoot = db.getTailBlock().expect(
      "preInit should have initialized the database with a tail block root")
    tail = db.getBlockId(tailRoot).expect(
      "tail block summary in database, database corrupt?")
    headRoot = db.getHeadBlock().expect("head root, database corrupt?")
    head = db.getBlockId(headRoot).expect("head block id, database corrupt?")

    # Have to be careful with this instance, it is not yet fully initialized so
    # as to avoid having to allocate a separate "init" state
    dag = ChainDAGRef(
      db: db,
      validatorMonitor: validatorMonitor,
      genesis: genesisRoot.map(
        proc(x: auto): auto = BlockId(root: x, slot: GENESIS_SLOT)),
      tail: tail,

      # The only allowed flag right now is strictVerification, as the others all
      # allow skipping some validation.
      updateFlags: updateFlags * {strictVerification},
      cfg: cfg,

      vanityLogs: vanityLogs,

      lcDataStore: initLightClientDataStore(
        lcDataConfig, cfg, db.getLightClientDataDB()),

      onBlockAdded: onBlockCb,
      onHeadChanged: onHeadCb,
      onReorgHappened: onReorgCb,
      onFinHappened: onFinCb,
    )
    loadTick = Moment.now()

  var
    headRef, curRef: BlockRef

    # When starting from a checkpoint with an empty block, we'll store the state
    # "ahead" of the head slot - this slot would be considered finalized
    slot = max(head.slot, (tail.slot.epoch + 1).start_slot)
    # To know the finalized checkpoint of the head, we need to recreate its
    # state - the tail is implicitly finalized, and if we have a finalized block
    # table, that provides another hint
    finalizedSlot = db.finalizedBlocks.high.get(tail.slot)
    newFinalized: seq[BlockId]
    cache: StateCache
    foundHeadState = false
    headBlocks: seq[BlockRef]

  # Load head -> finalized, or all summaries in case the finalized block table
  # hasn't been written yet
  for blck in db.getAncestorSummaries(head.root):
    # The execution block root gets filled in as needed
    let newRef =
      BlockRef.init(blck.root, Opt.none Eth2Digest, blck.summary.slot)
    if headRef == nil:
      headRef = newRef

    if curRef != nil:
      link(newRef, curRef)

    curRef = newRef

    dag.forkBlocks.incl(KeyedBlockRef.init(curRef))

    if not foundHeadState:
      foundHeadState = db.getState(
        cfg, blck.root, blck.summary.slot..slot, dag.headState, noRollback)
      slot = blck.summary.slot

      if not foundHeadState:
        # When the database has been written with a pre-fork version of the
        # software, it may happen that blocks produced using an "unforked"
        # chain get written to the database - we need to skip such blocks
        # when loading the database with a fork-compatible version
        if containsBlock(cfg, db, curRef.slot, curRef.root):
          headBlocks.add curRef
        else:
          if headBlocks.len > 0:
            fatal "Missing block needed to create head state, database corrupt?",
              curRef = shortLog(curRef)
            quit 1
          # Without the block data we can't form a state for this root, so
          # we'll need to move the head back
          headRef = nil
          dag.forkBlocks.excl(KeyedBlockRef.init(curRef))

    if curRef.slot <= finalizedSlot:
      # Only non-finalized slots get a `BlockRef`
      break

  let summariesTick = Moment.now()

  if not foundHeadState:
    if not dag.getStateByParent(curRef.bid, dag.headState):
      fatal "Could not load head state, database corrupt?",
        head = shortLog(head), tail = shortLog(dag.tail)
      quit 1

  withState(dag.headState):
    when consensusFork >= ConsensusFork.Altair:
      dag.headSyncCommittees = forkyState.data.get_sync_committee_cache(cache)

  block:
    # EpochRef needs an epoch boundary state
    assign(dag.epochRefState, dag.headState)

    var info: ForkedEpochInfo

    while headBlocks.len > 0:
      dag.applyBlock(
        dag.headState, headBlocks.pop().bid, cache,
        info).expect("head blocks should apply")

    dag.head = headRef
    dag.heads = @[headRef]

    assign(dag.clearanceState, dag.headState)

    if dag.headState.latest_block_root == tail.root:
      # In case we started from a checkpoint with an empty slot
      finalizedSlot = getStateField(dag.headState, slot)

    finalizedSlot =
      max(
        finalizedSlot,
        getStateField(dag.headState, finalized_checkpoint).epoch.start_slot)

  let
    configFork = case dag.headState.kind
      of ConsensusFork.Phase0: genesisFork(cfg)
      of ConsensusFork.Altair: altairFork(cfg)
      of ConsensusFork.Bellatrix: bellatrixFork(cfg)
      of ConsensusFork.Capella: capellaFork(cfg)
      of ConsensusFork.Deneb:   denebFork(cfg)
    stateFork = getStateField(dag.headState, fork)

  # Here, we check only the `current_version` field because the spec
  # mandates that testnets starting directly from a particular fork
  # should have `previous_version` set to `current_version` while
  # this doesn't happen to be the case in network that go through
  # regular hard-fork upgrades. See for example:
  # https://github.com/ethereum/consensus-specs/blob/v1.3.0/specs/bellatrix/beacon-chain.md#testing
  if stateFork.current_version != configFork.current_version:
    error "State from database does not match network, check --network parameter",
      tail = dag.tail, headRef, stateFork, configFork
    quit 1

  # Need to load state to find genesis validators root, before loading era db
  dag.era = EraDB.new(
    cfg, eraPath, getStateField(dag.headState, genesis_validators_root))

  # We used an interim finalizedHead while loading the head state above - now
  # that we have loaded the dag up to the finalized slot, we can also set
  # finalizedHead to its real value
  dag.finalizedHead = headRef.atSlot(finalizedSlot)
  dag.lastPrunePoint = dag.finalizedHead.toBlockSlotId().expect("not nil")

  doAssert dag.finalizedHead.blck != nil,
    "The finalized head should exist at the slot"
  doAssert dag.finalizedHead.blck.parent == nil,
    "...but that's the last BlockRef with a parent"

  block: # Top up finalized blocks
    if db.finalizedBlocks.high.isNone or
        db.finalizedBlocks.high.get() < dag.finalizedHead.blck.slot:
      info "Loading finalized blocks",
        finHigh = db.finalizedBlocks.high,
        finalizedHead = shortLog(dag.finalizedHead)

      for blck in db.getAncestorSummaries(dag.finalizedHead.blck.root):
        if db.finalizedBlocks.high.isSome and
            blck.summary.slot <= db.finalizedBlocks.high.get:
          break

        # Versions prior to 1.7.0 did not store finalized blocks in the
        # database, and / or the application might have crashed between the head
        # and finalized blocks updates.
        newFinalized.add(BlockId(slot: blck.summary.slot, root: blck.root))

  let finalizedBlocksTick = Moment.now()
  db.updateFinalizedBlocks(newFinalized)

  block:
    let finalized = db.finalizedBlocks.get(db.finalizedBlocks.high.get()).expect(
      "tail at least")
    if finalized != dag.finalizedHead.blck.root:
      error "Head does not lead to finalized block, database corrupt?",
        head = shortLog(head), finalizedHead = shortLog(dag.finalizedHead),
        tail = shortLog(dag.tail), finalized = shortLog(finalized)
      quit 1

  dag.backfill = block:
    let backfillSlot = db.finalizedBlocks.low.expect("tail at least")
    if backfillSlot <= dag.horizon:
      # Backfill done, no need to load anything
      BeaconBlockSummary()
    elif backfillSlot < dag.tail.slot:
      let backfillRoot = db.finalizedBlocks.get(backfillSlot).expect(
        "low to be loadable")

      db.getBeaconBlockSummary(backfillRoot).expect(
        "Backfill block must have a summary: " & $backfillRoot)
    else:
      db.getBeaconBlockSummary(dag.tail.root).expect(
        "Tail block must have a summary: " & $dag.tail.root)

  dag.forkDigests = newClone ForkDigests.init(
    cfg, getStateField(dag.headState, genesis_validators_root))

  withState(dag.headState):
    dag.validatorMonitor[].registerState(forkyState.data)

  updateBeaconMetrics(dag.headState, dag.head.bid, cache)

  let finalizedTick = Moment.now()

  if dag.backfill.slot > 0: # See if we can frontfill blocks from era files
    dag.frontfillBlocks = newSeqOfCap[Eth2Digest](dag.backfill.slot.int)

    let
      historical_roots = getStateField(dag.headState, historical_roots).asSeq()
      historical_summaries = dag.headState.historical_summaries.asSeq()

    var
      blocks = 0

    # Here, we'll build up the slot->root mapping in memory for the range of
    # blocks from genesis to backfill, if possible.
    for bid in dag.era.getBlockIds(
        historical_roots, historical_summaries, Slot(0), Eth2Digest()):
      if bid.slot >= dag.backfill.slot:
        # If we end up in here, we failed the root comparison just below in
        # an earlier iteration
        fatal "Era summaries don't lead up to backfill, database or era files corrupt?",
          bid
        quit 1

      # In BeaconState.block_roots, empty slots are filled with the root of
      # the previous block - in our data structure, we use a zero hash instead
      dag.frontfillBlocks.setLen(bid.slot.int + 1)
      dag.frontfillBlocks[bid.slot.int] = bid.root

      if bid.root == dag.backfill.parent_root:
        # We've reached the backfill point, meaning blocks are available
        # in the sqlite database from here onwards - remember this point in
        # time so that we can write summaries to the database - it's a lot
        # faster to load from database than to iterate over era files with
        # the current naive era file reader.
        reset(dag.backfill)

        dag.updateFrontfillBlocks()

        break

      blocks += 1

    if blocks > 0:
      info "Front-filled blocks from era files", blocks

  let frontfillTick = Moment.now()

  # Fill validator key cache in case we're loading an old database that doesn't
  # have a cache
  dag.updateValidatorKeys(getStateField(dag.headState, validators).asSeq())

  # Initialize pruning such that when starting with a database that hasn't been
  # pruned, we work our way from the tail to the horizon in incremental steps
  dag.lastHistoryPruneHorizon = dag.horizon()
  dag.lastHistoryPruneBlockHorizon = block:
    let boundary = min(dag.tail.slot, dag.horizon())
    if boundary.epoch() >= EPOCHS_PER_STATE_SNAPSHOT:
      start_slot(boundary.epoch() - EPOCHS_PER_STATE_SNAPSHOT)
    else:
      Slot(0)

  info "Block DAG initialized",
    head = shortLog(dag.head),
    finalizedHead = shortLog(dag.finalizedHead),
    tail = shortLog(dag.tail),
    backfill = (dag.backfill.slot, shortLog(dag.backfill.parent_root)),

    loadDur = loadTick - startTick,
    summariesDur = summariesTick - loadTick,
    finalizedDur = finalizedTick - summariesTick,
    frontfillDur = frontfillTick - finalizedTick,
    keysDur = Moment.now() - frontfillTick

  dag.initLightClientDataCache()

  # If these aren't actually optimistic, the first fcU will resolve that
  withState(dag.headState):
    when consensusFork >= ConsensusFork.Bellatrix:
      template executionPayloadHeader(): auto =
        forkyState().data.latest_execution_payload_header
      const emptyExecutionPayloadHeader =
        default(type(executionPayloadHeader))
      if executionPayloadHeader != emptyExecutionPayloadHeader:
        dag.optimisticRoots.incl dag.head.root
        dag.optimisticRoots.incl dag.finalizedHead.blck.root

  dag

template genesis_validators_root*(dag: ChainDAGRef): Eth2Digest =
  getStateField(dag.headState, genesis_validators_root)

proc genesisBlockRoot*(dag: ChainDAGRef): Eth2Digest =
  dag.db.getGenesisBlock().expect("DB must be initialized with genesis block")

func getEpochRef*(
    dag: ChainDAGRef, state: ForkedHashedBeaconState, cache: var StateCache): EpochRef =
  ## Get a cached `EpochRef` or construct one based on the given state - always
  ## returns an EpochRef instance
  let
    bid = state.latest_block_id
    epoch = state.get_current_epoch()

  dag.findEpochRef(bid, epoch).valueOr:
    let res = EpochRef.init(dag, state, cache)
    dag.putEpochRef(res)
    res

proc getEpochRef*(
    dag: ChainDAGRef, bid: BlockId, epoch: Epoch,
    preFinalized: bool): Result[EpochRef, cstring] =
  ## Return a cached EpochRef or construct one from the database, if possible -
  ## returns `none` on failure.
  ##
  ## When `preFinalized` is true, include epochs from before the finalized
  ## checkpoint in the search - this potentially can result in long processing
  ## times due to state replays.
  ##
  ## Requests for epochs >= dag.finalizedHead.slot.epoch always return an
  ## instance. One must be careful to avoid race conditions in `async` code
  ## where the finalized head might change during an `await`.
  ##
  ## Requests for epochs < dag.finalizedHead.slot.epoch may fail, either because
  ## the search was limited by the `preFinalized` flag or because state history
  ## has been pruned - `none` will be returned in this case.
  if not preFinalized and epoch < dag.finalizedHead.slot.epoch:
    return err("Requesting pre-finalized EpochRef")

  if bid.slot < dag.tail.slot or epoch < dag.tail.slot.epoch:
    return err("Requesting EpochRef for pruned state")

  let epochRef = dag.findEpochRef(bid, epoch)
  if epochRef.isOk():
    beacon_state_data_cache_hits.inc
    return ok epochRef.get()

  beacon_state_data_cache_misses.inc

  let
    ancestor = dag.epochAncestor(bid, epoch).valueOr:
      # If we got in here, the bid must be unknown or we would have gotten
      # _some_ ancestor (like the tail)
      return err("Requesting EpochRef for non-canonical block")

  var cache: StateCache
  if not updateState(dag, dag.epochRefState, ancestor, false, cache):
    return err("Could not load requested state")

  ok(dag.getEpochRef(dag.epochRefState, cache))

proc getEpochRef*(
    dag: ChainDAGRef, blck: BlockRef, epoch: Epoch,
    preFinalized: bool): Result[EpochRef, cstring] =
  dag.getEpochRef(blck.bid, epoch, preFinalized)

proc getFinalizedEpochRef*(dag: ChainDAGRef): EpochRef =
  dag.getEpochRef(
    dag.finalizedHead.blck, dag.finalizedHead.slot.epoch, false).expect(
      "getEpochRef for finalized head should always succeed")

func ancestorSlotForShuffling*(
    dag: ChainDAGRef, state: ForkyHashedBeaconState,
    blck: BlockRef, epoch: Epoch): Opt[Slot] =
  ## Return slot of `blck` ancestor to which `state` can be rewinded
  ## so that RANDAO at `epoch.shufflingDependentSlot` can be computed.
  ## Return `err` if `state` is unviable to compute shuffling for `blck@epoch`.

  # A state must be somewhat recent so that `get_active_validator_indices`
  # for the queried `epoch` cannot be affected by any such skipped processing.
  const numDelayEpochs = compute_activation_exit_epoch(GENESIS_EPOCH).uint64
  let
    lowEpoch = max(epoch, (numDelayEpochs - 1).Epoch) - (numDelayEpochs - 1)
    lowSlot = lowEpoch.start_slot
  if state.data.slot < lowSlot or blck.slot < lowSlot:
    return err()

  # Check that state is related to the information stored in the DAG,
  # and determine the corresponding `BlockRef`, or `finalizedHead` if finalized
  let
    stateBid = state.latest_block_id
    stateBlck =
      if dag.finalizedHead.blck == nil:
        return err()
      elif stateBid.slot > dag.finalizedHead.blck.slot:
        ? dag.getBlockRef(stateBid.root)
      elif stateBid.slot == dag.finalizedHead.blck.slot:
        if stateBid.root != dag.finalizedHead.blck.root:
          return err()
        dag.finalizedHead.blck
      else:
        let bsi = ? dag.getBlockIdAtSlot(stateBid.slot)
        if bsi.bid != stateBid:
          return err()
        dag.finalizedHead.blck

  # Check that history up to `lowSlot` is included in `state`,
  # otherwise `get_active_validator_indices` may still change
  if lowSlot <= dag.finalizedHead.blck.slot:
    let
      bsi = ? dag.getBlockIdAtSlot(lowSlot)
      stateLowBlockRoot =
        if state.data.slot == lowSlot:
          stateBid.root
        else:
          state.data.get_block_root_at_slot(lowSlot)
    if stateLowBlockRoot != bsi.bid.root:
      return err()

  # Compute ancestor slot for starting RANDAO recovery
  let
    ancestorBlck =
      if stateBlck == dag.finalizedHead.blck:
        dag.finalizedHead.blck
      else:
        ? commonAncestor(blck, stateBlck, lowSlot)
    dependentSlot = epoch.shufflingDependentSlot
  doAssert dependentSlot >= lowSlot
  ok min(min(stateBid.slot, ancestorBlck.slot), dependentSlot)

proc mixRandao(
    dag: ChainDAGRef, mix: var Eth2Digest,
    bid: BlockId): Opt[void] =
  ## Mix in/out the RANDAO reveal from the given block.
  let bdata = ? dag.getForkedBlock(bid)
  withBlck(bdata):  # See `process_randao` / `process_randao_mixes_reset`
    mix.data.mxor eth2digest(blck.message.body.randao_reveal.toRaw()).data
  ok()

proc computeRandaoMix*(
    dag: ChainDAGRef, state: ForkyHashedBeaconState,
    blck: BlockRef, epoch: Epoch
): Opt[tuple[dependentBid: BlockId, mix: Eth2Digest]] =
  ## Compute the requested RANDAO mix for `blck@epoch` based on `state`.
  ## `state` must have the correct `get_active_validator_indices` for `epoch`.
  ## RANDAO reveals of blocks from `state.data.slot` back to `ancestorSlot` are
  ## mixed out from `state.data.randao_mixes`, and RANDAO reveals from blocks
  ## up through `epoch.shufflingDependentSlot` are mixed in.
  let
    stateSlot = state.data.slot
    dependentSlot = epoch.shufflingDependentSlot
    # Check `state` has locked-in `get_active_validator_indices` for `epoch`
    ancestorSlot = ? dag.ancestorSlotForShuffling(state, blck, epoch)
  doAssert ancestorSlot <= stateSlot
  doAssert ancestorSlot <= dependentSlot

  # Load initial mix
  var mix {.noinit.}: Eth2Digest
  let
    stateEpoch = stateSlot.epoch
    ancestorEpoch = ancestorSlot.epoch
    highRandaoSlot =
      # `randao_mixes[ancestorEpoch]`
      if stateEpoch == ancestorEpoch:
        stateSlot
      else:
        (ancestorEpoch + 1).start_slot - 1
    startSlot =
      if ancestorEpoch == GENESIS_EPOCH:
        # Can only move backward
        mix = state.data.get_randao_mix(ancestorEpoch)
        highRandaoSlot
      else:
        # `randao_mixes[ancestorEpoch - 1]`
        let lowRandaoSlot = ancestorEpoch.start_slot - 1
        if highRandaoSlot - ancestorSlot < ancestorSlot - lowRandaoSlot:
          mix = state.data.get_randao_mix(ancestorEpoch)
          highRandaoSlot
        else:
          mix = state.data.get_randao_mix(ancestorEpoch - 1)
          lowRandaoSlot
    slotsToMix =
      if startSlot > ancestorSlot:
        (ancestorSlot + 1) .. startSlot
      else:
        (startSlot + 1) .. ancestorSlot
    highRoot =
      if slotsToMix.b == stateSlot:
        state.latest_block_root
      else:
        doAssert slotsToMix.b < stateSlot
        state.data.get_block_root_at_slot(slotsToMix.b)

  # Move `mix` from `startSlot` to `ancestorSlot`
  var bid =
    if slotsToMix.b >= dag.finalizedHead.slot:
      var b = ? dag.getBlockRef(highRoot)
      let lowSlot = max(slotsToMix.a, dag.finalizedHead.slot)
      while b.bid.slot > lowSlot:
        ? dag.mixRandao(mix, b.bid)
        b = b.parent
        doAssert b != nil
      b.bid
    else:
      var highSlot = slotsToMix.b
      const availableSlots = SLOTS_PER_HISTORICAL_ROOT
      let lowSlot = max(state.data.slot, availableSlots.Slot) - availableSlots
      while highSlot > lowSlot and
          state.data.get_block_root_at_slot(highSlot - 1) == highRoot:
        dec highSlot
      if highSlot + SLOTS_PER_HISTORICAL_ROOT > state.data.slot:
        BlockId(slot: highSlot, root: highRoot)
      else:
        let bsi = ? dag.getBlockIdAtSlot(highSlot)
        doAssert bsi.bid.root == highRoot
        bsi.bid
  while bid.slot >= slotsToMix.a:
    ? dag.mixRandao(mix, bid)
    bid = ? dag.parent(bid)

  # Move `mix` from `ancestorSlot` to `dependentSlot`
  var dependentBid {.noinit.}: BlockId
  bid =
    if dependentSlot >= dag.finalizedHead.slot:
      var b = blck.get_ancestor(dependentSlot)
      doAssert b != nil
      dependentBid = b.bid
      let lowSlot = max(ancestorSlot, dag.finalizedHead.slot)
      while b.bid.slot > lowSlot:
        ? dag.mixRandao(mix, b.bid)
        b = b.parent
        doAssert b != nil
      b.bid
    else:
      let bsi = ? dag.getBlockIdAtSlot(dependentSlot)
      dependentBid = bsi.bid
      bsi.bid
  while bid.slot > ancestorSlot:
    ? dag.mixRandao(mix, bid)
    bid = ? dag.parent(bid)

  ok (dependentBid: dependentBid, mix: mix)

proc computeShufflingRefFromState*(
    dag: ChainDAGRef, state: ForkyHashedBeaconState,
    blck: BlockRef, epoch: Epoch): Opt[ShufflingRef] =
  let (dependentBid, mix) =
    ? dag.computeRandaoMix(state, blck, epoch)

  return ok ShufflingRef(
    epoch: epoch,
    attester_dependent_root: dependentBid.root,
    shuffled_active_validator_indices:
      state.data.get_shuffled_active_validator_indices(epoch, mix))

proc computeShufflingRefFromMemory*(
    dag: ChainDAGRef, blck: BlockRef, epoch: Epoch): Opt[ShufflingRef] =
  ## Compute `ShufflingRef` from states available in memory (up to ~5 ms)
  template tryWithState(state: ForkedHashedBeaconState) =
    block:
      withState(state):
        let shufflingRef =
          dag.computeShufflingRefFromState(forkyState, blck, epoch)
        if shufflingRef.isOk:
          return shufflingRef
  tryWithState dag.headState
  tryWithState dag.epochRefState
  tryWithState dag.clearanceState

proc computeShufflingRefFromDatabase*(
    dag: ChainDAGRef, blck: BlockRef, epoch: Epoch): Opt[ShufflingRef] =
  ## Load state from DB, for when DAG states are unviable (up to ~500 ms)
  let
    dependentSlot = epoch.shufflingDependentSlot
    state = newClone(dag.headState)
  var
    e = dependentSlot.epoch
    b = blck
  while e > GENESIS_EPOCH and compute_activation_exit_epoch(e) > epoch:
    let boundaryBlockSlot = e.start_slot - 1
    b = b.get_ancestor(boundaryBlockSlot)  # nil if < finalized head
    let
      bid =
        if b != nil:
          b.bid
        else:
          let bsi = ? dag.getBlockIdAtSlot(boundaryBlockSlot)
          bsi.bid
      bsi = BlockSlotId.init(bid, boundaryBlockSlot + 1)
    if not dag.getState(bsi, state[]):
      dec e
      continue

    return withState(state[]):
      dag.computeShufflingRefFromState(forkyState, blck, epoch)
  err()

proc computeShufflingRef*(
    dag: ChainDAGRef, blck: BlockRef, epoch: Epoch): Opt[ShufflingRef] =
  # Try to compute `ShufflingRef` from states available in memory
  template tryWithState(state: ForkedHashedBeaconState) =
    withState(state):
      let shufflingRef =
        dag.computeShufflingRefFromState(forkyState, blck, epoch)
      if shufflingRef.isOk:
        return shufflingRef
  tryWithState dag.headState
  tryWithState dag.epochRefState
  tryWithState dag.clearanceState

  # Fall back to database
  dag.computeShufflingRefFromDatabase(blck, epoch)

proc getShufflingRef*(
    dag: ChainDAGRef, blck: BlockRef, epoch: Epoch,
    preFinalized: bool): Opt[ShufflingRef] =
  ## Return the shuffling in the given history and epoch - this potentially is
  ## faster than returning a full EpochRef because the shuffling is determined
  ## an epoch in advance and therefore is less sensitive to reorgs
  var shufflingRef = dag.findShufflingRef(blck.bid, epoch)
  if shufflingRef.isSome:
    return shufflingRef

  # Use existing states to quickly compute the shuffling
  shufflingRef = dag.computeShufflingRef(blck, epoch)
  if shufflingRef.isSome:
    dag.putShufflingRef(shufflingRef.get)
    return shufflingRef

  # Last resort, this can take several seconds as this may replay states
  # TODO here, we could check the existing cached states and see if any one
  # has the right dependent root - unlike EpochRef, we don't need an _exact_
  # epoch match
  let epochRef = dag.getEpochRef(blck, epoch, preFinalized).valueOr:
    return Opt.none ShufflingRef
  dag.putShufflingRef(epochRef.shufflingRef)
  Opt.some epochRef.shufflingRef

func stateCheckpoint*(dag: ChainDAGRef, bsi: BlockSlotId): BlockSlotId =
  ## The first ancestor BlockSlot that is a state checkpoint
  var bsi = bsi
  while not dag.isStateCheckpoint(bsi):
    if bsi.isProposed:
      bsi.bid = dag.parent(bsi.bid).valueOr:
        break
    else:
      bsi.slot = bsi.slot - 1
  bsi

template forkAtEpoch*(dag: ChainDAGRef, epoch: Epoch): Fork =
  forkAtEpoch(dag.cfg, epoch)

proc getBlockRange*(
    dag: ChainDAGRef, startSlot: Slot, skipStep: uint64,
    output: var openArray[BlockId]): Natural =
  ## This function populates an `output` buffer of blocks
  ## with a slots ranging from `startSlot` up to, but not including,
  ## `startSlot + skipStep * output.len`, skipping any slots that don't have
  ## a block.
  ##
  ## Blocks will be written to `output` from the end without gaps, even if
  ## a block is missing in a particular slot. The return value shows how
  ## many slots were missing blocks - to iterate over the result, start
  ## at this index.
  ##
  ## If there were no blocks in the range, `output.len` will be returned.
  let
    requestedCount = output.lenu64
    headSlot = dag.head.slot

  trace "getBlockRange entered",
    head = shortLog(dag.head.root), requestedCount, startSlot, skipStep, headSlot

  if startSlot < dag.backfill.slot:
    if startSlot < dag.horizon:
      # We will not backfill these
      debug "Got request for pre-horizon slot",
        startSlot, backfillSlot = dag.backfill.slot
    else:
      notice "Got request for pre-backfill slot",
        startSlot, backfillSlot = dag.backfill.slot
    return output.len

  if headSlot <= startSlot or requestedCount == 0:
    return output.len # Identical to returning an empty set of block as indicated above

  let
    runway = uint64(headSlot - startSlot)

    # This is the number of blocks that will follow the start block
    extraSlots = min(runway div skipStep, requestedCount - 1)

    # If `skipStep` is very large, `extraSlots` should be 0 from
    # the previous line, so `endSlot` will be equal to `startSlot`:
    endSlot = startSlot + extraSlots * skipStep

  var
    curSlot = endSlot
    o = output.len

  # Process all blocks that follow the start block (may be zero blocks)
  while curSlot > startSlot:
    let bs = dag.getBlockIdAtSlot(curSlot)
    if bs.isSome and bs.get().isProposed():
      o -= 1
      output[o] = bs.get().bid
    curSlot -= skipStep

  # Handle start slot separately (to avoid underflow when computing curSlot)
  let bs = dag.getBlockIdAtSlot(startSlot)
  if bs.isSome and bs.get().isProposed():
    o -= 1
    output[o] = bs.get().bid

  o # Return the index of the first non-nil item in the output

proc updateState*(
    dag: ChainDAGRef, state: var ForkedHashedBeaconState, bsi: BlockSlotId,
    save: bool, cache: var StateCache): bool =
  ## Rewind or advance state such that it matches the given block and slot -
  ## this may include replaying from an earlier snapshot if blck is on a
  ## different branch or has advanced to a higher slot number than slot
  ## If `bs.slot` is higher than `bs.blck.slot`, `updateState` will fill in
  ## with empty/non-block slots

  # First, see if we're already at the requested block. If we are, also check
  # that the state has not been advanced past the desired block - if it has,
  # an earlier state must be loaded since there's no way to undo the slot
  # transitions

  let
    startTick = Moment.now()
    current {.used.} = withState(state):
      BlockSlotId.init(forkyState.latest_block_id, forkyState.data.slot)

  var
    ancestors: seq[BlockId]
    found = false

  template exactMatch(state: ForkedHashedBeaconState, bsi: BlockSlotId): bool =
    # The block is the same and we're at an early enough slot - the state can
    # be used to arrive at the desired blockslot
    state.matches_block_slot(bsi.bid.root, bsi.slot)

  template canAdvance(state: ForkedHashedBeaconState, bsi: BlockSlotId): bool =
    # The block is the same and we're at an early enough slot - the state can
    # be used to arrive at the desired blockslot
    state.can_advance_slots(bsi.bid.root, bsi.slot)

  # Fast path: check all caches for an exact match - this is faster than
  # advancing a state where there's epoch processing to do, by a wide margin -
  # it also avoids `hash_tree_root` for slot processing
  if exactMatch(state, bsi):
    found = true
  elif not save:
    # When required to save states, we cannot rely on the caches because that
    # would skip the extra processing that save does - not all information that
    # goes into the database is cached
    if exactMatch(dag.headState, bsi):
      assign(state, dag.headState)
      found = true
    elif exactMatch(dag.clearanceState, bsi):
      assign(state, dag.clearanceState)
      found = true
    elif exactMatch(dag.epochRefState, bsi):
      assign(state, dag.epochRefState)
      found = true

  const RewindBlockThreshold = 64

  if not found:
    # No exact match found - see if any in-memory state can be used as a base
    # onto which we can apply a few blocks - there's a tradeoff here between
    # loading the state from disk and performing the block applications
    var cur = bsi
    while ancestors.len < RewindBlockThreshold:
      if isZero(cur.bid.root): # tail reached
        break

      if canAdvance(state, cur): # Typical case / fast path when there's no reorg
        found = true
        break

      if not save: # see above
        if canAdvance(dag.headState, cur):
          assign(state, dag.headState)
          found = true
          break

        if canAdvance(dag.clearanceState, cur):
          assign(state, dag.clearanceState)
          found = true
          break

        if canAdvance(dag.epochRefState, cur):
          assign(state, dag.epochRefState)
          found = true
          break

      if cur.isProposed():
        # This is not an empty slot, so the block will need to be applied to
        # eventually reach bs
        ancestors.add(cur.bid)

      # Move slot by slot to capture epoch boundary states
      cur = dag.parentOrSlot(cur).valueOr:
        break

  if not found:
    debug "UpdateStateData cache miss",
      current = shortLog(current), target = shortLog(bsi)

    # Either the state is too new or was created by applying a different block.
    # We'll now resort to loading the state from the database then reapplying
    # blocks until we reach the desired point in time.

    var cur = bsi
    ancestors.setLen(0)

    # Look for a state in the database and load it - as long as it cannot be
    # found, keep track of the blocks that are needed to reach it from the
    # state that eventually will be found.
    # If we hit the tail, it means that we've reached a point for which we can
    # no longer recreate history - this happens for example when starting from
    # a checkpoint block
    let startEpoch = bsi.slot.epoch
    while not canAdvance(state, cur) and
        not dag.db.getState(dag.cfg, cur.bid.root, cur.slot, state, noRollback):
      # There's no state saved for this particular BlockSlot combination, and
      # the state we have can't trivially be advanced (in case it was older than
      # RewindBlockThreshold), keep looking..
      if cur.isProposed():
        # This is not an empty slot, so the block will need to be applied to
        # eventually reach bs
        ancestors.add(cur.bid)

      if cur.slot == GENESIS_SLOT or
          (cur.slot.epoch +  uint64(EPOCHS_PER_STATE_SNAPSHOT) * 2 < startEpoch):
        # We've either walked two full state snapshot lengths or hit the tail
        # and still can't find a matching state: this can happen when
        # starting the node from an arbitrary finalized checkpoint and not
        # backfilling the states
        notice "Request for pruned historical state",
          request = shortLog(bsi), tail = shortLog(dag.tail),
          cur = shortLog(cur)
        return false

      # Move slot by slot to capture epoch boundary states
      cur = dag.parentOrSlot(cur).valueOr:
        if not dag.getStateByParent(cur.bid, state):
          notice "Request for pruned historical state",
            request = shortLog(bsi), tail = shortLog(dag.tail),
            cur = shortLog(cur)
          return false
        break

    beacon_state_rewinds.inc()

  # Starting state has been assigned, either from memory or database
  let
    assignTick = Moment.now()
    ancestor {.used.} = withState(state):
      BlockSlotId.init(forkyState.latest_block_id, forkyState.data.slot)
    ancestorRoot {.used.} = getStateRoot(state)

  var info: ForkedEpochInfo
  # Time to replay all the blocks between then and now
  for i in countdown(ancestors.len - 1, 0):
    # Because the ancestors are in the database, there's no need to persist them
    # again. Also, because we're applying blocks that were loaded from the
    # database, we can skip certain checks that have already been performed
    # before adding the block to the database.
    if (let res = dag.applyBlock(state, ancestors[i], cache, info); res.isErr):
      warn "Failed to apply block from database",
        blck = shortLog(ancestors[i]),
        state_bid = shortLog(state.latest_block_id),
        error = res.error()

      return false

  # ...and make sure to process empty slots as requested
  dag.advanceSlots(state, bsi.slot, save, cache, info)

  # ...and make sure to load the state cache, if it exists
  loadStateCache(dag, cache, bsi.bid, getStateField(state, slot).epoch)

  let
    assignDur = assignTick - startTick
    replayDur = Moment.now() - assignTick

  # TODO https://github.com/status-im/nim-chronicles/issues/108
  if (assignDur + replayDur) >= 250.millis:
    # This might indicate there's a cache that's not in order or a disk that is
    # too slow - for now, it's here for investigative purposes and the cutoff
    # time might need tuning
    info "State replayed",
      blocks = ancestors.len,
      slots = getStateField(state, slot) - ancestor.slot,
      current = shortLog(current),
      ancestor = shortLog(ancestor),
      target = shortLog(bsi),
      ancestorStateRoot = shortLog(ancestorRoot),
      targetStateRoot = shortLog(getStateRoot(state)),
      found,
      assignDur,
      replayDur
  elif ancestors.len > 0:
    debug "State replayed",
      blocks = ancestors.len,
      slots = getStateField(state, slot) - ancestor.slot,
      current = shortLog(current),
      ancestor = shortLog(ancestor),
      target = shortLog(bsi),
      ancestorStateRoot = shortLog(ancestorRoot),
      targetStateRoot = shortLog(getStateRoot(state)),
      found,
      assignDur,
      replayDur
  else: # Normal case!
    trace "State advanced",
      blocks = ancestors.len,
      slots = getStateField(state, slot) - ancestor.slot,
      current = shortLog(current),
      ancestor = shortLog(ancestor),
      target = shortLog(bsi),
      ancestorStateRoot = shortLog(ancestorRoot),
      targetStateRoot = shortLog(getStateRoot(state)),
      found,
      assignDur,
      replayDur

  true

proc delState(dag: ChainDAGRef, bsi: BlockSlotId) =
  # Delete state and mapping for a particular block+slot
  if not dag.isStateCheckpoint(bsi):
    return # We only ever save epoch states

  if (let root = dag.db.getStateRoot(bsi.bid.root, bsi.slot); root.isSome()):
    dag.db.withManyWrites:
      dag.db.delStateRoot(bsi.bid.root, bsi.slot)
      dag.db.delState(
        dag.cfg.consensusForkAtEpoch(bsi.slot.epoch), root.get())

proc pruneBlockSlot(dag: ChainDAGRef, bs: BlockSlot) =
  # TODO: should we move that disk I/O to `onSlotEnd`
  dag.delState(bs.toBlockSlotId().expect("not nil"))

  if bs.isProposed():
    # Update light client data
    dag.deleteLightClientData(bs.blck.bid)

    dag.optimisticRoots.excl bs.blck.root
    dag.forkBlocks.excl(KeyedBlockRef.init(bs.blck))
    discard dag.db.delBlock(
      dag.cfg.consensusForkAtEpoch(bs.blck.slot.epoch), bs.blck.root)

proc pruneBlocksDAG(dag: ChainDAGRef) =
  ## This prunes the block DAG
  ## This does NOT prune the cached state checkpoints and EpochRef
  ## This must be done after a new finalization point is reached
  ## to invalidate pending blocks or attestations referring
  ## to a now invalid fork.
  ##
  ## This does NOT update the `dag.lastPrunePoint` field.
  ## as the caches and fork choice can be pruned at a later time.

  # Clean up block refs, walking block by block
  let startTick = Moment.now()

  # Finalization means that we choose a single chain as the canonical one -
  # it also means we're no longer interested in any branches from that chain
  # up to the finalization point
  let hlen = dag.heads.len
  for i in 0..<hlen:
    let n = hlen - i - 1
    let head = dag.heads[n]
    if dag.finalizedHead.blck.isAncestorOf(head):
      continue

    var cur = head.atSlot()
    # The block whose parent is nil is the `BlockRef` that's part of the
    # canonical chain but has now been finalized - in theory there could be
    # states at empty slot iff the fork had epoch-long gaps where the epoch
    # transition was not on the canonical chain - these will not properly get
    # cleaned up by the current logic - but they should also be rare
    # TODO clean up the above as well
    doAssert dag.finalizedHead.blck.parent == nil,
      "finalizedHead parent should have been pruned from memory already"

    while cur.blck.parent != nil:
      dag.pruneBlockSlot(cur)
      cur = cur.parentOrSlot

    dag.heads.del(n)

  debug "Pruned the blockchain DAG",
    currentCandidateHeads = dag.heads.len,
    prunedHeads = hlen - dag.heads.len,
    dagPruneDur = Moment.now() - startTick

# https://github.com/ethereum/consensus-specs/blob/v1.3.0/sync/optimistic.md#helpers
template is_optimistic*(dag: ChainDAGRef, root: Eth2Digest): bool =
  root in dag.optimisticRoots

proc markBlockVerified*(
    dag: ChainDAGRef, quarantine: var Quarantine, root: Eth2Digest) =
  # Might be called when block was not optimistic to begin with, or had been
  # but already had been marked verified.
  if not dag.is_optimistic(root):
    return

  var cur = dag.getBlockRef(root).valueOr:
    return
  logScope: blck = shortLog(cur)

  debug "markBlockVerified"

  while true:
    if not dag.is_optimistic(cur.bid.root):
      return

    dag.optimisticRoots.excl cur.bid.root

    debug "markBlockVerified ancestor"

    if cur.parent.isNil:
      break

    cur = cur.parent

iterator syncSubcommittee*(
    syncCommittee: openArray[ValidatorIndex],
    subcommitteeIdx: SyncSubcommitteeIndex): ValidatorIndex =
  var i = subcommitteeIdx.asInt * SYNC_SUBCOMMITTEE_SIZE
  let onePastEndIdx = min(syncCommittee.len, i + SYNC_SUBCOMMITTEE_SIZE)

  while i < onePastEndIdx:
    yield syncCommittee[i]
    inc i

iterator syncSubcommitteePairs*(
    syncCommittee: openArray[ValidatorIndex],
    subcommitteeIdx: SyncSubcommitteeIndex): tuple[validatorIdx: ValidatorIndex,
                                             subcommitteeIdx: int] =
  var i = subcommitteeIdx.asInt * SYNC_SUBCOMMITTEE_SIZE
  let onePastEndIdx = min(syncCommittee.len, i + SYNC_SUBCOMMITTEE_SIZE)

  while i < onePastEndIdx:
    yield (syncCommittee[i], i)
    inc i

func syncCommitteeParticipants*(dag: ChainDAGRef,
                                slot: Slot): seq[ValidatorIndex] =
  withState(dag.headState):
    when consensusFork >= ConsensusFork.Altair:
      let
        period = sync_committee_period(slot)
        curPeriod = sync_committee_period(forkyState.data.slot)

      if period == curPeriod:
        @(dag.headSyncCommittees.current_sync_committee)
      elif period == curPeriod + 1:
        @(dag.headSyncCommittees.next_sync_committee)
      else: @[]
    else:
      @[]

func getSubcommitteePositionsAux(
    dag: ChainDAGRef,
    syncCommittee: openArray[ValidatorIndex],
    subcommitteeIdx: SyncSubcommitteeIndex,
    validatorIdx: uint64): seq[uint64] =
  var pos = 0'u64
  for valIdx in syncCommittee.syncSubcommittee(subcommitteeIdx):
    if validatorIdx == uint64(valIdx):
      result.add pos
    inc pos

func getSubcommitteePositions*(
    dag: ChainDAGRef,
    slot: Slot,
    subcommitteeIdx: SyncSubcommitteeIndex,
    validatorIdx: uint64): seq[uint64] =
  withState(dag.headState):
    when consensusFork >= ConsensusFork.Altair:
      let
        period = sync_committee_period(slot)
        curPeriod = sync_committee_period(forkyState.data.slot)

      template search(syncCommittee: openArray[ValidatorIndex]): seq[uint64] =
        dag.getSubcommitteePositionsAux(
          syncCommittee, subcommitteeIdx, validatorIdx)

      if period == curPeriod:
        search(dag.headSyncCommittees.current_sync_committee)
      elif period == curPeriod + 1:
        search(dag.headSyncCommittees.next_sync_committee)
      else: @[]
    else:
      @[]

template syncCommitteeParticipants*(
    dag: ChainDAGRef,
    slot: Slot,
    subcommitteeIdx: SyncSubcommitteeIndex): seq[ValidatorIndex] =
  toSeq(syncSubcommittee(dag.syncCommitteeParticipants(slot), subcommitteeIdx))

iterator syncCommitteeParticipants*(
    dag: ChainDAGRef,
    slot: Slot,
    subcommitteeIdx: SyncSubcommitteeIndex,
    aggregationBits: SyncCommitteeAggregationBits): ValidatorIndex =
  for pos, valIdx in dag.syncCommitteeParticipants(slot, subcommitteeIdx):
    if pos < aggregationBits.bits and aggregationBits[pos]:
      yield valIdx

func needStateCachesAndForkChoicePruning*(dag: ChainDAGRef): bool =
  dag.lastPrunePoint != dag.finalizedHead.toBlockSlotId().expect("not nil")

proc pruneStateCachesDAG*(dag: ChainDAGRef) =
  ## This prunes the cached state checkpoints and EpochRef
  ## This does NOT prune the state associated with invalidated blocks on a fork
  ## They are pruned via `pruneBlocksDAG`
  ##
  ## This updates the `dag.lastPrunePoint` variable
  doAssert dag.needStateCachesAndForkChoicePruning()
  let startTick = Moment.now()
  block: # Remove states, walking slot by slot
    # We remove all state checkpoints that come _before_ the current finalized
    # head, as we might frequently be asked to replay states from the
    # finalized checkpoint and onwards (for example when validating blocks and
    # attestations)
    var
      finPoint = dag.finalizedHead.toBlockSlotId().expect("not nil")
      cur = dag.parentOrSlot(dag.stateCheckpoint(finPoint))
      prev = dag.parentOrSlot(dag.stateCheckpoint(dag.lastPrunePoint))

    while cur.isSome and prev.isSome and cur.get() != prev.get():
      let bs = cur.get()
      if not isFinalizedStateSnapshot(bs.slot) and
          bs.slot != dag.tail.slot:
        dag.delState(bs)
      let tmp = cur.get()
      cur = dag.parentOrSlot(tmp)

  let statePruneTick = Moment.now()

  block: # Clean up old EpochRef instances
    # After finalization, we can clear up the epoch cache and save memory -
    # it will be recomputed if needed
    dag.epochRefs.delIt(it.epoch < dag.finalizedHead.slot.epoch)
    dag.shufflingRefs.delIt(it.epoch < dag.finalizedHead.slot.epoch)

  let epochRefPruneTick = Moment.now()

  dag.lastPrunePoint = dag.finalizedHead.toBlockSlotId().expect("not nil")

  debug "Pruned the state checkpoints and DAG caches.",
    statePruneDur = statePruneTick - startTick,
    epochRefPruneDur = epochRefPruneTick - statePruneTick

proc pruneStep(horizon, lastHorizon, lastBlockHorizon: Slot):
    tuple[stateHorizon, blockHorizon: Slot] =
  ## Compute a reasonable incremental pruning step considering the current
  ## horizon, how far the database has been pruned already and where we want the
  ## tail to be - the return value shows the first state and block that we
  ## should _keep_ (inclusive).

  const SLOTS_PER_STATE_SNAPSHOT =
    uint64(EPOCHS_PER_STATE_SNAPSHOT * SLOTS_PER_EPOCH)

  let
    blockHorizon = block:
      let
        # Keep up with horizon if it's moving fast, ie if we're syncing
        maxSlots = max(horizon - lastHorizon, MAX_SLOTS_PER_PRUNE)

        # Move the block horizon cap with a lag so that it moves slot-by-slot
        # instead of a big jump every time we prune a state - assuming we
        # prune every slot, this makes us prune one slot at a time instead of
        # a burst of prunes (as computed by maxSlots) around every snapshot
        # change followed by no pruning for the rest of the period
        maxBlockHorizon =
          if horizon + 1 >= SLOTS_PER_STATE_SNAPSHOT:
            horizon + 1 - SLOTS_PER_STATE_SNAPSHOT
          else:
            Slot(0)

      # `lastBlockHorizon` captures the case where we're incrementally
      # pruning a database that hasn't been pruned for a while: it's
      # initialized to a pre-tail value on startup and moves to approach
      # `maxBlockHorizon`.
      min(maxBlockHorizon, lastBlockHorizon + maxSlots)

    # Round up such that we remove state only once blocks have been removed
    stateHorizon =
      ((blockHorizon + SLOTS_PER_STATE_SNAPSHOT - 1) div
        SLOTS_PER_STATE_SNAPSHOT) * SLOTS_PER_STATE_SNAPSHOT

  (Slot(stateHorizon), blockHorizon)

proc pruneHistory*(dag: ChainDAGRef, startup = false) =
  ## Perform an incremental pruning step of the history
  if dag.db.db.readOnly:
    return

  let
    horizon = dag.horizon()
    (stateHorizon, blockHorizon) = pruneStep(
      horizon, dag.lastHistoryPruneHorizon, dag.lastHistoryPruneBlockHorizon)

  doAssert blockHorizon <= stateHorizon,
    "we must never prune blocks while leaving the state"

  debug "Pruning history",
    horizon, blockHorizon, stateHorizon,
    lastHorizon = dag.lastHistoryPruneHorizon,
    lastBlockHorizon = dag.lastHistoryPruneBlockHorizon,
    tail = dag.tail, head = dag.head

  dag.lastHistoryPruneHorizon = horizon
  dag.lastHistoryPruneBlockHorizon = blockHorizon

  dag.db.withManyWrites:
    if stateHorizon > dag.tail.slot:
      # First, we want to see if it's possible to prune any states - we store one
      # state every EPOCHS_PER_STATE_SNAPSHOT, so this happens infrequently.

      var
        cur = dag.getBlockIdAtSlot(stateHorizon)

      var first = true
      while cur.isSome():
        let bs = cur.get()
        if dag.db.containsState(dag.cfg, bs.bid.root, bs.slot..bs.slot):
          if first:
            # We leave the state on the prune horizon intact and update the tail
            # to point to this state, indicating the new point in time from
            # which we can load states in general.
            debug "Updating tail", bs
            dag.db.putTailBlock(bs.bid.root)
            dag.tail = bs.bid
            first = false
          else:
            debug "Pruning historical state", bs
            dag.delState(bs)
        elif not bs.isProposed:
          trace "Reached already-pruned slot, done pruning states", bs
          break

        if bs.isProposed:
          # We store states either at the same slot at the block (checkpoint) or
          # by advancing the slot to the nearest epoch start - check both when
          # pruning
          cur = dag.parentOrSlot(bs)
        elif bs.slot.epoch > EPOCHS_PER_STATE_SNAPSHOT:
          # Jump one snapshot interval at a time, but don't prune genesis
          cur = dag.getBlockIdAtSlot(start_slot(bs.slot.epoch() - EPOCHS_PER_STATE_SNAPSHOT))
        else:
          break

    # Prune blocks after sanity-checking that we don't prune post-tail blocks -
    # this could happen if a state is missing at the expected state horizon and
    # would indicate a partially inconsistent database since the base
    # invariant is that there exists a state at the snapshot slot - better not
    # further mess things up regardless
    if blockHorizon > GENESIS_SLOT and blockHorizon <= dag.tail.slot:
      var
        # Leave the horizon block itself
        cur = dag.getBlockIdAtSlot(blockHorizon - 1).map(proc(x: auto): auto = x.bid)

      while cur.isSome:
        let
          bid = cur.get()
          fork = dag.cfg.consensusForkAtEpoch(bid.slot.epoch)

        if bid.slot == GENESIS_SLOT:
          # Leave genesis block for nostalgia and the REST API
          break

        if not dag.db.delBlock(fork, bid.root):
          # Stop at the first gap - this is typically the pruning point of the
          # previous call to pruneHistory. An inconsistent DB might have more
          # blocks beyond that point but we have no efficient way of detecting
          # that.
          break

        cur = dag.parent(bid)

    if startup and
        dag.cfg.consensusForkAtEpoch(blockHorizon.epoch) > ConsensusFork.Phase0:
      # Once during start, we'll clear all "old fork" data - this ensures we get
      # rid of any leftover junk in the tables - we do so after linear pruning
      # so as to "mostly" clean up the phase0 tables as well (which cannot be
      # pruned easily by fork)

      let stateFork = dag.cfg.consensusForkAtEpoch(dag.tail.slot.epoch)
      if stateFork > ConsensusFork.Phase0:
        for fork in ConsensusFork.Phase0..<stateFork:
          dag.db.clearStates(fork)

      let blockFork = dag.cfg.consensusForkAtEpoch(blockHorizon.epoch)
      if blockFork > ConsensusFork.Phase0:
        for fork in ConsensusFork.Phase0..<blockFork:
          dag.db.clearBlocks(fork)

proc loadExecutionBlockHash*(dag: ChainDAGRef, bid: BlockId): Eth2Digest =
  if dag.cfg.consensusForkAtEpoch(bid.slot.epoch) < ConsensusFork.Bellatrix:
    return ZERO_HASH

  let blockData = dag.getForkedBlock(bid).valueOr:
    return ZERO_HASH

  withBlck(blockData):
    when consensusFork >= ConsensusFork.Bellatrix:
      blck.message.body.execution_payload.block_hash
    else:
      ZERO_HASH

proc loadExecutionBlockHash*(dag: ChainDAGRef, blck: BlockRef): Eth2Digest =
  if blck.executionBlockHash.isNone:
    blck.executionBlockHash = Opt.some dag.loadExecutionBlockHash(blck.bid)
  blck.executionBlockHash.unsafeGet

from std/packedsets import PackedSet, incl, items

func getValidatorChangeStatuses(
    state: ForkedHashedBeaconState, vis: openArray[ValidatorIndex]):
    PackedSet[ValidatorIndex] =
  var res: PackedSet[ValidatorIndex]
  withState(state):
    for vi in vis:
      if  forkyState.data.validators[vi].withdrawal_credentials.data[0] ==
          BLS_WITHDRAWAL_PREFIX:
        res.incl vi
  res

func checkBlsToExecutionChanges(
    state: ForkedHashedBeaconState, vis: PackedSet[ValidatorIndex]): bool =
  # Within each fork, BLS_WITHDRAWAL_PREFIX to ETH1_ADDRESS_WITHDRAWAL_PREFIX
  # and never ETH1_ADDRESS_WITHDRAWAL_PREFIX to BLS_WITHDRAWAL_PREFIX. Latter
  # can still happen via reorgs.
  # Cases:
  # 1) unchanged (BLS_WITHDRAWAL_PREFIX or ETH1_ADDRESS_WITHDRAWAL_PREFIX) from
  #    old to new head.
  # 2) ETH1_ADDRESS_WITHDRAWAL_PREFIX to BLS_WITHDRAWAL_PREFIX
  # 3) BLS_WITHDRAWAL_PREFIX to ETH1_ADDRESS_WITHDRAWAL_PREFIX
  #
  # Only report (3), i.e. whether there were validator indices with withdrawal
  # credentials previously using BLS_WITHDRAWAL_PREFIX now using, instead, the
  # ETH1_ADDRESS_WITHDRAWAL_PREFIX prefix indicating a BLS to execution change
  # went through.
  #
  # Since it tracks head, it's possible reorgs trigger reporting the same
  # validator indices multiple times; this is fine.
  withState(state):
    anyIt( vis, forkyState.data.validators[it].has_eth1_withdrawal_credential)

proc updateHead*(
    dag: ChainDAGRef, newHead: BlockRef, quarantine: var Quarantine,
    knownValidators: openArray[ValidatorIndex]) =
  ## Update what we consider to be the current head, as given by the fork
  ## choice.
  ##
  ## The choice of head affects the choice of finalization point - the order
  ## of operations naturally becomes important here - after updating the head,
  ## blocks that were once considered potential candidates for a tree will
  ## now fall from grace, or no longer be considered resolved.
  doAssert not newHead.isNil()

  # Could happen if enough blocks get invalidated and would corrupt database -
  # When finalized checkpoint is empty, the slot may also be smaller
  doAssert newHead.slot >= dag.finalizedHead.slot or
    newHead == dag.finalizedHead.blck

  let lastHead = dag.head

  logScope:
    newHead = shortLog(newHead)
    lastHead = shortLog(lastHead)

  if lastHead == newHead:
    trace "No head block update"
    return

  if newHead.parent.isNil:
    # The new head should always have the finalizedHead as ancestor - thus,
    # this should not happen except in a race condition where the selected
    # `BlockRef` had its parent set to nil as happens during finalization -
    # notably, resetting the head to be the finalizedHead is not allowed
    error "Cannot update head to block without parent"
    return

  let
    lastHeadStateRoot = getStateRoot(dag.headState)
    lastHeadMergeComplete = dag.headState.is_merge_transition_complete()
    lastHeadKind = dag.headState.kind
    lastKnownValidatorsChangeStatuses = getValidatorChangeStatuses(
      dag.headState, knownValidators)

  # Start off by making sure we have the right state - updateState will try
  # to use existing in-memory states to make this smooth
  var cache: StateCache
  if not updateState(
      dag, dag.headState, newHead.bid.atSlot(), false, cache):
    # Advancing the head state should never fail, given that the tail is
    # implicitly finalised, the head is an ancestor of the tail and we always
    # store the tail state in the database, as well as every epoch slot state in
    # between
    fatal "Unable to load head state during head update, database corrupt?",
      lastHead = shortLog(lastHead)
    quit 1

  dag.head = newHead

  if  dag.headState.is_merge_transition_complete() and not
      lastHeadMergeComplete and
      dag.vanityLogs.onMergeTransitionBlock != nil:
    dag.vanityLogs.onMergeTransitionBlock()

  if dag.headState.kind > lastHeadKind:
    case dag.headState.kind
    of ConsensusFork.Phase0 .. ConsensusFork.Bellatrix:
      discard
    of ConsensusFork.Capella:
      if dag.vanityLogs.onUpgradeToCapella != nil:
        dag.vanityLogs.onUpgradeToCapella()
    of ConsensusFork.Deneb:
      if dag.vanityLogs.onUpgradeToDeneb != nil:
        dag.vanityLogs.onUpgradeToDeneb()

  if  dag.vanityLogs.onKnownBlsToExecutionChange != nil and
      checkBlsToExecutionChanges(
        dag.headState, lastKnownValidatorsChangeStatuses):
    dag.vanityLogs.onKnownBlsToExecutionChange()

  dag.db.putHeadBlock(newHead.root)

  updateBeaconMetrics(dag.headState, dag.head.bid, cache)

  withState(dag.headState):
    when consensusFork >= ConsensusFork.Altair:
      dag.headSyncCommittees = forkyState.data.get_sync_committee_cache(cache)

  let
    finalized_checkpoint =
      getStateField(dag.headState, finalized_checkpoint)
    finalizedSlot =
      # finalized checkpoint may move back in the head state compared to what
      # we've seen in other forks - it does not move back in fork choice
      # however, so we'll use the last-known-finalized in that case
      max(finalized_checkpoint.epoch.start_slot(), dag.finalizedHead.slot)
    finalizedHead = newHead.atSlot(finalizedSlot)

  doAssert (not finalizedHead.blck.isNil),
    "Block graph should always lead to a finalized block"

  # Update light client data
  dag.processHeadChangeForLightClient()

  let (isAncestor, ancestorDepth) = lastHead.getDepth(newHead)
  if not(isAncestor):
    notice "Updated head block with chain reorg",
      headParent = shortLog(newHead.parent),
      stateRoot = shortLog(getStateRoot(dag.headState)),
      justified = shortLog(getStateField(
        dag.headState, current_justified_checkpoint)),
      finalized = shortLog(getStateField(dag.headState, finalized_checkpoint)),
      isOptHead = dag.is_optimistic(newHead.root)

    if not(isNil(dag.onReorgHappened)):
      let
        # TODO (cheatfate): Proper implementation required
        data = ReorgInfoObject.init(dag.head.slot, uint64(ancestorDepth),
                                    lastHead.root, newHead.root,
                                    lastHeadStateRoot,
                                    getStateRoot(dag.headState))
      dag.onReorgHappened(data)

    # A reasonable criterion for "reorganizations of the chain"
    quarantine.clearAfterReorg()

    beacon_reorgs_total_total.inc()
    beacon_reorgs_total.inc()
  else:
    debug "Updated head block",
      stateRoot = shortLog(getStateRoot(dag.headState)),
      justified = shortLog(getStateField(
        dag.headState, current_justified_checkpoint)),
      finalized = shortLog(getStateField(dag.headState, finalized_checkpoint)),
      isOptHead = dag.is_optimistic(newHead.root)

    if not(isNil(dag.onHeadChanged)):
      let
        currentEpoch = epoch(newHead.slot)
        depRoot = withState(dag.headState): forkyState.proposer_dependent_root
        prevDepRoot = withState(dag.headState):
          forkyState.attester_dependent_root
        epochTransition = (finalizedHead != dag.finalizedHead)
        # TODO (cheatfate): Proper implementation required
        data = HeadChangeInfoObject.init(dag.head.slot, dag.head.root,
                                         getStateRoot(dag.headState),
                                         epochTransition, prevDepRoot,
                                         depRoot)
      dag.onHeadChanged(data)

  withState(dag.headState):
    # Every time the head changes, the "canonical" view of balances and other
    # state-related metrics change - notify the validator monitor.
    # Doing this update during head update ensures there's a reasonable number
    # of such updates happening - at most once per valid block.
    dag.validatorMonitor[].registerState(forkyState.data)

  if finalizedHead != dag.finalizedHead:
    debug "Reached new finalization checkpoint",
      stateRoot = shortLog(getStateRoot(dag.headState)),
      justified = shortLog(getStateField(
        dag.headState, current_justified_checkpoint)),
      finalized = shortLog(getStateField(dag.headState, finalized_checkpoint))
    let oldFinalizedHead = dag.finalizedHead

    block:
      # Update `dag.finalizedBlocks` with all newly finalized blocks (those
      # newer than the previous finalized head), then update `dag.finalizedHead`
      var newFinalized: seq[BlockId]
      var tmp = finalizedHead.blck
      while not isNil(tmp) and tmp.slot >= dag.finalizedHead.slot:
        newFinalized.add(tmp.bid)
        if tmp != finalizedHead.blck:
          # The newly finalized block itself should remain in here so that fork
          # choice still can find it via root
          dag.forkBlocks.excl(KeyedBlockRef.init(tmp))

        let p = tmp.parent
        tmp.parent = nil # Reset all parent links to release memory
        tmp = p

      dag.finalizedHead = finalizedHead

      dag.db.updateFinalizedBlocks(newFinalized)

    if  dag.loadExecutionBlockHash(oldFinalizedHead.blck).isZero and
        not dag.loadExecutionBlockHash(dag.finalizedHead.blck).isZero and
        dag.vanityLogs.onFinalizedMergeTransitionBlock != nil:
      dag.vanityLogs.onFinalizedMergeTransitionBlock()

    # Pruning the block dag is required every time the finalized head changes
    # in order to clear out blocks that are no longer viable and should
    # therefore no longer be considered as part of the chain we're following
    dag.pruneBlocksDAG()

    # Update light client data
    dag.processFinalizationForLightClient(oldFinalizedHead)

    # Send notification about new finalization point via callback.
    if not(isNil(dag.onFinHappened)):
      let stateRoot =
        if dag.finalizedHead.slot == dag.head.slot: getStateRoot(dag.headState)
        elif dag.finalizedHead.slot + SLOTS_PER_HISTORICAL_ROOT > dag.head.slot:
          getStateField(dag.headState, state_roots).data[
            int(dag.finalizedHead.slot mod SLOTS_PER_HISTORICAL_ROOT)]
        else:
          Eth2Digest() # The thing that finalized was >8192 blocks old?
      # TODO (cheatfate): Proper implementation required
      let data = FinalizationInfoObject.init(
        dag.finalizedHead.blck.root, stateRoot, dag.finalizedHead.slot.epoch)
      dag.onFinHappened(dag, data)

proc isInitialized*(T: type ChainDAGRef, db: BeaconChainDB): Result[void, cstring] =
  ## Lightweight check to see if it is likely that the given database has been
  ## initialized
  let
    tailBlockRoot = db.getTailBlock()
  if not tailBlockRoot.isSome():
    return err("Tail block root missing")

  let
    tailBlock = db.getBlockId(tailBlockRoot.get())
  if not tailBlock.isSome():
    return err("Tail block information missing")

  ok()

proc preInit*(
    T: type ChainDAGRef, db: BeaconChainDB, state: ForkedHashedBeaconState) =
  ## Initialize a database using the given state, which potentially may be a
  ## non-genesis state.
  ##
  ## When used with a non-genesis state, the resulting database will not be
  ## compatible with pre-22.11 versions.
  logScope:
    stateRoot = $getStateRoot(state)
    stateSlot = getStateField(state, slot)

  doAssert getStateField(state, slot).is_epoch,
    "Can only initialize database from epoch states"

  withState(state):
    db.putState(forkyState)

    if forkyState.data.slot == GENESIS_SLOT:
      let blck = get_initial_beacon_block(forkyState)
      db.putBlock(blck)
      db.putGenesisBlock(blck.root)
      db.putHeadBlock(blck.root)
      db.putTailBlock(blck.root)

      notice "Database initialized from genesis",
        blockRoot = $blck.root
    else:
      let blockRoot = forkyState.latest_block_root()
      # We write a summary but not the block contents - these will have to be
      # backfilled from the network
      db.putBeaconBlockSummary(blockRoot, BeaconBlockSummary(
        slot: forkyState.data.latest_block_header.slot,
        parent_root: forkyState.data.latest_block_header.parent_root
      ))
      db.putHeadBlock(blockRoot)
      db.putTailBlock(blockRoot)

      if db.getGenesisBlock().isSome():
        notice "Checkpoint written to database", blockRoot = $blockRoot
      else:
        notice "Database initialized from checkpoint", blockRoot = $blockRoot

proc getProposer*(
    dag: ChainDAGRef, head: BlockRef, slot: Slot): Opt[ValidatorIndex] =
  let
    epochRef = dag.getEpochRef(head.bid, slot.epoch(), false).valueOr:
      notice "Cannot load EpochRef for given head", head, slot, error
      return Opt.none(ValidatorIndex)

    slotInEpoch = slot.since_epoch_start()

  let proposer = epochRef.beacon_proposers[slotInEpoch]
  if proposer.isSome():
    if proposer.get().uint64 >= dag.db.immutableValidators.lenu64():
      # Sanity check - it should never happen that the key cache doesn't contain
      # a key for the selected proposer - that would mean that we somehow
      # created validators in the state without updating the cache!
      warn "Proposer key not found",
        keys = dag.db.immutableValidators.lenu64(), proposer = proposer.get()
      return Opt.none(ValidatorIndex)

  proposer

proc getProposalState*(
    dag: ChainDAGRef, head: BlockRef, slot: Slot, cache: var StateCache):
    Result[ref ForkedHashedBeaconState, cstring] =
  ## Return a state suitable for making proposals for the given head and slot -
  ## in particular, the state can be discarded after use and does not have a
  ## state root set

  # Start with the clearance state, since this one typically has been advanced
  # and thus has a hot hash tree cache
  let state = newClone(dag.clearanceState)

  var
    info = ForkedEpochInfo()
  if not state[].can_advance_slots(head.root, slot):
    # The last state root will be computed as part of block production, so skip
    # it now
    if not dag.updateState(
        state[], head.atSlot(slot - 1).toBlockSlotId().expect("not nil"),
        false, cache):
      error "Cannot get proposal state - skipping block production, database corrupt?",
        head = shortLog(head),
        slot
      return err("Cannot create proposal state")
  else:
    loadStateCache(dag, cache, head.bid, slot.epoch)

  if getStateField(state[], slot) < slot:
    process_slots(
      dag.cfg, state[], slot, cache, info,
      {skipLastStateRootCalculation}).expect("advancing 1 slot should not fail")

  ok state

proc aggregateAll*(
  dag: ChainDAGRef,
  validator_indices: openArray[ValidatorIndex]): Result[CookedPubKey, cstring] =
  if validator_indices.len == 0:
    # Aggregation spec requires non-empty collection
    # - https://tools.ietf.org/html/draft-irtf-cfrg-bls-signature-04
    # Consensus specs require at least one attesting index in attestation
    # - https://github.com/ethereum/consensus-specs/blob/v1.3.0/specs/phase0/beacon-chain.md#is_valid_indexed_attestation
    return err("aggregate: no attesting keys")

  let
    firstKey = dag.validatorKey(validator_indices[0]).valueOr:
      return err("aggregate: invalid validator index")

  var aggregateKey{.noinit.}: AggregatePublicKey

  aggregateKey.init(firstKey)

  for i in 1 ..< validator_indices.len:
    let key = dag.validatorKey(validator_indices[i]).valueOr:
      return err("aggregate: invalid validator index")
    aggregateKey.aggregate(key)

  ok(finish(aggregateKey))

proc aggregateAll*(
  dag: ChainDAGRef,
  validator_indices: openArray[ValidatorIndex|uint64],
  bits: BitSeq | BitArray): Result[CookedPubKey, cstring] =
  if validator_indices.len() != bits.len():
    return err("aggregateAll: mismatch in bits length")

  var
    aggregateKey{.noinit.}: AggregatePublicKey
    inited = false

  for i in 0..<bits.len():
    if bits[i]:
      let key = dag.validatorKey(validator_indices[i]).valueOr:
        return err("aggregate: invalid validator index")

      if inited:
        aggregateKey.aggregate(key)
      else:
        aggregateKey = AggregatePublicKey.init(key)
        inited = true

  if not inited:
    err("aggregate: no attesting keys")
  else:
    ok(finish(aggregateKey))

func needsBackfill*(dag: ChainDAGRef): bool =
  dag.backfill.slot > dag.horizon

proc rebuildIndex*(dag: ChainDAGRef) =
  ## After a checkpoint sync, we lack intermediate states to replay from - this
  ## function rebuilds them so that historical replay can take place again
  ## TODO the pruning of junk states could be moved to a separate function that
  ##      runs either on startup
  # First, we check what states we already have in the database - that allows
  # resuming the operation at any time
  let
    roots = dag.db.loadStateRoots()
    historicalRoots = getStateField(dag.headState, historical_roots).asSeq()
    historicalSummaries = dag.headState.historical_summaries.asSeq()

  var
    canonical = newSeq[Eth2Digest](
      (dag.finalizedHead.slot.epoch + EPOCHS_PER_STATE_SNAPSHOT - 1) div
      EPOCHS_PER_STATE_SNAPSHOT)
    # `junk` puts in place some infrastructure to prune unnecessary states - it
    # will be more useful in the future as a base for pruning
    junk: seq[((Slot, Eth2Digest), Eth2Digest)]

  for k, v in roots:
    if k[0] >= dag.finalizedHead.slot:
      continue # skip newer stuff
    if k[0] < dag.backfill.slot:
      continue # skip stuff for which we have no blocks

    if not isFinalizedStateSnapshot(k[0]):
      # `tail` will move at the end of the process, so we won't need any
      # intermediate states
      junk.add((k, v))

      continue # skip non-snapshot slots

    if k[0] > 0:
      let bs = dag.getBlockIdAtSlot(k[0] - 1)
      if bs.isNone or bs.get().bid.root != k[1]:
        # remove things that are no longer a canonical part of the chain or
        # cannot be reached via a block
        junk.add((k, v))
        continue

    if not dag.db.containsState(dag.cfg.consensusForkAtEpoch(k[0].epoch), v):
      continue # If it's not in the database..

    canonical[k[0].epoch div EPOCHS_PER_STATE_SNAPSHOT] = v

  let
    state = (ref ForkedHashedBeaconState)()

  var
    cache: StateCache
    info: ForkedEpochInfo
    tailBid: Opt[BlockId]
    states: int

  # `canonical` holds all slots at which a state is expected to appear, using a
  # zero root whenever a particular state is missing - this way, if there's
  # partial progress or gaps, they will be dealt with correctly
  for i, state_root in canonical.mpairs():
    let
      slot = Epoch(i * EPOCHS_PER_STATE_SNAPSHOT).start_slot

    if slot < dag.backfill.slot:
      # TODO if we have era files, we could try to load blocks from them at
      #      this point
      # TODO if we don't do the above, we can of course compute the starting `i`
      continue

    if tailBid.isNone():
      if state_root.isZero:
        # If we can find an era file with this state, use it as an alternative
        # starting point - ignore failures for now
        var bytes: seq[byte]
        if dag.era.getState(
            historicalRoots, historicalSummaries, slot, state[]).isOk():
          state_root = getStateRoot(state[])

          withState(state[]): dag.db.putState(forkyState)
          tailBid = Opt.some state[].latest_block_id()

      else:
        if not dag.db.getState(
            dag.cfg.consensusForkAtEpoch(slot.epoch), state_root, state[],
            noRollback):
          fatal "Cannot load state, database corrupt or created for a different network?",
            state_root, slot
          quit 1
        tailBid = Opt.some state[].latest_block_id()

      continue

    if i == 0 or canonical[i - 1].isZero:
      reset(tailBid) # No unbroken history!
      continue

    if not state_root.isZero:
      states += 1
      continue

    let
      startSlot = Epoch((i - 1) * EPOCHS_PER_STATE_SNAPSHOT).start_slot

    info "Recreating state snapshot",
      slot, startStateRoot = canonical[i - 1],  startSlot

    if getStateRoot(state[]) != canonical[i - 1]:
      if not dag.db.getState(
          dag.cfg.consensusForkAtEpoch(startSlot.epoch), canonical[i - 1],
          state[], noRollback):
        error "Can't load start state, database corrupt?",
          startStateRoot = shortLog(canonical[i - 1]), slot = startSlot
        return

    for slot in startSlot..<startSlot + (EPOCHS_PER_STATE_SNAPSHOT * SLOTS_PER_EPOCH):
      let bids = dag.getBlockIdAtSlot(slot).valueOr:
        warn "Block id missing, cannot continue - database corrupt?", slot
        return

      # The slot check is needed to avoid re-applying a block
      if bids.isProposed and getStateField(state[], latest_block_header).slot < bids.bid.slot:
        let res = dag.applyBlock(state[], bids.bid, cache, info)
        if res.isErr:
          error "Failed to apply block while building index",
            state_bid = shortLog(state[].latest_block_id()),
            error = res.error()
          return

        if slot.is_epoch:
          cache.prune(slot.epoch)

    process_slots(
      dag.cfg, state[], slot, cache, info,
      dag.updateFlags).expect("process_slots shouldn't fail when state slot is correct")

    withState(state[]):
      dag.db.putState(forkyState)
      dag.db.checkpoint()

      state_root = forkyState.root

  # Now that we've found a starting point and topped up with "intermediate"
  # states, we can update the tail to start at the starting point of the
  # first loadable state

  if tailBid.isSome():
    dag.tail = tailBid.get()
    dag.db.putTailBlock(dag.tail.root)

  if junk.len > 0:
    info "Dropping redundant states", states, redundant = junk.len

    for i in junk:
      dag.db.delStateRoot(i[0][1], i[0][0])
      dag.db.delState(dag.cfg.consensusForkAtEpoch(i[0][0].epoch), i[1])<|MERGE_RESOLUTION|>--- conflicted
+++ resolved
@@ -486,23 +486,6 @@
 
   Opt.some(EpochKey(bid: bsi.bid, epoch: epoch))
 
-<<<<<<< HEAD
-func shufflingDependentSlot*(epoch: Epoch): Slot =
-  if epoch >= 2: (epoch - 1).start_slot() - 1 else: Slot(0)
-=======
-func findShufflingRef*(
-    dag: ChainDAGRef, bid: BlockId, epoch: Epoch): Opt[ShufflingRef] =
-  ## Lookup a shuffling in the cache, returning `none` if it's not present - see
-  ## `getShufflingRef` for a version that creates a new instance if it's missing
-  let
-    dependent_slot = epoch.attester_dependent_slot()
-    dependent_bsi = dag.atSlot(bid, dependent_slot).valueOr:
-      return Opt.none(ShufflingRef)
-
-  dag.shufflingRefs.findIt(
-    it.epoch == epoch and dependent_bsi.bid.root == it.attester_dependent_root)
->>>>>>> 74511f61
-
 func putShufflingRef*(dag: ChainDAGRef, shufflingRef: ShufflingRef) =
   ## Store shuffling in the cache
   if shufflingRef.epoch < dag.finalizedHead.slot.epoch():
@@ -517,7 +500,7 @@
   ## Lookup a shuffling in the cache, returning `none` if it's not present - see
   ## `getShufflingRef` for a version that creates a new instance if it's missing
   let
-    dependent_slot = epoch.shufflingDependentSlot
+    dependent_slot = epoch.attester_dependent_slot()
     dependent_bsi = ? dag.atSlot(bid, dependent_slot)
 
   # Check `ShufflingRef` cache
@@ -1358,7 +1341,7 @@
     dag: ChainDAGRef, state: ForkyHashedBeaconState,
     blck: BlockRef, epoch: Epoch): Opt[Slot] =
   ## Return slot of `blck` ancestor to which `state` can be rewinded
-  ## so that RANDAO at `epoch.shufflingDependentSlot` can be computed.
+  ## so that RANDAO at `epoch.attester_dependent_slot` can be computed.
   ## Return `err` if `state` is unviable to compute shuffling for `blck@epoch`.
 
   # A state must be somewhat recent so that `get_active_validator_indices`
@@ -1409,7 +1392,7 @@
         dag.finalizedHead.blck
       else:
         ? commonAncestor(blck, stateBlck, lowSlot)
-    dependentSlot = epoch.shufflingDependentSlot
+    dependentSlot = epoch.attester_dependent_slot
   doAssert dependentSlot >= lowSlot
   ok min(min(stateBid.slot, ancestorBlck.slot), dependentSlot)
 
@@ -1430,10 +1413,10 @@
   ## `state` must have the correct `get_active_validator_indices` for `epoch`.
   ## RANDAO reveals of blocks from `state.data.slot` back to `ancestorSlot` are
   ## mixed out from `state.data.randao_mixes`, and RANDAO reveals from blocks
-  ## up through `epoch.shufflingDependentSlot` are mixed in.
+  ## up through `epoch.attester_dependent_slot` are mixed in.
   let
     stateSlot = state.data.slot
-    dependentSlot = epoch.shufflingDependentSlot
+    dependentSlot = epoch.attester_dependent_slot
     # Check `state` has locked-in `get_active_validator_indices` for `epoch`
     ancestorSlot = ? dag.ancestorSlotForShuffling(state, blck, epoch)
   doAssert ancestorSlot <= stateSlot
@@ -1556,7 +1539,7 @@
     dag: ChainDAGRef, blck: BlockRef, epoch: Epoch): Opt[ShufflingRef] =
   ## Load state from DB, for when DAG states are unviable (up to ~500 ms)
   let
-    dependentSlot = epoch.shufflingDependentSlot
+    dependentSlot = epoch.attester_dependent_slot
     state = newClone(dag.headState)
   var
     e = dependentSlot.epoch
