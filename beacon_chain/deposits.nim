--- conflicted
+++ resolved
@@ -228,11 +228,7 @@
           block:
             let s = spec.getOrDefault("DENEB_FORK_EPOCH", $FAR_FUTURE_EPOCH)
             Epoch(Base10.decode(uint64, s).get(uint64(FAR_FUTURE_EPOCH)))
-<<<<<<< HEAD
-      # https://github.com/ethereum/consensus-specs/blob/v1.4.0-beta.3/specs/phase0/beacon-chain.md#voluntary-exits
-=======
       # https://github.com/ethereum/consensus-specs/blob/v1.4.0-beta.4/specs/phase0/beacon-chain.md#voluntary-exits
->>>>>>> f48ce6c0
       # https://github.com/ethereum/consensus-specs/blob/v1.4.0-beta.0/specs/deneb/beacon-chain.md#modified-process_voluntary_exit
       if currentEpoch >= denebForkEpoch:
         let capellaForkVersion =
