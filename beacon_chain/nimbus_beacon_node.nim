--- conflicted
+++ resolved
@@ -30,13 +30,6 @@
 when defined(posix):
   import system/ansi_c
 
-<<<<<<< HEAD
-=======
-from
-  libp2p/protocols/pubsub/gossipsub
-import
-  TopicParams, validateParameters, init
-
 when defined(windows):
   import winlean
 
@@ -95,7 +88,6 @@
                                   lpHandlerProc: LPHANDLER_FUNCTION): SERVICE_STATUS_HANDLE{.
     stdcall, dynlib: "advapi32", importc: "RegisterServiceCtrlHandlerA".}
 
->>>>>>> 776f0921
 type
   RpcServer = RpcHttpServer
 
@@ -837,16 +829,6 @@
     aggregateSubnets = subnetLog(aggregateSubnets),
     prevSubnets = subnetLog(prevSubnets),
     subscribeSubnets = subnetLog(subscribeSubnets),
-<<<<<<< HEAD
-    unsubscribeSubnets = subnetLog(unsubscribeSubnets)
-
-proc addPhase0MessageHandlers(node: BeaconNode, forkDigest: ForkDigest, slot: Slot) =
-  node.network.subscribe(getBeaconBlocksTopic(forkDigest), BlockTopic, enableTopicMetrics = true)
-  node.network.subscribe(getAttesterSlashingsTopic(forkDigest), OtherTopic)
-  node.network.subscribe(getProposerSlashingsTopic(forkDigest), OtherTopic)
-  node.network.subscribe(getVoluntaryExitsTopic(forkDigest), OtherTopic)
-  node.network.subscribe(getAggregateAndProofsTopic(forkDigest), AggregateTopic, enableTopicMetrics = true)
-=======
     unsubscribeSubnets = subnetLog(unsubscribeSubnets),
     gossipState = node.gossipState
 
@@ -904,7 +886,6 @@
   node.network.subscribe(
     getAggregateAndProofsTopic(forkDigest), aggregateTopicParams,
     enableTopicMetrics = true)
->>>>>>> 776f0921
 
   # updateAttestationSubnetHandlers subscribes attestation subnets
 
@@ -941,18 +922,6 @@
 proc addAltairMessageHandlers(node: BeaconNode, forkDigest: ForkDigest, slot: Slot) =
   node.addPhase0MessageHandlers(forkDigest, slot)
 
-<<<<<<< HEAD
-  # TODO: What are the best topic params for this?
-  for committeeIdx in allSyncSubcommittees():
-    closureScope:
-      let idx = committeeIdx
-      # TODO This should be done in dynamic way in trackSyncCommitteeTopics
-      node.network.subscribe(getSyncCommitteeTopic(node.dag.forkDigests.altair, idx), OtherTopic)
-      syncnets.setBit(idx.asInt)
-
-  node.network.subscribe(getSyncCommitteeContributionAndProofTopic(node.dag.forkDigests.altair), OtherTopic)
-  node.network.updateSyncnetsMetadata(syncnets)
-=======
   # If this comes online near sync committee period, it'll immediately get
   # replaced as usual by trackSyncCommitteeTopics, which runs at slot end.
   let currentSyncCommitteeSubnets = node.getCurrentSyncCommiteeSubnets(slot)
@@ -964,7 +933,6 @@
 
   node.network.subscribe(
     getSyncCommitteeContributionAndProofTopic(forkDigest), basicParams)
->>>>>>> 776f0921
 
   node.network.updateSyncnetsMetadata(currentSyncCommitteeSubnets)
 
