# beacon_chain
# Copyright (c) 2018-2024 Status Research & Development GmbH
# Licensed and distributed under either of
#   * MIT license (license terms in the root directory or at https://opensource.org/licenses/MIT).
#   * Apache v2 license (license terms in the root directory or at https://www.apache.org/licenses/LICENSE-2.0).
# at your option. This file may not be copied, modified, or distributed except according to those terms.

{.push raises: [].}

import
  std/[os, random, sequtils, terminal, times],
  chronos, chronicles,
  metrics, metrics/chronos_httpserver,
  stew/[byteutils, io2],
  eth/p2p/discoveryv5/[enr, random2],
  ./consensus_object_pools/[
    blob_quarantine, data_column_quarantine, blockchain_list],
  ./consensus_object_pools/vanity_logs/vanity_logs,
  ./networking/[topic_params, network_metadata_downloads],
  ./rpc/[rest_api, state_ttl_cache],
  ./spec/datatypes/[altair, bellatrix, phase0],
  ./spec/[
    deposit_snapshots, engine_authentication, weak_subjectivity,
    eip7594_helpers],
  ./sync/[sync_protocol, light_client_protocol, sync_overseer],
  ./validators/[keystore_management, beacon_validators],
  "."/[
    beacon_node, beacon_node_light_client, deposits,
    nimbus_binary_common, statusbar, trusted_node_sync, wallets]

when defined(posix):
  import system/ansi_c

from ./spec/datatypes/deneb import SignedBeaconBlock

from
  libp2p/protocols/pubsub/gossipsub
import
  TopicParams, validateParameters, init

logScope: topics = "beacnde"

# https://github.com/ethereum/eth2.0-metrics/blob/master/metrics.md#interop-metrics
declareGauge beacon_slot, "Latest slot of the beacon chain state"
declareGauge beacon_current_epoch, "Current epoch"

# Finalization tracking
declareGauge finalization_delay,
  "Epoch delay between scheduled epoch and finalized epoch"

declareGauge ticks_delay,
  "How long does to take to run the onSecond loop"

declareGauge next_action_wait,
  "Seconds until the next attestation will be sent"

declareGauge next_proposal_wait,
  "Seconds until the next proposal will be sent, or Inf if not known"

declareGauge sync_committee_active,
  "1 if there are current sync committee duties, 0 otherwise"

declareCounter db_checkpoint_seconds,
  "Time spent checkpointing the database to clear the WAL file"

proc fetchGenesisState(
    metadata: Eth2NetworkMetadata,
    genesisState = none(InputFile),
    genesisStateUrl = none(Uri)
): Future[ref ForkedHashedBeaconState] {.async: (raises: []).} =
  let genesisBytes =
    if metadata.genesis.kind != BakedIn and genesisState.isSome:
      let res = io2.readAllBytes(genesisState.get.string)
      res.valueOr:
        error "Failed to read genesis state file", err = res.error.ioErrorMsg
        quit 1
    elif metadata.hasGenesis:
      try:
        if metadata.genesis.kind == BakedInUrl:
          info "Obtaining genesis state",
               sourceUrl = $genesisStateUrl
                 .get(parseUri metadata.genesis.url)
        await metadata.fetchGenesisBytes(genesisStateUrl)
      except CatchableError as err:
        error "Failed to obtain genesis state",
              source = metadata.genesis.sourceDesc,
              err = err.msg
        quit 1
    else:
      @[]

  if genesisBytes.len > 0:
    try:
      newClone readSszForkedHashedBeaconState(metadata.cfg, genesisBytes)
    except CatchableError as err:
      error "Invalid genesis state",
            size = genesisBytes.len,
            digest = eth2digest(genesisBytes),
            err = err.msg
      quit 1
  else:
    nil

proc doRunTrustedNodeSync(
    db: BeaconChainDB,
    metadata: Eth2NetworkMetadata,
    databaseDir: string,
    eraDir: string,
    restUrl: string,
    stateId: Option[string],
    trustedBlockRoot: Option[Eth2Digest],
    backfill: bool,
    reindex: bool,
    downloadDepositSnapshot: bool,
    genesisState: ref ForkedHashedBeaconState) {.async.} =
  let syncTarget =
    if stateId.isSome:
      if trustedBlockRoot.isSome:
        warn "Ignoring `trustedBlockRoot`, `stateId` is set",
          stateId, trustedBlockRoot
      TrustedNodeSyncTarget(
        kind: TrustedNodeSyncKind.StateId,
        stateId: stateId.get)
    elif trustedBlockRoot.isSome:
      TrustedNodeSyncTarget(
        kind: TrustedNodeSyncKind.TrustedBlockRoot,
        trustedBlockRoot: trustedBlockRoot.get)
    else:
      TrustedNodeSyncTarget(
        kind: TrustedNodeSyncKind.StateId,
        stateId: "finalized")

  await db.doTrustedNodeSync(
    metadata.cfg,
    databaseDir,
    eraDir,
    restUrl,
    syncTarget,
    backfill,
    reindex,
    downloadDepositSnapshot,
    genesisState)

func getVanityLogs(stdoutKind: StdoutLogKind): VanityLogs =
  case stdoutKind
  of StdoutLogKind.Auto: raiseAssert "inadmissable here"
  of StdoutLogKind.Colors:
    VanityLogs(
      onMergeTransitionBlock:          bellatrixColor,
      onFinalizedMergeTransitionBlock: bellatrixBlink,
      onUpgradeToCapella:              capellaColor,
      onKnownBlsToExecutionChange:     capellaBlink,
      onUpgradeToDeneb:                denebColor,
      onUpgradeToElectra:              electraColor)
  of StdoutLogKind.NoColors:
    VanityLogs(
      onMergeTransitionBlock:          bellatrixMono,
      onFinalizedMergeTransitionBlock: bellatrixMono,
      onUpgradeToCapella:              capellaMono,
      onKnownBlsToExecutionChange:     capellaMono,
      onUpgradeToDeneb:                denebMono,
      onUpgradeToElectra:              electraMono)
  of StdoutLogKind.Json, StdoutLogKind.None:
    VanityLogs(
      onMergeTransitionBlock:
        (proc() = notice "🐼 Proof of Stake Activated 🐼"),
      onFinalizedMergeTransitionBlock:
        (proc() = notice "🐼 Proof of Stake Finalized 🐼"),
      onUpgradeToCapella:
        (proc() = notice "🦉 Withdrowls now available 🦉"),
      onKnownBlsToExecutionChange:
        (proc() = notice "🦉 BLS to execution changed 🦉"),
      onUpgradeToDeneb:
        (proc() = notice "🐟 Proto-Danksharding is ON 🐟"),
      onUpgradeToElectra:
        (proc() = notice "🦒 [PH] Electra 🦒"))

func getVanityMascot(consensusFork: ConsensusFork): string =
  case consensusFork
  of ConsensusFork.Fulu:
    "not decided yet?"
  of ConsensusFork.Electra:
    "🦒"
  of ConsensusFork.Deneb:
    "🐟"
  of ConsensusFork.Capella:
    "🦉"
  of ConsensusFork.Bellatrix:
    "🐼"
  of ConsensusFork.Altair:
    "✨"
  of ConsensusFork.Phase0:
    "🦏"

proc loadChainDag(
    config: BeaconNodeConf,
    cfg: RuntimeConfig,
    db: BeaconChainDB,
    eventBus: EventBus,
    validatorMonitor: ref ValidatorMonitor,
    networkGenesisValidatorsRoot: Opt[Eth2Digest]): ChainDAGRef =
  info "Loading block DAG from database", path = config.databaseDir

  var dag: ChainDAGRef
  proc onLightClientFinalityUpdate(data: ForkedLightClientFinalityUpdate) =
    if dag == nil: return
    withForkyFinalityUpdate(data):
      when lcDataFork > LightClientDataFork.None:
        let contextFork =
          dag.cfg.consensusForkAtEpoch(forkyFinalityUpdate.contextEpoch)
        eventBus.finUpdateQueue.emit(
          RestVersioned[ForkedLightClientFinalityUpdate](
            data: data,
            jsonVersion: contextFork,
            sszContext: dag.forkDigests[].atConsensusFork(contextFork)))
  proc onLightClientOptimisticUpdate(data: ForkedLightClientOptimisticUpdate) =
    if dag == nil: return
    withForkyOptimisticUpdate(data):
      when lcDataFork > LightClientDataFork.None:
        let contextFork =
          dag.cfg.consensusForkAtEpoch(forkyOptimisticUpdate.contextEpoch)
        eventBus.optUpdateQueue.emit(
          RestVersioned[ForkedLightClientOptimisticUpdate](
            data: data,
            jsonVersion: contextFork,
            sszContext: dag.forkDigests[].atConsensusFork(contextFork)))

  let
    chainDagFlags =
      if config.strictVerification: {strictVerification}
      else: {}
    onLightClientFinalityUpdateCb =
      if config.lightClientDataServe: onLightClientFinalityUpdate
      else: nil
    onLightClientOptimisticUpdateCb =
      if config.lightClientDataServe: onLightClientOptimisticUpdate
      else: nil
  dag = ChainDAGRef.init(
    cfg, db, validatorMonitor, chainDagFlags, config.eraDir,
    vanityLogs = getVanityLogs(detectTTY(config.logStdout)),
    lcDataConfig = LightClientDataConfig(
      serve: config.lightClientDataServe,
      importMode: config.lightClientDataImportMode,
      maxPeriods: config.lightClientDataMaxPeriods,
      onLightClientFinalityUpdate: onLightClientFinalityUpdateCb,
      onLightClientOptimisticUpdate: onLightClientOptimisticUpdateCb))

  if networkGenesisValidatorsRoot.isSome:
    let databaseGenesisValidatorsRoot =
      getStateField(dag.headState, genesis_validators_root)
    if networkGenesisValidatorsRoot.get != databaseGenesisValidatorsRoot:
      fatal "The specified --data-dir contains data for a different network",
            networkGenesisValidatorsRoot = networkGenesisValidatorsRoot.get,
            databaseGenesisValidatorsRoot,
            dataDir = config.dataDir
      quit 1

  # The first pruning after restart may take a while..
  if config.historyMode == HistoryMode.Prune:
    dag.pruneHistory(true)

  dag

proc checkWeakSubjectivityCheckpoint(
    dag: ChainDAGRef,
    wsCheckpoint: Checkpoint,
    beaconClock: BeaconClock) =
  let
    currentSlot = beaconClock.now.slotOrZero
    isCheckpointStale = not is_within_weak_subjectivity_period(
      dag.cfg, currentSlot, dag.headState, wsCheckpoint)

  if isCheckpointStale:
    error "Weak subjectivity checkpoint is stale",
          currentSlot, checkpoint = wsCheckpoint,
          headStateSlot = getStateField(dag.headState, slot)
    quit 1

from ./spec/state_transition_block import kzg_commitment_to_versioned_hash

proc isSlotWithinWeakSubjectivityPeriod(dag: ChainDagRef, slot: Slot): bool =
  let
    checkpoint = Checkpoint(
      epoch: epoch(getStateField(dag.headState, slot)),
      root: getStateField(dag.headState, latest_block_header).state_root)
  is_within_weak_subjectivity_period(dag.cfg, slot,
                                     dag.headState, checkpoint)

proc initFullNode(
    node: BeaconNode,
    rng: ref HmacDrbgContext,
    dag: ChainDAGRef,
    clist: ChainListRef,
    taskpool: TaskPoolPtr,
    getBeaconTime: GetBeaconTimeFn) {.async.} =
  template config(): auto = node.config

  proc onPhase0AttestationReceived(data: phase0.Attestation) =
    node.eventBus.attestQueue.emit(data)
  proc onElectraAttestationReceived(data: electra.Attestation) =
    debugComment "electra attestation queue"
  proc onSyncContribution(data: SignedContributionAndProof) =
    node.eventBus.contribQueue.emit(data)
  proc onVoluntaryExitAdded(data: SignedVoluntaryExit) =
    node.eventBus.exitQueue.emit(data)
  proc onBLSToExecutionChangeAdded(data: SignedBLSToExecutionChange) =
    node.eventBus.blsToExecQueue.emit(data)
  proc onProposerSlashingAdded(data: ProposerSlashing) =
    node.eventBus.propSlashQueue.emit(data)
  proc onPhase0AttesterSlashingAdded(data: phase0.AttesterSlashing) =
    node.eventBus.attSlashQueue.emit(data)
  proc onElectraAttesterSlashingAdded(data: electra.AttesterSlashing) =
    debugComment "electra att slasher queue"
  proc onBlobSidecarAdded(data: BlobSidecarInfoObject) =
    node.eventBus.blobSidecarQueue.emit(data)
  proc onBlockAdded(data: ForkedTrustedSignedBeaconBlock) =
    let optimistic =
      if node.currentSlot().epoch() >= dag.cfg.BELLATRIX_FORK_EPOCH:
        some node.dag.is_optimistic(data.toBlockId())
      else:
        none[bool]()
    node.eventBus.blocksQueue.emit(
      EventBeaconBlockObject.init(data, optimistic))
  proc onHeadChanged(data: HeadChangeInfoObject) =
    let eventData =
      if node.currentSlot().epoch() >= dag.cfg.BELLATRIX_FORK_EPOCH:
        var res = data
        res.optimistic = some node.dag.is_optimistic(
          BlockId(slot: data.slot, root: data.block_root))
        res
      else:
        data
    node.eventBus.headQueue.emit(eventData)
  proc onChainReorg(data: ReorgInfoObject) =
    let eventData =
      if node.currentSlot().epoch() >= dag.cfg.BELLATRIX_FORK_EPOCH:
        var res = data
        res.optimistic = some node.dag.is_optimistic(
          BlockId(slot: data.slot, root: data.new_head_block))
        res
      else:
        data
    node.eventBus.reorgQueue.emit(eventData)
  proc makeOnFinalizationCb(
      # This `nimcall` functions helps for keeping track of what
      # needs to be captured by the onFinalization closure.
      eventBus: EventBus,
      elManager: ELManager): OnFinalizedCallback {.nimcall.} =
    static: doAssert (elManager is ref)
    return proc(dag: ChainDAGRef, data: FinalizationInfoObject) =
      if elManager != nil:
        let finalizedEpochRef = dag.getFinalizedEpochRef()
        discard trackFinalizedState(elManager,
                                    finalizedEpochRef.eth1_data,
                                    finalizedEpochRef.eth1_deposit_index)
      node.updateLightClientFromDag()
      let eventData =
        if node.currentSlot().epoch() >= dag.cfg.BELLATRIX_FORK_EPOCH:
          var res = data
          # `slot` in this `BlockId` may be higher than block's actual slot,
          # this is alright for the purpose of calling `is_optimistic`.
          res.optimistic = some node.dag.is_optimistic(
            BlockId(slot: data.epoch.start_slot, root: data.block_root))
          res
        else:
          data
      eventBus.finalQueue.emit(eventData)

  func getLocalHeadSlot(): Slot =
    dag.head.slot

  proc getLocalWallSlot(): Slot =
    node.beaconClock.now.slotOrZero

  func getFirstSlotAtFinalizedEpoch(): Slot =
    dag.finalizedHead.slot

  func getBackfillSlot(): Slot =
    if dag.backfill.parent_root != dag.tail.root:
      dag.backfill.slot
    else:
      dag.tail.slot

  func getUntrustedBackfillSlot(): Slot =
    if clist.tail.isSome():
      clist.tail.get().blck.slot
    else:
      dag.tail.slot

  func getFrontfillSlot(): Slot =
    max(dag.frontfill.get(BlockId()).slot, dag.horizon)

  proc isWithinWeakSubjectivityPeriod(): bool =
    isSlotWithinWeakSubjectivityPeriod(node.dag,
      node.beaconClock.now().slotOrZero())

  proc eventWaiter(): Future[void] {.async: (raises: [CancelledError]).} =
    await node.shutdownEvent.wait()
    bnStatus = BeaconNodeStatus.Stopping

  asyncSpawn eventWaiter()

  let
    quarantine = newClone(
      Quarantine.init())
    attestationPool = newClone(AttestationPool.init(
      dag, quarantine, onPhase0AttestationReceived,
      onElectraAttestationReceived))
    syncCommitteeMsgPool = newClone(
      SyncCommitteeMsgPool.init(rng, dag.cfg, onSyncContribution))
    lightClientPool = newClone(
      LightClientPool())
    validatorChangePool = newClone(ValidatorChangePool.init(
      dag, attestationPool, onVoluntaryExitAdded, onBLSToExecutionChangeAdded,
      onProposerSlashingAdded, onPhase0AttesterSlashingAdded,
      onElectraAttesterSlashingAdded))
    blobQuarantine = newClone(BlobQuarantine.init(onBlobSidecarAdded))
    dataColumnQuarantine = newClone(DataColumnQuarantine.init())
    supernode = node.config.subscribeAllSubnets
    localCustodySubnets = 
      if supernode:
        DATA_COLUMN_SIDECAR_SUBNET_COUNT.uint64
      else:
        CUSTODY_REQUIREMENT.uint64
    consensusManager = ConsensusManager.new(
      dag, attestationPool, quarantine, node.elManager,
      ActionTracker.init(node.network.nodeId, config.subscribeAllSubnets),
      node.dynamicFeeRecipientsStore, config.validatorsDir,
      config.defaultFeeRecipient, config.suggestedGasLimit)
    batchVerifier = BatchVerifier.new(rng, taskpool)
    blockProcessor = BlockProcessor.new(
      config.dumpEnabled, config.dumpDirInvalid, config.dumpDirIncoming,
      batchVerifier, consensusManager, node.validatorMonitor,
      blobQuarantine, getBeaconTime)
<<<<<<< HEAD
    blockVerifier = proc(
        signedBlock: ForkedSignedBeaconBlock,
        blobs: Opt[ForkedBlobSidecars],
        maybeFinalized: bool
    ): Future[Result[void, VerifierError]] {.
        async: (raises: [CancelledError], raw: true).} =
=======

    blockVerifier = proc(signedBlock: ForkedSignedBeaconBlock,
                         blobs: Opt[BlobSidecars], maybeFinalized: bool):
        Future[Result[void, VerifierError]] {.async: (raises: [CancelledError], raw: true).} =
>>>>>>> d2d02bd6
      # The design with a callback for block verification is unusual compared
      # to the rest of the application, but fits with the general approach
      # taken in the sync/request managers - this is an architectural compromise
      # that should probably be reimagined more holistically in the future.
      blockProcessor[].addBlock(
        MsgSource.gossip, signedBlock, blobs, maybeFinalized = maybeFinalized)
<<<<<<< HEAD
    rmanBlockVerifier = proc(
        signedBlock: ForkedSignedBeaconBlock, maybeFinalized: bool
    ): Future[Result[void, VerifierError]] {.
        async: (raises: [CancelledError]).} =
=======
    untrustedBlockVerifier =
      proc(signedBlock: ForkedSignedBeaconBlock, blobs: Opt[BlobSidecars],
           maybeFinalized: bool): Future[Result[void, VerifierError]] {.
        async: (raises: [CancelledError], raw: true).} =
        clist.untrustedBackfillVerifier(signedBlock, blobs, maybeFinalized)
    rmanBlockVerifier = proc(signedBlock: ForkedSignedBeaconBlock,
                             maybeFinalized: bool):
        Future[Result[void, VerifierError]] {.async: (raises: [CancelledError]).} =
>>>>>>> d2d02bd6
      withBlck(signedBlock):
        when consensusFork >= ConsensusFork.Deneb:
          if not blobQuarantine[].hasBlobs(forkyBlck):
            # We don't have all the blobs for this block, so we have
            # to put it in blobless quarantine.
            if not quarantine[].addBlobless(dag.finalizedHead.slot, forkyBlck):
              err(VerifierError.UnviableFork)
            else:
              err(VerifierError.MissingParent)
          else:
            let blobs = blobQuarantine[]
              .popBlobs(forkyBlck.root, forkyBlck)
              .mapIt(ForkedBlobSidecar.init(newClone(it)))
            await blockProcessor[].addBlock(
              MsgSource.gossip, signedBlock, Opt.some(blobs),
              maybeFinalized = maybeFinalized)
        else:
          await blockProcessor[].addBlock(
            MsgSource.gossip, signedBlock, Opt.none(ForkedBlobSidecars),
            maybeFinalized = maybeFinalized)
    rmanBlockLoader = proc(
        blockRoot: Eth2Digest): Opt[ForkedTrustedSignedBeaconBlock] =
      dag.getForkedBlock(blockRoot)
    rmanBlobLoader = proc(
        blobId: BlobIdentifier): Opt[ForkedBlobSidecar] =
      withAll(BlobFork):
        var blob_sidecar = blobFork.BlobSidecar.new()
        if dag.db.getBlobSidecar(
            blobId.block_root, blobId.index, blob_sidecar[]):
          return Opt.some ForkedBlobSidecar.init(blob_sidecar)
      Opt.none(ForkedBlobSidecar)

    processor = Eth2Processor.new(
      config.doppelgangerDetection,
      blockProcessor, node.validatorMonitor, dag, attestationPool,
      validatorChangePool, node.attachedValidators, syncCommitteeMsgPool,
      lightClientPool, quarantine, blobQuarantine, rng, getBeaconTime, taskpool)
    syncManagerFlags =
      if node.config.longRangeSync != LongRangeSyncMode.Lenient:
        {SyncManagerFlag.NoGenesisSync}
      else:
        {}
    syncManager = newSyncManager[Peer, PeerId](
      node.network.peerPool,
      dag.cfg.DENEB_FORK_EPOCH, dag.cfg.MIN_EPOCHS_FOR_BLOB_SIDECARS_REQUESTS,
      SyncQueueKind.Forward, getLocalHeadSlot,
      getLocalWallSlot, getFirstSlotAtFinalizedEpoch, getBackfillSlot,
      getFrontfillSlot, isWithinWeakSubjectivityPeriod,
      dag.tail.slot, blockVerifier,
      shutdownEvent = node.shutdownEvent,
      flags = syncManagerFlags)
    backfiller = newSyncManager[Peer, PeerId](
      node.network.peerPool,
      dag.cfg.DENEB_FORK_EPOCH, dag.cfg.MIN_EPOCHS_FOR_BLOB_SIDECARS_REQUESTS,
      SyncQueueKind.Backward, getLocalHeadSlot,
      getLocalWallSlot, getFirstSlotAtFinalizedEpoch, getBackfillSlot,
      getFrontfillSlot, isWithinWeakSubjectivityPeriod,
      dag.backfill.slot, blockVerifier, maxHeadAge = 0,
      shutdownEvent = node.shutdownEvent,
      flags = syncManagerFlags)
    clistPivotSlot =
      if clist.tail.isSome():
        clist.tail.get().blck.slot()
      else:
        getLocalWallSlot()
    untrustedManager = newSyncManager[Peer, PeerId](
      node.network.peerPool,
      dag.cfg.DENEB_FORK_EPOCH, dag.cfg.MIN_EPOCHS_FOR_BLOB_SIDECARS_REQUESTS,
      SyncQueueKind.Backward, getLocalHeadSlot,
      getLocalWallSlot, getFirstSlotAtFinalizedEpoch, getUntrustedBackfillSlot,
      getFrontfillSlot, isWithinWeakSubjectivityPeriod,
      clistPivotSlot, untrustedBlockVerifier, maxHeadAge = 0,
      shutdownEvent = node.shutdownEvent,
      flags = syncManagerFlags)
    router = (ref MessageRouter)(
      processor: processor,
      network: node.network)
    requestManager = RequestManager.init(
      node.network, dag.cfg.DENEB_FORK_EPOCH, getBeaconTime,
      (proc(): bool = syncManager.inProgress),
      quarantine, blobQuarantine, rmanBlockVerifier,
      rmanBlockLoader, rmanBlobLoader)
  
  # As per EIP 7594, the BN is now categorised into a 
  # `Fullnode` and a `Supernode`, the fullnodes custodies a
  # given set of data columns, and hence ONLY subcribes to those
  # data column subnet topics, however, the supernodes subscribe
  # to all of the topics. This in turn keeps our `data column quarantine`
  # really variable. Whenever the BN is a supernode, column quarantine
  # essentially means all the NUMBER_OF_COLUMNS, as per mentioned in the 
  # spec. However, in terms of fullnode, quarantine is really dependent
  # on the randomly assigned columns, by `get_custody_columns`.

  # Hence, in order to keep column quarantine accurate and error proof
  # the custody columns are computed once as the BN boots. Then the values
  # are used globally around the codebase. 

  # `get_custody_columns` is not a very expensive function, but there
  # are multiple instances of computing custody columns, especially 
  # during peer selection, sync with columns, and so on. That is why,
  # the rationale of populating it at boot and using it gloabally.

  dataColumnQuarantine[].supernode = supernode
  dataColumnQuarantine[].custody_columns = 
    node.network.nodeId.get_custody_columns(max(SAMPLES_PER_SLOT.uint64,
                                            localCustodySubnets))
  if node.config.lightClientDataServe:
    proc scheduleSendingLightClientUpdates(slot: Slot) =
      if node.lightClientPool[].broadcastGossipFut != nil:
        return
      if slot <= node.lightClientPool[].latestBroadcastedSlot:
        return
      node.lightClientPool[].latestBroadcastedSlot = slot

      template fut(): auto = node.lightClientPool[].broadcastGossipFut
      fut = node.handleLightClientUpdates(slot)
      fut.addCallback do (p: pointer) {.gcsafe.}:
        fut = nil

    router.onSyncCommitteeMessage = scheduleSendingLightClientUpdates

  dag.setFinalizationCb makeOnFinalizationCb(node.eventBus, node.elManager)
  dag.setBlockCb(onBlockAdded)
  dag.setHeadCb(onHeadChanged)
  dag.setReorgCb(onChainReorg)

  node.dag = dag
  node.list = clist
  node.blobQuarantine = blobQuarantine
  node.quarantine = quarantine
  node.attestationPool = attestationPool
  node.syncCommitteeMsgPool = syncCommitteeMsgPool
  node.lightClientPool = lightClientPool
  node.validatorChangePool = validatorChangePool
  node.processor = processor
  node.batchVerifier = batchVerifier
  node.blockProcessor = blockProcessor
  node.consensusManager = consensusManager
  node.requestManager = requestManager
  node.syncManager = syncManager
  node.backfiller = backfiller
  node.untrustedManager = untrustedManager
  node.syncOverseer = SyncOverseerRef.new(node.consensusManager,
                                          node.validatorMonitor,
                                          config,
                                          getBeaconTime,
                                          node.list,
                                          node.beaconClock,
                                          node.eventBus.optFinHeaderUpdateQueue,
                                          node.network.peerPool,
                                          node.batchVerifier,
                                          syncManager, backfiller,
                                          untrustedManager)
  node.router = router

  await node.addValidators()

  block:
    # Add in-process validators to the list of "known" validators such that
    # we start with a reasonable ENR
    let wallSlot = node.beaconClock.now().slotOrZero()
    for validator in node.attachedValidators[].validators.values():
      if config.validatorMonitorAuto:
        node.validatorMonitor[].addMonitor(validator.pubkey, validator.index)

      if validator.index.isSome():
        withState(dag.headState):
          let idx = validator.index.get()
          if distinctBase(idx) <= forkyState.data.validators.lenu64:
            template v: auto = forkyState.data.validators.item(idx)
            if  is_active_validator(v, wallSlot.epoch) or
                is_active_validator(v, wallSlot.epoch + 1):
              node.consensusManager[].actionTracker.knownValidators[idx] = wallSlot
            elif is_exited_validator(v, wallSlot.epoch):
              notice "Ignoring exited validator",
                index = idx,
                pubkey = shortLog(v.pubkey)
    let stabilitySubnets =
      node.consensusManager[].actionTracker.stabilitySubnets(wallSlot)
    # Here, we also set the correct ENR should we be in all subnets mode!
    node.network.updateStabilitySubnetMetadata(stabilitySubnets)

  node.network.registerProtocol(
    PeerSync, PeerSync.NetworkState.init(
      node.dag,
      node.beaconClock.getBeaconTimeFn(),
  ))

  node.network.registerProtocol(
    BeaconSync, BeaconSync.NetworkState.init(node.dag))

  if node.dag.lcDataStore.serve:
    node.network.registerProtocol(
      LightClientSync, LightClientSync.NetworkState.init(node.dag))

  node.updateValidatorMetrics()

const
  SlashingDbName = "slashing_protection"
  # changing this requires physical file rename as well or history is lost.

proc init*(T: type BeaconNode,
           rng: ref HmacDrbgContext,
           config: BeaconNodeConf,
           metadata: Eth2NetworkMetadata): Future[BeaconNode]
          {.async.} =
  var
    taskpool: TaskPoolPtr
    genesisState: ref ForkedHashedBeaconState = nil

  template cfg: auto = metadata.cfg
  template eth1Network: auto = metadata.eth1Network

  if not(isDir(config.databaseDir)):
    # If database directory missing, we going to use genesis state to check
    # for weak_subjectivity_period.
    genesisState =
      await fetchGenesisState(
        metadata, config.genesisState, config.genesisStateUrl)
    let
      genesisTime = getStateField(genesisState[], genesis_time)
      beaconClock = BeaconClock.init(genesisTime).valueOr:
        fatal "Invalid genesis time in genesis state", genesisTime
        quit 1
      currentSlot = beaconClock.now().slotOrZero()
      checkpoint = Checkpoint(
        epoch: epoch(getStateField(genesisState[], slot)),
        root: getStateField(genesisState[], latest_block_header).state_root)

    notice "Genesis state information",
           genesis_fork = genesisState.kind,
           is_post_altair = (cfg.ALTAIR_FORK_EPOCH == GENESIS_EPOCH)

    if config.longRangeSync == LongRangeSyncMode.Light:
      if not is_within_weak_subjectivity_period(metadata.cfg, currentSlot,
                                                genesisState[], checkpoint):
        # We do support any network which starts from Altair or later fork.
        let metadata = config.loadEth2Network()
        if metadata.cfg.ALTAIR_FORK_EPOCH != GENESIS_EPOCH:
          fatal WeakSubjectivityLogMessage, current_slot = currentSlot,
                altair_fork_epoch = metadata.cfg.ALTAIR_FORK_EPOCH
          quit 1

  try:
    if config.numThreads < 0:
      fatal "The number of threads --numThreads cannot be negative."
      quit 1
    elif config.numThreads == 0:
      taskpool = TaskPoolPtr.new(numThreads = min(countProcessors(), 16))
    else:
      taskpool = TaskPoolPtr.new(numThreads = config.numThreads)

    info "Threadpool started", numThreads = taskpool.numThreads
  except Exception:
    raise newException(Defect, "Failure in taskpool initialization.")

  if metadata.genesis.kind == BakedIn:
    if config.genesisState.isSome:
      warn "The --genesis-state option has no effect on networks with built-in genesis state"

    if config.genesisStateUrl.isSome:
      warn "The --genesis-state-url option has no effect on networks with built-in genesis state"

  let
    eventBus = EventBus(
      headQueue: newAsyncEventQueue[HeadChangeInfoObject](),
      blocksQueue: newAsyncEventQueue[EventBeaconBlockObject](),
      attestQueue: newAsyncEventQueue[phase0.Attestation](),
      exitQueue: newAsyncEventQueue[SignedVoluntaryExit](),
      blsToExecQueue: newAsyncEventQueue[SignedBLSToExecutionChange](),
      propSlashQueue: newAsyncEventQueue[ProposerSlashing](),
      attSlashQueue: newAsyncEventQueue[phase0.AttesterSlashing](),
      blobSidecarQueue: newAsyncEventQueue[BlobSidecarInfoObject](),
      finalQueue: newAsyncEventQueue[FinalizationInfoObject](),
      reorgQueue: newAsyncEventQueue[ReorgInfoObject](),
      contribQueue: newAsyncEventQueue[SignedContributionAndProof](),
      finUpdateQueue: newAsyncEventQueue[
        RestVersioned[ForkedLightClientFinalityUpdate]](),
      optUpdateQueue: newAsyncEventQueue[
        RestVersioned[ForkedLightClientOptimisticUpdate]](),
      optFinHeaderUpdateQueue: newAsyncEventQueue[ForkedLightClientHeader]())
    db = BeaconChainDB.new(config.databaseDir, cfg, inMemory = false)

  if config.externalBeaconApiUrl.isSome and ChainDAGRef.isInitialized(db).isErr:
    let trustedBlockRoot =
      if config.trustedStateRoot.isSome or config.trustedBlockRoot.isSome:
        config.trustedBlockRoot
      elif cfg.ALTAIR_FORK_EPOCH == GENESIS_EPOCH:
        # Sync can be bootstrapped from the genesis block root
        if genesisState.isNil:
          genesisState = await fetchGenesisState(
            metadata, config.genesisState, config.genesisStateUrl)
        if not genesisState.isNil:
          let genesisBlockRoot = get_initial_beacon_block(genesisState[]).root
          notice "Neither `--trusted-block-root` nor `--trusted-state-root` " &
            "provided with `--external-beacon-api-url`, " &
            "falling back to genesis block root",
            externalBeaconApiUrl = config.externalBeaconApiUrl.get,
            trustedBlockRoot = config.trustedBlockRoot,
            trustedStateRoot = config.trustedStateRoot,
            genesisBlockRoot = $genesisBlockRoot
          some genesisBlockRoot
        else:
          none[Eth2Digest]()
      else:
        none[Eth2Digest]()
    if config.trustedStateRoot.isNone and trustedBlockRoot.isNone:
      warn "Ignoring `--external-beacon-api-url`, neither " &
        "`--trusted-block-root` nor `--trusted-state-root` provided",
        externalBeaconApiUrl = config.externalBeaconApiUrl.get,
        trustedBlockRoot = config.trustedBlockRoot,
        trustedStateRoot = config.trustedStateRoot
    else:
      if genesisState.isNil:
        genesisState = await fetchGenesisState(
          metadata, config.genesisState, config.genesisStateUrl)
      await db.doRunTrustedNodeSync(
        metadata,
        config.databaseDir,
        config.eraDir,
        config.externalBeaconApiUrl.get,
        config.trustedStateRoot.map do (x: Eth2Digest) -> string:
          "0x" & x.data.toHex,
        trustedBlockRoot,
        backfill = false,
        reindex = false,
        downloadDepositSnapshot = false,
        genesisState)

  if config.finalizedCheckpointBlock.isSome:
    warn "--finalized-checkpoint-block has been deprecated, ignoring"

  let checkpointState = if config.finalizedCheckpointState.isSome:
    let checkpointStatePath = config.finalizedCheckpointState.get.string
    let tmp = try:
      newClone(readSszForkedHashedBeaconState(
        cfg, readAllBytes(checkpointStatePath).tryGet()))
    except SszError as err:
      fatal "Checkpoint state loading failed",
            err = formatMsg(err, checkpointStatePath)
      quit 1
    except CatchableError as err:
      fatal "Failed to read checkpoint state file", err = err.msg
      quit 1

    if not getStateField(tmp[], slot).is_epoch:
      fatal "--finalized-checkpoint-state must point to a state for an epoch slot",
        slot = getStateField(tmp[], slot)
      quit 1
    tmp
  else:
    nil

  if config.finalizedDepositTreeSnapshot.isSome:
    let
      depositTreeSnapshotPath = config.finalizedDepositTreeSnapshot.get.string
      snapshot =
        try:
          SSZ.loadFile(depositTreeSnapshotPath, DepositTreeSnapshot)
        except SszError as err:
          fatal "Deposit tree snapshot loading failed",
                err = formatMsg(err, depositTreeSnapshotPath)
          quit 1
        except CatchableError as err:
          fatal "Failed to read deposit tree snapshot file", err = err.msg
          quit 1
      depositContractSnapshot = DepositContractSnapshot.init(snapshot).valueOr:
        fatal "Invalid deposit tree snapshot file"
        quit 1
    db.putDepositContractSnapshot(depositContractSnapshot)

  let engineApiUrls = config.engineApiUrls

  if engineApiUrls.len == 0:
    notice "Running without execution client - validator features disabled (see https://nimbus.guide/eth1.html)"

  var networkGenesisValidatorsRoot = metadata.bakedGenesisValidatorsRoot

  if not ChainDAGRef.isInitialized(db).isOk():
    genesisState =
      if not checkpointState.isNil and
          getStateField(checkpointState[], slot) == 0:
        checkpointState
      else:
        if genesisState.isNil:
          await fetchGenesisState(
            metadata, config.genesisState, config.genesisStateUrl)
        else:
          genesisState

    if genesisState.isNil and checkpointState.isNil:
      fatal "No database and no genesis snapshot found. Please supply a genesis.ssz " &
            "with the network configuration"
      quit 1

    if not genesisState.isNil and not checkpointState.isNil:
      if getStateField(genesisState[], genesis_validators_root) !=
          getStateField(checkpointState[], genesis_validators_root):
        fatal "Checkpoint state does not match genesis - check the --network parameter",
          rootFromGenesis = getStateField(
            genesisState[], genesis_validators_root),
          rootFromCheckpoint = getStateField(
            checkpointState[], genesis_validators_root)
        quit 1

    try:
      # Always store genesis state if we have it - this allows reindexing and
      # answering genesis queries
      if not genesisState.isNil:
        ChainDAGRef.preInit(db, genesisState[])
        networkGenesisValidatorsRoot =
          Opt.some(getStateField(genesisState[], genesis_validators_root))

      if not checkpointState.isNil:
        if genesisState.isNil or
            getStateField(checkpointState[], slot) != GENESIS_SLOT:
          ChainDAGRef.preInit(db, checkpointState[])

      doAssert ChainDAGRef.isInitialized(db).isOk(), "preInit should have initialized db"
    except CatchableError as exc:
      error "Failed to initialize database", err = exc.msg
      quit 1
  else:
    if not checkpointState.isNil:
      fatal "A database already exists, cannot start from given checkpoint",
        dataDir = config.dataDir
      quit 1

  # Doesn't use std/random directly, but dependencies might
  randomize(rng[].rand(high(int)))

  # The validatorMonitorTotals flag has been deprecated and should eventually be
  # removed - until then, it's given priority if set so as not to needlessly
  # break existing setups
  let
    validatorMonitor = newClone(ValidatorMonitor.init(
      config.validatorMonitorAuto,
      config.validatorMonitorTotals.get(
        not config.validatorMonitorDetails)))

  for key in config.validatorMonitorPubkeys:
    validatorMonitor[].addMonitor(key, Opt.none(ValidatorIndex))

  let
    dag = loadChainDag(
      config, cfg, db, eventBus,
      validatorMonitor, networkGenesisValidatorsRoot)
    genesisTime = getStateField(dag.headState, genesis_time)
    beaconClock = BeaconClock.init(genesisTime).valueOr:
      fatal "Invalid genesis time in state", genesisTime
      quit 1

    getBeaconTime = beaconClock.getBeaconTimeFn()

  let clist =
    block:
      let res = ChainListRef.init(config.databaseDir())

      debug "Backfill database has been loaded", path = config.databaseDir(),
            head = shortLog(res.head), tail = shortLog(res.tail)

      if res.handle.isSome() and res.tail().isSome():
        if not(isSlotWithinWeakSubjectivityPeriod(dag, res.tail.get().slot())):
          notice "Backfill database is outdated " &
                 "(outside of weak subjectivity period), reseting database",
                 path = config.databaseDir(),
                 tail = shortLog(res.tail)
          res.clear().isOkOr:
            fatal "Unable to reset backfill database",
                  path = config.databaseDir(), reason = error
            quit 1
      res

  info "Backfill database initialized", path = config.databaseDir(),
       head = shortLog(clist.head), tail = shortLog(clist.tail)

  if config.weakSubjectivityCheckpoint.isSome:
    dag.checkWeakSubjectivityCheckpoint(
      config.weakSubjectivityCheckpoint.get, beaconClock)

  let elManager = ELManager.new(
    cfg,
    metadata.depositContractBlock,
    metadata.depositContractBlockHash,
    db,
    engineApiUrls,
    eth1Network)

  if config.rpcEnabled.isSome:
    warn "Nimbus's JSON-RPC server has been removed. This includes the --rpc, --rpc-port, and --rpc-address configuration options. https://nimbus.guide/rest-api.html shows how to enable and configure the REST Beacon API server which replaces it."

  let restServer = if config.restEnabled:
    RestServerRef.init(config.restAddress, config.restPort,
                       config.restAllowedOrigin,
                       validateBeaconApiQueries,
                       nimbusAgentStr,
                       config)
  else:
    nil

  let
    netKeys = getPersistentNetKeys(rng[], config)
    nickname = if config.nodeName == "auto": shortForm(netKeys)
               else: config.nodeName
    network = createEth2Node(
      rng, config, netKeys, cfg, dag.forkDigests, getBeaconTime,
      getStateField(dag.headState, genesis_validators_root))

  case config.slashingDbKind
  of SlashingDbKind.v2:
    discard
  of SlashingDbKind.v1:
    error "Slashing DB v1 is no longer supported for writing"
    quit 1
  of SlashingDbKind.both:
    warn "Slashing DB v1 deprecated, writing only v2"

  info "Loading slashing protection database (v2)",
    path = config.validatorsDir()

  proc getValidatorAndIdx(pubkey: ValidatorPubKey): Opt[ValidatorAndIndex] =
    withState(dag.headState):
      getValidator(forkyState().data.validators.asSeq(), pubkey)

  func getCapellaForkVersion(): Opt[Version] =
    Opt.some(cfg.CAPELLA_FORK_VERSION)

  func getDenebForkEpoch(): Opt[Epoch] =
    Opt.some(cfg.DENEB_FORK_EPOCH)

  proc getForkForEpoch(epoch: Epoch): Opt[Fork] =
    Opt.some(dag.forkAtEpoch(epoch))

  proc getGenesisRoot(): Eth2Digest =
    getStateField(dag.headState, genesis_validators_root)

  let
    keystoreCache = KeystoreCacheRef.init()
    slashingProtectionDB =
      SlashingProtectionDB.init(
          getStateField(dag.headState, genesis_validators_root),
          config.validatorsDir(), SlashingDbName)
    validatorPool = newClone(ValidatorPool.init(
      slashingProtectionDB, config.doppelgangerDetection))

    keymanagerInitResult = initKeymanagerServer(config, restServer)
    keymanagerHost = if keymanagerInitResult.server != nil:
      newClone KeymanagerHost.init(
        validatorPool,
        keystoreCache,
        rng,
        keymanagerInitResult.token,
        config.validatorsDir,
        config.secretsDir,
        config.defaultFeeRecipient,
        config.suggestedGasLimit,
        config.defaultGraffitiBytes,
        config.getPayloadBuilderAddress,
        getValidatorAndIdx,
        getBeaconTime,
        getCapellaForkVersion,
        getDenebForkEpoch,
        getForkForEpoch,
        getGenesisRoot)
    else: nil

    stateTtlCache =
      if config.restCacheSize > 0:
        StateTtlCache.init(
          cacheSize = config.restCacheSize,
          cacheTtl = chronos.seconds(config.restCacheTtl))
      else:
        nil

  if config.payloadBuilderEnable:
    info "Using external payload builder",
      payloadBuilderUrl = config.payloadBuilderUrl

  let node = BeaconNode(
    nickname: nickname,
    graffitiBytes: if config.graffiti.isSome: config.graffiti.get
                   else: defaultGraffitiBytes(),
    network: network,
    netKeys: netKeys,
    db: db,
    config: config,
    attachedValidators: validatorPool,
    elManager: elManager,
    restServer: restServer,
    keymanagerHost: keymanagerHost,
    keymanagerServer: keymanagerInitResult.server,
    keystoreCache: keystoreCache,
    eventBus: eventBus,
    gossipState: {},
    blocksGossipState: {},
    beaconClock: beaconClock,
    validatorMonitor: validatorMonitor,
    stateTtlCache: stateTtlCache,
    shutdownEvent: newAsyncEvent(),
    dynamicFeeRecipientsStore: newClone(DynamicFeeRecipientsStore.init()))

  node.initLightClient(
    rng, cfg, dag.forkDigests, getBeaconTime, dag.genesis_validators_root)
  await node.initFullNode(rng, dag, clist, taskpool, getBeaconTime)

  node.updateLightClientFromDag()

  node

func verifyFinalization(node: BeaconNode, slot: Slot) =
  # Epoch must be >= 4 to check finalization
  const SETTLING_TIME_OFFSET = 1'u64
  let epoch = slot.epoch()

  # Don't static-assert this -- if this isn't called, don't require it
  doAssert SLOTS_PER_EPOCH > SETTLING_TIME_OFFSET

  # Intentionally, loudly assert. Point is to fail visibly and unignorably
  # during testing.
  if epoch >= 4 and slot mod SLOTS_PER_EPOCH > SETTLING_TIME_OFFSET:
    let finalizedEpoch =
      node.dag.finalizedHead.slot.epoch()
    # Finalization rule 234, that has the most lag slots among the cases, sets
    # state.finalized_checkpoint = old_previous_justified_checkpoint.epoch + 3
    # and then state.slot gets incremented, to increase the maximum offset, if
    # finalization occurs every slot, to 4 slots vs scheduledSlot.
    doAssert finalizedEpoch + 4 >= epoch

from std/sequtils import toSeq

func subnetLog(v: BitArray): string =
  $toSeq(v.oneIndices())

func forkDigests(node: BeaconNode): auto =
  let forkDigestsArray: array[ConsensusFork, auto] = [
    node.dag.forkDigests.phase0,
    node.dag.forkDigests.altair,
    node.dag.forkDigests.bellatrix,
    node.dag.forkDigests.capella,
    node.dag.forkDigests.deneb,
    node.dag.forkDigests.electra,
    node.dag.forkDigests.fulu]
  forkDigestsArray

# https://github.com/ethereum/consensus-specs/blob/v1.4.0-beta.5/specs/phase0/p2p-interface.md#attestation-subnet-subscription
proc updateAttestationSubnetHandlers(node: BeaconNode, slot: Slot) =
  if node.gossipState.card == 0:
    # When disconnected, updateBlocksGossipStatus is responsible for all things
    # subnets - in particular, it will remove subscriptions on the edge where
    # we enter the disconnected state.
    return

  let
    aggregateSubnets =
      node.consensusManager[].actionTracker.aggregateSubnets(slot)
    stabilitySubnets =
      node.consensusManager[].actionTracker.stabilitySubnets(slot)
    subnets = aggregateSubnets + stabilitySubnets

  node.network.updateStabilitySubnetMetadata(stabilitySubnets)

  # Now we know what we should be subscribed to - make it so
  let
    prevSubnets = node.consensusManager[].actionTracker.subscribedSubnets
    unsubscribeSubnets = prevSubnets - subnets
    subscribeSubnets = subnets - prevSubnets

  # Remember what we subscribed to, so we can unsubscribe later
  node.consensusManager[].actionTracker.subscribedSubnets = subnets

  let forkDigests = node.forkDigests()

  for gossipFork in node.gossipState:
    let forkDigest = forkDigests[gossipFork]
    node.network.unsubscribeAttestationSubnets(unsubscribeSubnets, forkDigest)
    node.network.subscribeAttestationSubnets(subscribeSubnets, forkDigest)

  debug "Attestation subnets",
    slot, epoch = slot.epoch, gossipState = node.gossipState,
    stabilitySubnets = subnetLog(stabilitySubnets),
    aggregateSubnets = subnetLog(aggregateSubnets),
    prevSubnets = subnetLog(prevSubnets),
    subscribeSubnets = subnetLog(subscribeSubnets),
    unsubscribeSubnets = subnetLog(unsubscribeSubnets),
    gossipState = node.gossipState

proc updateBlocksGossipStatus*(
    node: BeaconNode, slot: Slot, dagIsBehind: bool) =
  template cfg(): auto = node.dag.cfg

  let
    isBehind =
      if node.shouldSyncOptimistically(slot):
        # If optimistic sync is active, always subscribe to blocks gossip
        false
      else:
        # Use DAG status to determine whether to subscribe for blocks gossip
        dagIsBehind

    targetGossipState = getTargetGossipState(
      slot.epoch, cfg.ALTAIR_FORK_EPOCH, cfg.BELLATRIX_FORK_EPOCH,
      cfg.CAPELLA_FORK_EPOCH, cfg.DENEB_FORK_EPOCH, cfg.ELECTRA_FORK_EPOCH,
      isBehind)

  template currentGossipState(): auto = node.blocksGossipState
  if currentGossipState == targetGossipState:
    return

  if currentGossipState.card == 0 and targetGossipState.card > 0:
    debug "Enabling blocks topic subscriptions",
      wallSlot = slot, targetGossipState
  elif currentGossipState.card > 0 and targetGossipState.card == 0:
    debug "Disabling blocks topic subscriptions",
      wallSlot = slot
  else:
    # Individual forks added / removed
    discard

  let
    newGossipForks = targetGossipState - currentGossipState
    oldGossipForks = currentGossipState - targetGossipState

  for gossipFork in oldGossipForks:
    let forkDigest = node.dag.forkDigests[].atConsensusFork(gossipFork)
    node.network.unsubscribe(getBeaconBlocksTopic(forkDigest))

  for gossipFork in newGossipForks:
    let forkDigest = node.dag.forkDigests[].atConsensusFork(gossipFork)
    node.network.subscribe(
      getBeaconBlocksTopic(forkDigest), blocksTopicParams,
      enableTopicMetrics = true)

  node.blocksGossipState = targetGossipState

proc addPhase0MessageHandlers(
    node: BeaconNode, forkDigest: ForkDigest, slot: Slot) =
  node.network.subscribe(getAttesterSlashingsTopic(forkDigest), basicParams)
  node.network.subscribe(getProposerSlashingsTopic(forkDigest), basicParams)
  node.network.subscribe(getVoluntaryExitsTopic(forkDigest), basicParams)
  node.network.subscribe(
    getAggregateAndProofsTopic(forkDigest), aggregateTopicParams,
    enableTopicMetrics = true)

  # updateAttestationSubnetHandlers subscribes attestation subnets

proc removePhase0MessageHandlers(node: BeaconNode, forkDigest: ForkDigest) =
  node.network.unsubscribe(getVoluntaryExitsTopic(forkDigest))
  node.network.unsubscribe(getProposerSlashingsTopic(forkDigest))
  node.network.unsubscribe(getAttesterSlashingsTopic(forkDigest))
  node.network.unsubscribe(getAggregateAndProofsTopic(forkDigest))

  for subnet_id in SubnetId:
    node.network.unsubscribe(getAttestationTopic(forkDigest, subnet_id))

  node.consensusManager[].actionTracker.subscribedSubnets = default(AttnetBits)

func hasSyncPubKey(node: BeaconNode, epoch: Epoch): auto =
  # Only used to determine which gossip topics to which to subscribe
  if node.config.subscribeAllSubnets:
    (func(pubkey: ValidatorPubKey): bool {.closure.} = true)
  else:
    (func(pubkey: ValidatorPubKey): bool =
      node.consensusManager[].actionTracker.hasSyncDuty(pubkey, epoch) or
         pubkey in node.attachedValidators[].validators)

func getCurrentSyncCommiteeSubnets(node: BeaconNode, epoch: Epoch): SyncnetBits =
  let syncCommittee = withState(node.dag.headState):
    when consensusFork >= ConsensusFork.Altair:
      forkyState.data.current_sync_committee
    else:
      return static(default(SyncnetBits))

  getSyncSubnets(node.hasSyncPubKey(epoch), syncCommittee)

func getNextSyncCommitteeSubnets(node: BeaconNode, epoch: Epoch): SyncnetBits =
  let syncCommittee = withState(node.dag.headState):
    when consensusFork >= ConsensusFork.Altair:
      forkyState.data.next_sync_committee
    else:
      return static(default(SyncnetBits))

  getSyncSubnets(
    node.hasSyncPubKey((epoch.sync_committee_period + 1).start_slot().epoch),
    syncCommittee)

func getSyncCommitteeSubnets(node: BeaconNode, epoch: Epoch): SyncnetBits =
  let
    subnets = node.getCurrentSyncCommiteeSubnets(epoch)
    epochsToSyncPeriod = nearSyncCommitteePeriod(epoch)

  # The end-slot tracker might call this when it's theoretically applicable,
  # but more than SYNC_COMMITTEE_SUBNET_COUNT epochs from when the next sync
  # committee period begins, in which case `epochsToNextSyncPeriod` is none.
  if  epochsToSyncPeriod.isNone or
      node.dag.cfg.consensusForkAtEpoch(epoch + epochsToSyncPeriod.get) <
        ConsensusFork.Altair:
    return subnets

  subnets + node.getNextSyncCommitteeSubnets(epoch)

proc addAltairMessageHandlers(
    node: BeaconNode, forkDigest: ForkDigest, slot: Slot) =
  node.addPhase0MessageHandlers(forkDigest, slot)

  # If this comes online near sync committee period, it'll immediately get
  # replaced as usual by trackSyncCommitteeTopics, which runs at slot end.
  let syncnets = node.getSyncCommitteeSubnets(slot.epoch)

  for subcommitteeIdx in SyncSubcommitteeIndex:
    if syncnets[subcommitteeIdx]:
      node.network.subscribe(
        getSyncCommitteeTopic(forkDigest, subcommitteeIdx), basicParams)

  node.network.subscribe(
    getSyncCommitteeContributionAndProofTopic(forkDigest), basicParams)

  node.network.updateSyncnetsMetadata(syncnets)

proc addCapellaMessageHandlers(
    node: BeaconNode, forkDigest: ForkDigest, slot: Slot) =
  node.addAltairMessageHandlers(forkDigest, slot)
  node.network.subscribe(getBlsToExecutionChangeTopic(forkDigest), basicParams)

proc addDenebMessageHandlers(
    node: BeaconNode, forkDigest: ForkDigest, slot: Slot) =
  node.addCapellaMessageHandlers(forkDigest, slot)
  for topic in blobSidecarTopics(forkDigest):
    node.network.subscribe(topic, basicParams)

proc addElectraMessageHandlers(
    node: BeaconNode, forkDigest: ForkDigest, slot: Slot) =
  node.addDenebMessageHandlers(forkDigest, slot)

proc addFuluMessageHandlers(
    node: BeaconNode, forkDigest: ForkDigest, slot: Slot) =
  node.addElectraMessageHandlers(forkDigest, slot)

proc removeAltairMessageHandlers(node: BeaconNode, forkDigest: ForkDigest) =
  node.removePhase0MessageHandlers(forkDigest)

  for subcommitteeIdx in SyncSubcommitteeIndex:
    closureScope:
      let idx = subcommitteeIdx
      node.network.unsubscribe(getSyncCommitteeTopic(forkDigest, idx))

  node.network.unsubscribe(
    getSyncCommitteeContributionAndProofTopic(forkDigest))

proc removeCapellaMessageHandlers(node: BeaconNode, forkDigest: ForkDigest) =
  node.removeAltairMessageHandlers(forkDigest)
  node.network.unsubscribe(getBlsToExecutionChangeTopic(forkDigest))

proc removeDenebMessageHandlers(node: BeaconNode, forkDigest: ForkDigest) =
  node.removeCapellaMessageHandlers(forkDigest)
  for topic in blobSidecarTopics(forkDigest):
    node.network.unsubscribe(topic)

proc removeElectraMessageHandlers(node: BeaconNode, forkDigest: ForkDigest) =
  node.removeDenebMessageHandlers(forkDigest)

proc removeFuluMessageHandlers(node: BeaconNode, forkDigest: ForkDigest) =
  node.removeElectraMessageHandlers(forkDigest)

proc updateSyncCommitteeTopics(node: BeaconNode, slot: Slot) =
  template lastSyncUpdate: untyped =
    node.consensusManager[].actionTracker.lastSyncUpdate
  if lastSyncUpdate == Opt.some(slot.sync_committee_period()) and
      nearSyncCommitteePeriod(slot.epoch).isNone():
    # No need to update unless we're close to the next sync committee period or
    # new validators were registered with the action tracker
    # TODO we _could_ skip running this in some of the "near" slots, but..
    return

  lastSyncUpdate = Opt.some(slot.sync_committee_period())

  let syncnets = node.getSyncCommitteeSubnets(slot.epoch)

  debug "Updating sync committee subnets",
    syncnets,
    metadata_syncnets = node.network.metadata.syncnets,
    gossipState = node.gossipState

  # Assume that different gossip fork sync committee setups are in sync; this
  # only remains relevant, currently, for one gossip transition epoch, so the
  # consequences of this not being true aren't exceptionally dire, while this
  # allows for bookkeeping simplication.
  if syncnets == node.network.metadata.syncnets:
    return

  let
    newSyncnets =
      syncnets - node.network.metadata.syncnets
    oldSyncnets =
      node.network.metadata.syncnets - syncnets
    forkDigests = node.forkDigests()

  for subcommitteeIdx in SyncSubcommitteeIndex:
    doAssert not (newSyncnets[subcommitteeIdx] and
                  oldSyncnets[subcommitteeIdx])
    for gossipFork in node.gossipState:
      template topic(): auto =
        getSyncCommitteeTopic(forkDigests[gossipFork], subcommitteeIdx)
      if oldSyncnets[subcommitteeIdx]:
        node.network.unsubscribe(topic)
      elif newSyncnets[subcommitteeIdx]:
        node.network.subscribe(topic, basicParams)

  node.network.updateSyncnetsMetadata(syncnets)

proc doppelgangerChecked(node: BeaconNode, epoch: Epoch) =
  if not node.processor[].doppelgangerDetectionEnabled:
    return

  # broadcastStartEpoch is set to FAR_FUTURE_EPOCH when we're not monitoring
  # gossip - it is only viable to assert liveness in epochs where gossip is
  # active
  if epoch > node.processor[].doppelgangerDetection.broadcastStartEpoch:
    for validator in node.attachedValidators[]:
      validator.doppelgangerChecked(epoch - 1)

proc maybeUpdateActionTrackerNextEpoch(
    node: BeaconNode, forkyState: ForkyHashedBeaconState, nextEpoch: Epoch) =
  if node.consensusManager[].actionTracker.needsUpdate(
      forkyState, nextEpoch):
    template epochRefFallback() =
      let epochRef =
        node.dag.getEpochRef(node.dag.head, nextEpoch, false).expect(
          "Getting head EpochRef should never fail")
      node.consensusManager[].actionTracker.updateActions(
        epochRef.shufflingRef, epochRef.beacon_proposers)

    when forkyState is phase0.HashedBeaconState:
      # The previous_epoch_participation-based logic requires Altair or newer
      epochRefFallback()
    else:
      let
        shufflingRef = node.dag.getShufflingRef(node.dag.head, nextEpoch, false).valueOr:
          # epochRefFallback() won't work in this case either
          return
        nextEpochProposers = get_beacon_proposer_indices(
          forkyState.data, shufflingRef.shuffled_active_validator_indices,
          nextEpoch)
        nextEpochFirstProposer = nextEpochProposers[0].valueOr:
          # All proposers except the first can be more straightforwardly and
          # efficiently (re)computed correctly once in that epoch.
          epochRefFallback()
          return

      # Has to account for potential epoch transition TIMELY_SOURCE_FLAG_INDEX,
      # TIMELY_TARGET_FLAG_INDEX, and inactivity penalties, resulting from spec
      # functions get_flag_index_deltas() and get_inactivity_penalty_deltas().
      #
      # There are no penalties associated with TIMELY_HEAD_FLAG_INDEX, but a
      # reward exists. effective_balance == MAX_EFFECTIVE_BALANCE.Gwei ensures
      # if even so, then the effective balance cannot change as a result.
      #
      # It's not truly necessary to avoid all rewards and penalties, but only
      # to bound them to ensure they won't unexpected alter effective balance
      # during the upcoming epoch transition.
      #
      # During genesis epoch, the check for epoch participation is against
      # current, not previous, epoch, and therefore there's a possibility of
      # checking for if a validator has participated in an epoch before it will
      # happen.
      #
      # Because process_rewards_and_penalties() in epoch processing happens
      # before the current/previous participation swap, previous is correct
      # even here, and consistent with what the epoch transition uses.
      #
      # Whilst slashing, proposal, and sync committee rewards and penalties do
      # update the balances as they occur, they don't update effective_balance
      # until the end of epoch, so detect via effective_balance_might_update.
      #
      # On EF mainnet epoch 233906, this matches 99.5% of active validators;
      # with Holesky epoch 2041, 83% of active validators.
      let
        participation_flags =
          forkyState.data.previous_epoch_participation.item(
            nextEpochFirstProposer)
        effective_balance = forkyState.data.validators.item(
          nextEpochFirstProposer).effective_balance

      if  participation_flags.has_flag(TIMELY_SOURCE_FLAG_INDEX) and
          participation_flags.has_flag(TIMELY_TARGET_FLAG_INDEX) and
          effective_balance == MAX_EFFECTIVE_BALANCE.Gwei and
          forkyState.data.slot.epoch != GENESIS_EPOCH and
          forkyState.data.inactivity_scores.item(
            nextEpochFirstProposer) == 0 and
          not effective_balance_might_update(
            forkyState.data.balances.item(nextEpochFirstProposer),
            effective_balance):
        node.consensusManager[].actionTracker.updateActions(
          shufflingRef, nextEpochProposers)
      else:
        epochRefFallback()

proc updateGossipStatus(node: BeaconNode, slot: Slot) {.async.} =
  ## Subscribe to subnets that we are providing stability for or aggregating
  ## and unsubscribe from the ones that are no longer relevant.

  # Let the tracker know what duties are approaching - this will tell us how
  # many stability subnets we need to be subscribed to and what subnets we'll
  # soon be aggregating - in addition to the in-beacon-node duties, there may
  # also be duties coming from the validator client, but we don't control when
  # these arrive
  await node.registerDuties(slot)

  # We start subscribing to gossip before we're fully synced - this allows time
  # to subscribe before the sync end game
  const
    TOPIC_SUBSCRIBE_THRESHOLD_SLOTS = 64
    HYSTERESIS_BUFFER = 16

  static: doAssert high(ConsensusFork) == ConsensusFork.Fulu

  let
    head = node.dag.head
    headDistance =
      if slot > head.slot: (slot - head.slot).uint64
      else: 0'u64
    isBehind =
      headDistance > TOPIC_SUBSCRIBE_THRESHOLD_SLOTS + HYSTERESIS_BUFFER
    targetGossipState =
      getTargetGossipState(
        slot.epoch,
        node.dag.cfg.ALTAIR_FORK_EPOCH,
        node.dag.cfg.BELLATRIX_FORK_EPOCH,
        node.dag.cfg.CAPELLA_FORK_EPOCH,
        node.dag.cfg.DENEB_FORK_EPOCH,
        node.dag.cfg.ELECTRA_FORK_EPOCH,
        isBehind)

  doAssert targetGossipState.card <= 2

  let
    newGossipForks = targetGossipState - node.gossipState
    oldGossipForks = node.gossipState - targetGossipState

  doAssert newGossipForks.card <= 2
  doAssert oldGossipForks.card <= 2

  func maxGossipFork(gossipState: GossipState): int =
    var res = -1
    for gossipFork in gossipState:
      res = max(res, gossipFork.int)
    res

  if  maxGossipFork(targetGossipState) < maxGossipFork(node.gossipState) and
      targetGossipState != {}:
    warn "Unexpected clock regression during transition",
      targetGossipState,
      gossipState = node.gossipState

  if node.gossipState.card == 0 and targetGossipState.card > 0:
    # We are synced, so we will connect
    debug "Enabling topic subscriptions",
      wallSlot = slot,
      headSlot = head.slot,
      headDistance, targetGossipState

    node.processor[].setupDoppelgangerDetection(slot)

    # Specially when waiting for genesis, we'll already be synced on startup -
    # it might also happen on a sufficiently fast restart

    # We "know" the actions for the current and the next epoch
    withState(node.dag.headState):
      if node.consensusManager[].actionTracker.needsUpdate(
          forkyState, slot.epoch):
        let epochRef = node.dag.getEpochRef(head, slot.epoch, false).expect(
          "Getting head EpochRef should never fail")
        node.consensusManager[].actionTracker.updateActions(
          epochRef.shufflingRef, epochRef.beacon_proposers)

      node.maybeUpdateActionTrackerNextEpoch(forkyState, slot.epoch + 1)

  if node.gossipState.card > 0 and targetGossipState.card == 0:
    debug "Disabling topic subscriptions",
      wallSlot = slot,
      headSlot = head.slot,
      headDistance

    node.processor[].clearDoppelgangerProtection()

  let forkDigests = node.forkDigests()

  const removeMessageHandlers: array[ConsensusFork, auto] = [
    removePhase0MessageHandlers,
    removeAltairMessageHandlers,
    removeAltairMessageHandlers,  # bellatrix (altair handlers, different forkDigest)
    removeCapellaMessageHandlers,
    removeDenebMessageHandlers,
    removeElectraMessageHandlers,
    removeFuluMessageHandlers
  ]

  for gossipFork in oldGossipForks:
    removeMessageHandlers[gossipFork](node, forkDigests[gossipFork])

  const addMessageHandlers: array[ConsensusFork, auto] = [
    addPhase0MessageHandlers,
    addAltairMessageHandlers,
    addAltairMessageHandlers,  # bellatrix (altair handlers, different forkDigest)
    addCapellaMessageHandlers,
    addDenebMessageHandlers,
    addElectraMessageHandlers,
    addFuluMessageHandlers
  ]

  for gossipFork in newGossipForks:
    addMessageHandlers[gossipFork](node, forkDigests[gossipFork], slot)

  node.gossipState = targetGossipState
  node.doppelgangerChecked(slot.epoch)
  node.updateAttestationSubnetHandlers(slot)
  node.updateBlocksGossipStatus(slot, isBehind)
  node.updateLightClientGossipStatus(slot, isBehind)

proc pruneBlobs(node: BeaconNode, slot: Slot) =
  let blobPruneEpoch = (slot.epoch -
                        node.dag.cfg.MIN_EPOCHS_FOR_BLOB_SIDECARS_REQUESTS - 1)
  if slot.is_epoch() and blobPruneEpoch >= node.dag.cfg.DENEB_FORK_EPOCH:
    var blocks: array[SLOTS_PER_EPOCH.int, BlockId]
    var count = 0
    let startIndex = node.dag.getBlockRange(
      blobPruneEpoch.start_slot, 1, blocks.toOpenArray(0, SLOTS_PER_EPOCH - 1))
    for i in startIndex..<SLOTS_PER_EPOCH:
      let blck = node.dag.getForkedBlock(blocks[int(i)]).valueOr: continue
      withBlck(blck):
        when typeof(forkyBlck).kind < ConsensusFork.Deneb: continue
        else:
          for j in 0..len(forkyBlck.message.body.blob_kzg_commitments) - 1:
            if node.db.delBlobSidecar(blocks[int(i)].root, BlobIndex(j)):
              count = count + 1
    debug "pruned blobs", count, blobPruneEpoch

proc onSlotEnd(node: BeaconNode, slot: Slot) {.async.} =
  # Things we do when slot processing has ended and we're about to wait for the
  # next slot

  # By waiting until close before slot end, ensure that preparation for next
  # slot does not interfere with propagation of messages and with VC duties.
  const endOffset = aggregateSlotOffset + nanos(
    (NANOSECONDS_PER_SLOT - aggregateSlotOffset.nanoseconds.uint64).int64 div 2)
  let endCutoff = node.beaconClock.fromNow(slot.start_beacon_time + endOffset)
  if endCutoff.inFuture:
    debug "Waiting for slot end", slot, endCutoff = shortLog(endCutoff.offset)
    await sleepAsync(endCutoff.offset)

  if node.dag.needStateCachesAndForkChoicePruning():
    if node.attachedValidators[].validators.len > 0:
      node.attachedValidators[]
          .slashingProtection
          # pruning is only done if the DB is set to pruning mode.
          .pruneAfterFinalization(
            node.dag.finalizedHead.slot.epoch()
          )

  # Delay part of pruning until latency critical duties are done.
  # The other part of pruning, `pruneBlocksDAG`, is done eagerly.
  # ----
  # This is the last pruning to do as it clears the "needPruning" condition.
  node.consensusManager[].pruneStateCachesAndForkChoice()

  if node.config.historyMode == HistoryMode.Prune:
    if not (slot + 1).is_epoch():
      # The epoch slot already is "heavy" due to the epoch processing, leave
      # the pruning for later
      node.dag.pruneHistory()
      node.pruneBlobs(slot)

  when declared(GC_fullCollect):
    # The slots in the beacon node work as frames in a game: we want to make
    # sure that we're ready for the next one and don't get stuck in lengthy
    # garbage collection tasks when time is of essence in the middle of a slot -
    # while this does not guarantee that we'll never collect during a slot, it
    # makes sure that all the scratch space we used during slot tasks (logging,
    # temporary buffers etc) gets recycled for the next slot that is likely to
    # need similar amounts of memory.
    try:
      GC_fullCollect()
    except Defect as exc:
      raise exc # Reraise to maintain call stack
    except Exception:
      # TODO upstream
      raiseAssert "Unexpected exception during GC collection"
  let gcCollectionTick = Moment.now()

  # Checkpoint the database to clear the WAL file and make sure changes in
  # the database are synced with the filesystem.
  node.db.checkpoint()
  let
    dbCheckpointTick = Moment.now()
    dbCheckpointDur = dbCheckpointTick - gcCollectionTick
  db_checkpoint_seconds.inc(dbCheckpointDur.toFloatSeconds)
  if dbCheckpointDur >= MinSignificantProcessingDuration:
    info "Database checkpointed", dur = dbCheckpointDur
  else:
    debug "Database checkpointed", dur = dbCheckpointDur

  node.syncCommitteeMsgPool[].pruneData(slot)
  if slot.is_epoch:
    node.dynamicFeeRecipientsStore[].pruneOldMappings(slot.epoch)

  # Update upcoming actions - we do this every slot in case a reorg happens
  let head = node.dag.head
  if node.isSynced(head) and head.executionValid:
    withState(node.dag.headState):
      # maybeUpdateActionTrackerNextEpoch might not account for balance changes
      # from the process_rewards_and_penalties() epoch transition but only from
      # process_block() and other per-slot sources. This mainly matters insofar
      # as it might trigger process_effective_balance_updates() changes in that
      # same epoch transition, which function is therefore potentially blind to
      # but which might then affect beacon proposers.
      #
      # Because this runs every slot, it can account naturally for slashings,
      # which affect balances via slash_validator() when they happen, and any
      # missed sync committee participation via process_sync_aggregate(), but
      # attestation penalties for example, need, specific handling.
      # checked by maybeUpdateActionTrackerNextEpoch.
      node.maybeUpdateActionTrackerNextEpoch(forkyState, slot.epoch + 1)

  let
    nextAttestationSlot =
      node.consensusManager[].actionTracker.getNextAttestationSlot(slot)
    nextProposalSlot =
      node.consensusManager[].actionTracker.getNextProposalSlot(slot)
    nextActionSlot = min(nextAttestationSlot, nextProposalSlot)
    nextActionWaitTime = saturate(fromNow(node.beaconClock, nextActionSlot))

  # -1 is a more useful output than 18446744073709551615 as an indicator of
  # no future attestation/proposal known.
  template formatInt64(x: Slot): int64 =
    if x == high(uint64).Slot:
      -1'i64
    else:
      toGaugeValue(x)

  let
    syncCommitteeSlot = slot + 1
    syncCommitteeEpoch = syncCommitteeSlot.epoch
    inCurrentSyncCommittee =
      not node.getCurrentSyncCommiteeSubnets(syncCommitteeEpoch).isZeros()

  template formatSyncCommitteeStatus(): string =
    if inCurrentSyncCommittee:
      "current"
    elif not node.getNextSyncCommitteeSubnets(syncCommitteeEpoch).isZeros():
      let slotsToNextSyncCommitteePeriod =
        SLOTS_PER_SYNC_COMMITTEE_PERIOD -
        since_sync_committee_period_start(syncCommitteeSlot)
      # int64 conversion is safe
      doAssert slotsToNextSyncCommitteePeriod <= SLOTS_PER_SYNC_COMMITTEE_PERIOD
      "in " & toTimeLeftString(
        SECONDS_PER_SLOT.int64.seconds * slotsToNextSyncCommitteePeriod.int64)
    else:
      "none"

  info "Slot end",
    slot = shortLog(slot),
    nextActionWait =
      if nextActionSlot == FAR_FUTURE_SLOT:
        "n/a"
      else:
        shortLog(nextActionWaitTime),
    nextAttestationSlot = formatInt64(nextAttestationSlot),
    nextProposalSlot = formatInt64(nextProposalSlot),
    syncCommitteeDuties = formatSyncCommitteeStatus(),
    head = shortLog(head)

  if nextActionSlot != FAR_FUTURE_SLOT:
    next_action_wait.set(nextActionWaitTime.toFloatSeconds)

  next_proposal_wait.set(
    if nextProposalSlot != FAR_FUTURE_SLOT:
      saturate(fromNow(node.beaconClock, nextProposalSlot)).toFloatSeconds()
    else:
      Inf)

  sync_committee_active.set(if inCurrentSyncCommittee: 1 else: 0)

  let epoch = slot.epoch
  if epoch + 1 >= node.network.forkId.next_fork_epoch:
    # Update 1 epoch early to block non-fork-ready peers
    node.network.updateForkId(epoch, node.dag.genesis_validators_root)

  # When we're not behind schedule, we'll speculatively update the clearance
  # state in anticipation of receiving the next block - we do it after
  # logging slot end since the nextActionWaitTime can be short
  let advanceCutoff = node.beaconClock.fromNow(
    slot.start_beacon_time() + chronos.seconds(int(SECONDS_PER_SLOT - 1)))
  if advanceCutoff.inFuture:
    # We wait until there's only a second left before the next slot begins, then
    # we advance the clearance state to the next slot - this gives us a high
    # probability of being prepared for the block that will arrive and the
    # epoch processing that follows
    await sleepAsync(advanceCutoff.offset)
    node.dag.advanceClearanceState()

  # Prepare action tracker for the next slot
  node.consensusManager[].actionTracker.updateSlot(slot + 1)

  # The last thing we do is to perform the subscriptions and unsubscriptions for
  # the next slot, just before that slot starts - because of the advance cuttoff
  # above, this will be done just before the next slot starts
  node.updateSyncCommitteeTopics(slot + 1)

  await node.updateGossipStatus(slot + 1)

func formatNextConsensusFork(
    node: BeaconNode, withVanityArt = false): Opt[string] =
  let consensusFork =
    node.dag.cfg.consensusForkAtEpoch(node.dag.head.slot.epoch)
  if consensusFork == ConsensusFork.high:
    return Opt.none(string)
  let
    nextConsensusFork = consensusFork.succ()
    nextForkEpoch = node.dag.cfg.consensusForkEpoch(nextConsensusFork)
  if nextForkEpoch == FAR_FUTURE_EPOCH:
    return Opt.none(string)
  Opt.some(
    (if withVanityArt: nextConsensusFork.getVanityMascot & " " else: "") &
    $nextConsensusFork & ":" & $nextForkEpoch)

func syncStatus(node: BeaconNode, wallSlot: Slot): string =
  node.syncOverseer.statusMsg.valueOr:
    let optimisticHead = not node.dag.head.executionValid
    if node.syncManager.inProgress:
      let
        optimisticSuffix =
          if optimisticHead:
            "/opt"
          else:
            ""
        lightClientSuffix =
          if node.consensusManager[].shouldSyncOptimistically(wallSlot):
            " - lc: " & $shortLog(node.consensusManager[].optimisticHead)
          else:
            ""
      node.syncManager.syncStatus & optimisticSuffix & lightClientSuffix
    elif node.untrustedManager.inProgress:
      "untrusted: " & node.untrustedManager.syncStatus
    elif node.backfiller.inProgress:
      "backfill: " & node.backfiller.syncStatus
    elif optimisticHead:
      "synced/opt"
    else:
      "synced"

when defined(windows):
  from winservice import establishWindowsService, reportServiceStatusSuccess

proc onSlotStart(node: BeaconNode, wallTime: BeaconTime,
                 lastSlot: Slot): Future[bool] {.async.} =
  ## Called at the beginning of a slot - usually every slot, but sometimes might
  ## skip a few in case we're running late.
  ## wallTime: current system time - we will strive to perform all duties up
  ##           to this point in time
  ## lastSlot: the last slot that we successfully processed, so we know where to
  ##           start work from - there might be jumps if processing is delayed
  let
    # The slot we should be at, according to the clock
    wallSlot = wallTime.slotOrZero
    # If everything was working perfectly, the slot that we should be processing
    expectedSlot = lastSlot + 1
    finalizedEpoch = node.dag.finalizedHead.blck.slot.epoch()
    delay = wallTime - expectedSlot.start_beacon_time()

  node.processingDelay = Opt.some(nanoseconds(delay.nanoseconds))

  block:
    logScope:
      slot = shortLog(wallSlot)
      epoch = shortLog(wallSlot.epoch)
      sync = node.syncStatus(wallSlot)
      peers = len(node.network.peerPool)
      head = shortLog(node.dag.head)
      finalized = shortLog(getStateField(
        node.dag.headState, finalized_checkpoint))
      delay = shortLog(delay)
    let nextConsensusForkDescription = node.formatNextConsensusFork()
    if nextConsensusForkDescription.isNone:
      info "Slot start"
    else:
      info "Slot start", nextFork = nextConsensusForkDescription.get

  # Check before any re-scheduling of onSlotStart()
  if checkIfShouldStopAtEpoch(wallSlot, node.config.stopAtEpoch):
    quit(0)

  when defined(windows):
    if node.config.runAsService:
      reportServiceStatusSuccess()

  beacon_slot.set wallSlot.toGaugeValue
  beacon_current_epoch.set wallSlot.epoch.toGaugeValue

  # both non-negative, so difference can't overflow or underflow int64
  finalization_delay.set(
    wallSlot.epoch.toGaugeValue - finalizedEpoch.toGaugeValue)

  if node.config.strictVerification:
    verifyFinalization(node, wallSlot)

  node.consensusManager[].updateHead(wallSlot)

  await node.handleValidatorDuties(lastSlot, wallSlot)

  await onSlotEnd(node, wallSlot)

  # https://github.com/ethereum/builder-specs/blob/v0.4.0/specs/bellatrix/validator.md#registration-dissemination
  # This specification suggests validators re-submit to builder software every
  # `EPOCHS_PER_VALIDATOR_REGISTRATION_SUBMISSION` epochs.
  if  wallSlot.is_epoch and
      wallSlot.epoch mod EPOCHS_PER_VALIDATOR_REGISTRATION_SUBMISSION == 0:
    asyncSpawn node.registerValidators(wallSlot.epoch)

  return false

proc onSecond(node: BeaconNode, time: Moment) =
  # Nim GC metrics (for the main thread)
  updateThreadMetrics()

  if node.config.stopAtSyncedEpoch != 0 and
      node.dag.head.slot.epoch >= node.config.stopAtSyncedEpoch:
    notice "Shutting down after having reached the target synced epoch"
    bnStatus = BeaconNodeStatus.Stopping

proc runOnSecondLoop(node: BeaconNode) {.async.} =
  const
    sleepTime = chronos.seconds(1)
    nanosecondsIn1s = float(sleepTime.nanoseconds)
  while true:
    let start = chronos.now(chronos.Moment)
    await chronos.sleepAsync(sleepTime)
    let afterSleep = chronos.now(chronos.Moment)
    let sleepTime = afterSleep - start
    node.onSecond(start)
    let finished = chronos.now(chronos.Moment)
    let processingTime = finished - afterSleep
    ticks_delay.set(sleepTime.nanoseconds.float / nanosecondsIn1s)
    trace "onSecond task completed", sleepTime, processingTime

func connectedPeersCount(node: BeaconNode): int =
  len(node.network.peerPool)

proc installRestHandlers(restServer: RestServerRef, node: BeaconNode) =
  restServer.router.installBeaconApiHandlers(node)
  restServer.router.installBuilderApiHandlers(node)
  restServer.router.installConfigApiHandlers(node)
  restServer.router.installDebugApiHandlers(node)
  restServer.router.installEventApiHandlers(node)
  restServer.router.installNimbusApiHandlers(node)
  restServer.router.installNodeApiHandlers(node)
  restServer.router.installValidatorApiHandlers(node)
  restServer.router.installRewardsApiHandlers(node)
  if node.dag.lcDataStore.serve:
    restServer.router.installLightClientApiHandlers(node)

from ./spec/datatypes/capella import SignedBeaconBlock

proc installMessageValidators(node: BeaconNode) =
  # These validators stay around the whole time, regardless of which specific
  # subnets are subscribed to during any given epoch.
  let forkDigests = node.dag.forkDigests

  for fork in ConsensusFork:
    withConsensusFork(fork):
      let digest = forkDigests[].atConsensusFork(consensusFork)

      # beacon_block
      # https://github.com/ethereum/consensus-specs/blob/v1.5.0-alpha.8/specs/phase0/p2p-interface.md#beacon_block
      node.network.addValidator(
        getBeaconBlocksTopic(digest), proc (
          signedBlock: consensusFork.SignedBeaconBlock
        ): ValidationResult =
          if node.shouldSyncOptimistically(node.currentSlot):
            toValidationResult(
              node.optimisticProcessor.processSignedBeaconBlock(
                signedBlock))
          else:
            toValidationResult(
              node.processor[].processSignedBeaconBlock(
                MsgSource.gossip, signedBlock)))

      # beacon_attestation_{subnet_id}
      # https://github.com/ethereum/consensus-specs/blob/v1.4.0-beta.5/specs/phase0/p2p-interface.md#beacon_attestation_subnet_id
      when consensusFork >= ConsensusFork.Electra:
        for it in SubnetId:
          closureScope:  # Needed for inner `proc`; don't lift it out of loop.
            let subnet_id = it
            node.network.addAsyncValidator(
              getAttestationTopic(digest, subnet_id), proc (
                attestation: electra.Attestation
              ): Future[ValidationResult] {.
                  async: (raises: [CancelledError]).} =
                return toValidationResult(
                  await node.processor.processAttestation(
                    MsgSource.gossip, attestation, subnet_id,
                    checkSignature = true, checkValidator = false)))
      else:
        for it in SubnetId:
          closureScope:  # Needed for inner `proc`; don't lift it out of loop.
            let subnet_id = it
            node.network.addAsyncValidator(
              getAttestationTopic(digest, subnet_id), proc (
                attestation: phase0.Attestation
              ): Future[ValidationResult] {.
                  async: (raises: [CancelledError]).} =
                return toValidationResult(
                  await node.processor.processAttestation(
                    MsgSource.gossip, attestation, subnet_id,
                    checkSignature = true, checkValidator = false)))

      # beacon_aggregate_and_proof
      # https://github.com/ethereum/consensus-specs/blob/v1.4.0-beta.4/specs/phase0/p2p-interface.md#beacon_aggregate_and_proof
      when consensusFork >= ConsensusFork.Electra:
        node.network.addAsyncValidator(
          getAggregateAndProofsTopic(digest), proc (
            signedAggregateAndProof: electra.SignedAggregateAndProof
          ): Future[ValidationResult] {.async: (raises: [CancelledError]).} =
            return toValidationResult(
              await node.processor.processSignedAggregateAndProof(
                MsgSource.gossip, signedAggregateAndProof)))
      else:
        node.network.addAsyncValidator(
          getAggregateAndProofsTopic(digest), proc (
            signedAggregateAndProof: phase0.SignedAggregateAndProof
          ): Future[ValidationResult] {.async: (raises: [CancelledError]).} =
            return toValidationResult(
              await node.processor.processSignedAggregateAndProof(
                MsgSource.gossip, signedAggregateAndProof)))

      # attester_slashing
      # https://github.com/ethereum/consensus-specs/blob/v1.4.0-beta.5/specs/phase0/p2p-interface.md#attester_slashing
      # https://github.com/ethereum/consensus-specs/blob/v1.5.0-alpha.6/specs/electra/p2p-interface.md#modifications-in-electra
      when consensusFork >= ConsensusFork.Electra:
        node.network.addValidator(
          getAttesterSlashingsTopic(digest), proc (
            attesterSlashing: electra.AttesterSlashing
          ): ValidationResult =
            toValidationResult(
              node.processor[].processAttesterSlashing(
                MsgSource.gossip, attesterSlashing)))
      else:
        node.network.addValidator(
          getAttesterSlashingsTopic(digest), proc (
            attesterSlashing: phase0.AttesterSlashing
          ): ValidationResult =
            toValidationResult(
              node.processor[].processAttesterSlashing(
                MsgSource.gossip, attesterSlashing)))

      # proposer_slashing
      # https://github.com/ethereum/consensus-specs/blob/v1.5.0-alpha.8/specs/phase0/p2p-interface.md#proposer_slashing
      node.network.addValidator(
        getProposerSlashingsTopic(digest), proc (
          proposerSlashing: ProposerSlashing
        ): ValidationResult =
          toValidationResult(
            node.processor[].processProposerSlashing(
              MsgSource.gossip, proposerSlashing)))

      # voluntary_exit
      # https://github.com/ethereum/consensus-specs/blob/v1.4.0-beta.5/specs/phase0/p2p-interface.md#voluntary_exit
      node.network.addValidator(
        getVoluntaryExitsTopic(digest), proc (
          signedVoluntaryExit: SignedVoluntaryExit
        ): ValidationResult =
          toValidationResult(
            node.processor[].processSignedVoluntaryExit(
              MsgSource.gossip, signedVoluntaryExit)))

      when consensusFork >= ConsensusFork.Altair:
        # sync_committee_{subnet_id}
        # https://github.com/ethereum/consensus-specs/blob/v1.4.0/specs/altair/p2p-interface.md#sync_committee_subnet_id
        for subcommitteeIdx in SyncSubcommitteeIndex:
          closureScope:  # Needed for inner `proc`; don't lift it out of loop.
            let idx = subcommitteeIdx
            node.network.addAsyncValidator(
              getSyncCommitteeTopic(digest, idx), proc (
                msg: SyncCommitteeMessage
              ): Future[ValidationResult] {.async: (raises: [CancelledError]).} =
                return toValidationResult(
                  await node.processor.processSyncCommitteeMessage(
                    MsgSource.gossip, msg, idx)))

        # sync_committee_contribution_and_proof
        # https://github.com/ethereum/consensus-specs/blob/v1.4.0/specs/altair/p2p-interface.md#sync_committee_contribution_and_proof
        node.network.addAsyncValidator(
          getSyncCommitteeContributionAndProofTopic(digest), proc (
            msg: SignedContributionAndProof
          ): Future[ValidationResult] {.async: (raises: [CancelledError]).} =
            return toValidationResult(
              await node.processor.processSignedContributionAndProof(
                MsgSource.gossip, msg)))

      when consensusFork >= ConsensusFork.Capella:
        # https://github.com/ethereum/consensus-specs/blob/v1.5.0-alpha.9/specs/capella/p2p-interface.md#bls_to_execution_change
        node.network.addAsyncValidator(
          getBlsToExecutionChangeTopic(digest), proc (
            msg: SignedBLSToExecutionChange
          ): Future[ValidationResult] {.async: (raises: [CancelledError]).} =
            return toValidationResult(
              await node.processor.processBlsToExecutionChange(
                MsgSource.gossip, msg)))

      when consensusFork >= ConsensusFork.Deneb:
        const blobFork =
          blobForkAtConsensusFork(consensusFork).expect("Blobs OK")

        # blob_sidecar_{subnet_id}
        # https://github.com/ethereum/consensus-specs/blob/v1.4.0-beta.5/specs/deneb/p2p-interface.md#blob_sidecar_subnet_id
        for it in BlobId:
          closureScope:  # Needed for inner `proc`; don't lift it out of loop.
            let
              contextFork = consensusFork
              subnet_id = it
            node.network.addValidator(
              getBlobSidecarTopic(digest, subnet_id), proc (
                blobSidecar: blobFork.BlobSidecar
              ): ValidationResult =
                if contextFork != node.dag.cfg.consensusForkAtEpoch(
                    blobSidecar.signed_block_header.message.slot.epoch):
                  return ValidationResult.Reject
                
                toValidationResult(
                  node.processor[].processBlobSidecar(
                    MsgSource.gossip, blobSidecar, subnet_id)))

  node.installLightClientMessageValidators()

proc stop(node: BeaconNode) =
  bnStatus = BeaconNodeStatus.Stopping
  notice "Graceful shutdown"
  if not node.config.inProcessValidators:
    try:
      node.vcProcess.close()
    except Exception as exc:
      warn "Couldn't close vc process", msg = exc.msg
  try:
    waitFor node.network.stop()
  except CatchableError as exc:
    warn "Couldn't stop network", msg = exc.msg

  node.attachedValidators[].slashingProtection.close()
  node.attachedValidators[].close()
  node.db.close()
  notice "Databases closed"

proc run(node: BeaconNode) {.raises: [CatchableError].} =
  bnStatus = BeaconNodeStatus.Running

  if not isNil(node.restServer):
    node.restServer.installRestHandlers(node)
    node.restServer.start()

  if not isNil(node.keymanagerServer):
    doAssert not isNil(node.keymanagerHost)
    node.keymanagerServer.router.installKeymanagerHandlers(node.keymanagerHost[])
    if node.keymanagerServer != node.restServer:
      node.keymanagerServer.start()

  let
    wallTime = node.beaconClock.now()
    wallSlot = wallTime.slotOrZero()

  node.startLightClient()
  node.requestManager.start()
  node.syncOverseer.start()

  waitFor node.updateGossipStatus(wallSlot)

  for web3signerUrl in node.config.web3SignerUrls:
    # TODO
    # The current strategy polls all remote signers independently
    # from each other which may lead to some race conditions of
    # validators are migrated from one signer to another
    # (because the updates to our validator pool are not atomic).
    # Consider using different strategies that would detect such
    # race conditions.
    asyncSpawn node.pollForDynamicValidators(
      web3signerUrl, node.config.web3signerUpdateInterval)

  asyncSpawn runSlotLoop(node, wallTime, onSlotStart)
  asyncSpawn runOnSecondLoop(node)
  asyncSpawn runQueueProcessingLoop(node.blockProcessor)
  asyncSpawn runKeystoreCachePruningLoop(node.keystoreCache)

  # main event loop
  while bnStatus == BeaconNodeStatus.Running:
    poll() # if poll fails, the network is broken

  # time to say goodbye
  node.stop()

var gPidFile: string
proc createPidFile(filename: string) {.raises: [IOError].} =
  writeFile filename, $os.getCurrentProcessId()
  gPidFile = filename
  addQuitProc proc {.noconv.} = discard io2.removeFile(gPidFile)

proc initializeNetworking(node: BeaconNode) {.async.} =
  node.installMessageValidators()

  info "Listening to incoming network requests"
  await node.network.startListening()

  let addressFile = node.config.dataDir / "beacon_node.enr"
  writeFile(addressFile, node.network.announcedENR.toURI)

  await node.network.start()

proc start*(node: BeaconNode) {.raises: [CatchableError].} =
  let
    head = node.dag.head
    finalizedHead = node.dag.finalizedHead
    genesisTime = node.beaconClock.fromNow(start_beacon_time(Slot 0))

  notice "Starting beacon node",
    version = fullVersionStr,
    nimVersion = NimVersion,
    enr = node.network.announcedENR.toURI,
    peerId = $node.network.switch.peerInfo.peerId,
    timeSinceFinalization =
      node.beaconClock.now() - finalizedHead.slot.start_beacon_time(),
    head = shortLog(head),
    justified = shortLog(getStateField(
      node.dag.headState, current_justified_checkpoint)),
    finalized = shortLog(getStateField(
      node.dag.headState, finalized_checkpoint)),
    finalizedHead = shortLog(finalizedHead),
    SLOTS_PER_EPOCH,
    SECONDS_PER_SLOT,
    SPEC_VERSION,
    dataDir = node.config.dataDir.string,
    validators = node.attachedValidators[].count

  if genesisTime.inFuture:
    notice "Waiting for genesis", genesisIn = genesisTime.offset

  waitFor node.initializeNetworking()

  node.elManager.start()
  node.run()

func formatGwei(amount: Gwei): string =
  # TODO This is implemented in a quite a silly way.
  # Better routines for formatting decimal numbers
  # should exists somewhere else.
  let
    eth = distinctBase(amount) div 1000000000
    remainder = distinctBase(amount) mod 1000000000

  result = $eth
  if remainder != 0:
    result.add '.'
    let remainderStr = $remainder
    for i in remainderStr.len ..< 9:
      result.add '0'
    result.add remainderStr
    while result[^1] == '0':
      result.setLen(result.len - 1)

when not defined(windows):
  proc initStatusBar(node: BeaconNode) {.raises: [ValueError].} =
    if not isatty(stdout): return
    if not node.config.statusBarEnabled: return

    try:
      enableTrueColors()
    except Exception as exc: # TODO Exception
      error "Couldn't enable colors", err = exc.msg

    proc dataResolver(expr: string): string {.raises: [].} =
      template justified: untyped = node.dag.head.atEpochStart(
        getStateField(
          node.dag.headState, current_justified_checkpoint).epoch)
      # TODO:
      # We should introduce a general API for resolving dot expressions
      # such as `db.latest_block.slot` or `metrics.connected_peers`.
      # Such an API can be shared between the RPC back-end, CLI tools
      # such as ncli, a potential GraphQL back-end and so on.
      # The status bar feature would allow the user to specify an
      # arbitrary expression that is resolvable through this API.
      case expr.toLowerAscii
      of "version":
        versionAsStr

      of "full_version":
        fullVersionStr

      of "connected_peers":
        $(node.connectedPeersCount)

      of "head_root":
        shortLog(node.dag.head.root)
      of "head_epoch":
        $(node.dag.head.slot.epoch)
      of "head_epoch_slot":
        $(node.dag.head.slot.since_epoch_start)
      of "head_slot":
        $(node.dag.head.slot)

      of "justifed_root":
        shortLog(justified.blck.root)
      of "justifed_epoch":
        $(justified.slot.epoch)
      of "justifed_epoch_slot":
        $(justified.slot.since_epoch_start)
      of "justifed_slot":
        $(justified.slot)

      of "finalized_root":
        shortLog(node.dag.finalizedHead.blck.root)
      of "finalized_epoch":
        $(node.dag.finalizedHead.slot.epoch)
      of "finalized_epoch_slot":
        $(node.dag.finalizedHead.slot.since_epoch_start)
      of "finalized_slot":
        $(node.dag.finalizedHead.slot)

      of "epoch":
        $node.currentSlot.epoch

      of "epoch_slot":
        $(node.currentSlot.since_epoch_start)

      of "slot":
        $node.currentSlot

      of "slots_per_epoch":
        $SLOTS_PER_EPOCH

      of "slot_trailing_digits":
        var slotStr = $node.currentSlot
        if slotStr.len > 3: slotStr = slotStr[^3..^1]
        slotStr

      of "attached_validators_balance":
        formatGwei(node.attachedValidatorBalanceTotal)

      of "next_consensus_fork":
        let nextConsensusForkDescription =
          node.formatNextConsensusFork(withVanityArt = true)
        if nextConsensusForkDescription.isNone:
          ""
        else:
          " (scheduled " & nextConsensusForkDescription.get & ")"

      of "sync_status":
        node.syncStatus(node.currentSlot)
      else:
        # We ignore typos for now and just render the expression
        # as it was written. TODO: come up with a good way to show
        # an error message to the user.
        "$" & expr

    var statusBar = StatusBarView.init(
      node.config.statusBarContents,
      dataResolver)

    when compiles(defaultChroniclesStream.outputs[0].writer):
      let tmp = defaultChroniclesStream.outputs[0].writer

      defaultChroniclesStream.outputs[0].writer =
        proc (logLevel: LogLevel, msg: LogOutputStr) {.raises: [].} =
          try:
            # p.hidePrompt
            erase statusBar
            # p.writeLine msg
            tmp(logLevel, msg)
            render statusBar
            # p.showPrompt
          except Exception as e: # render raises Exception
            logLoggingFailure(cstring(msg), e)

    proc statusBarUpdatesPollingLoop() {.async.} =
      try:
        while true:
          update statusBar
          erase statusBar
          render statusBar
          await sleepAsync(chronos.seconds(1))
      except CatchableError as exc:
        warn "Failed to update status bar, no further updates", err = exc.msg

    asyncSpawn statusBarUpdatesPollingLoop()

proc doRunBeaconNode(config: var BeaconNodeConf, rng: ref HmacDrbgContext) {.raises: [CatchableError].} =
  info "Launching beacon node",
      version = fullVersionStr,
      bls_backend = $BLS_BACKEND,
      const_preset,
      cmdParams = commandLineParams(),
      config

  template ignoreDeprecatedOption(option: untyped): untyped =
    if config.option.isSome:
      warn "Config option is deprecated",
        option = config.option.get
  ignoreDeprecatedOption requireEngineAPI
  ignoreDeprecatedOption safeSlotsToImportOptimistically
  ignoreDeprecatedOption terminalTotalDifficultyOverride
  ignoreDeprecatedOption optimistic
  ignoreDeprecatedOption validatorMonitorTotals
  ignoreDeprecatedOption web3ForcePolling

  createPidFile(config.dataDir.string / "beacon_node.pid")

  config.createDumpDirs()

  if config.metricsEnabled:
    let metricsAddress = config.metricsAddress
    notice "Starting metrics HTTP server",
      url = "http://" & $metricsAddress & ":" & $config.metricsPort & "/metrics"
    try:
      startMetricsHttpServer($metricsAddress, config.metricsPort)
    except CatchableError as exc:
      raise exc
    except Exception as exc:
      raiseAssert exc.msg # TODO fix metrics

  # Nim GC metrics (for the main thread) will be collected in onSecond(), but
  # we disable piggy-backing on other metrics here.
  setSystemMetricsAutomaticUpdate(false)

  # There are no managed event loops in here, to do a graceful shutdown, but
  # letting the default Ctrl+C handler exit is safe, since we only read from
  # the db.
  let metadata = config.loadEth2Network()

  # Updating the config based on the metadata certainly is not beautiful but it
  # works
  for node in metadata.bootstrapNodes:
    config.bootstrapNodes.add node

  ## Ctrl+C handling
  proc controlCHandler() {.noconv.} =
    when defined(windows):
      # workaround for https://github.com/nim-lang/Nim/issues/4057
      try:
        setupForeignThreadGc()
      except Exception as exc: raiseAssert exc.msg # shouldn't happen
    notice "Shutting down after having received SIGINT"
    bnStatus = BeaconNodeStatus.Stopping
  try:
    setControlCHook(controlCHandler)
  except Exception as exc: # TODO Exception
    warn "Cannot set ctrl-c handler", msg = exc.msg

  # equivalent SIGTERM handler
  when defined(posix):
    proc SIGTERMHandler(signal: cint) {.noconv.} =
      notice "Shutting down after having received SIGTERM"
      bnStatus = BeaconNodeStatus.Stopping
    c_signal(ansi_c.SIGTERM, SIGTERMHandler)

  block:
    let res =
      if config.trustedSetupFile.isNone:
        conf.loadKzgTrustedSetup()
      else:
        conf.loadKzgTrustedSetup(config.trustedSetupFile.get)
    if res.isErr():
      raiseAssert res.error()

  let node = waitFor BeaconNode.init(rng, config, metadata)

  if bnStatus == BeaconNodeStatus.Stopping:
    return

  when not defined(windows):
    # This status bar can lock a Windows terminal emulator, blocking the whole
    # event loop (seen on Windows 10, with a default MSYS2 terminal).
    initStatusBar(node)

  if node.nickname != "":
    dynamicLogScope(node = node.nickname): node.start()
  else:
    node.start()

proc doRecord(config: BeaconNodeConf, rng: var HmacDrbgContext) {.
    raises: [CatchableError].} =
  case config.recordCmd:
  of RecordCmd.create:
    let netKeys = getPersistentNetKeys(rng, config)

    var fieldPairs: seq[FieldPair]
    for field in config.fields:
      let fieldPair = field.split(":")
      if fieldPair.len > 1:
        fieldPairs.add(toFieldPair(fieldPair[0], hexToSeqByte(fieldPair[1])))
      else:
        fatal "Invalid field pair"
        quit QuitFailure

    let record = enr.Record.init(
      config.seqNumber,
      netKeys.seckey.asEthKey,
      Opt.some(config.ipExt),
      Opt.some(config.tcpPortExt),
      Opt.some(config.udpPortExt),
      fieldPairs).expect("Record within size limits")

    echo record.toURI()

  of RecordCmd.print:
    echo $config.recordPrint

proc doWeb3Cmd(config: BeaconNodeConf, rng: var HmacDrbgContext)
    {.raises: [CatchableError].} =
  case config.web3Cmd:
  of Web3Cmd.test:
    let metadata = config.loadEth2Network()

    waitFor testWeb3Provider(config.web3TestUrl,
                             metadata.cfg.DEPOSIT_CONTRACT_ADDRESS,
                             rng.loadJwtSecret(config, allowCreate = true))

proc doSlashingExport(conf: BeaconNodeConf) {.raises: [IOError].}=
  let
    dir = conf.validatorsDir()
    filetrunc = SlashingDbName
  # TODO: Make it read-only https://github.com/status-im/nim-eth/issues/312
  let db = SlashingProtectionDB.loadUnchecked(dir, filetrunc, readOnly = false)

  let interchange = conf.exportedInterchangeFile.string
  db.exportSlashingInterchange(interchange, conf.exportedValidators)
  echo "Export finished: '", dir/filetrunc & ".sqlite3" , "' into '", interchange, "'"

proc doSlashingImport(conf: BeaconNodeConf) {.raises: [SerializationError, IOError].} =
  let
    dir = conf.validatorsDir()
    filetrunc = SlashingDbName
  # TODO: Make it read-only https://github.com/status-im/nim-eth/issues/312

  let interchange = conf.importedInterchangeFile.string

  var spdir: SPDIR
  try:
    spdir = Json.loadFile(interchange, SPDIR,
                          requireAllFields = true)
  except SerializationError as err:
    writeStackTrace()
    stderr.write $Json & " load issue for file \"", interchange, "\"\n"
    stderr.write err.formatMsg(interchange), "\n"
    quit 1

  # Open DB and handle migration from v1 to v2 if needed
  let db = SlashingProtectionDB.init(
    genesis_validators_root = Eth2Digest spdir.metadata.genesis_validators_root,
    basePath = dir,
    dbname = filetrunc,
    modes = {kCompleteArchive}
  )

  # Now import the slashing interchange file
  # Failures mode:
  # - siError can only happen with invalid genesis_validators_root which would be caught above
  # - siPartial can happen for invalid public keys, slashable blocks, slashable votes
  let status = db.inclSPDIR(spdir)
  doAssert status in {siSuccess, siPartial}

  echo "Import finished: '", interchange, "' into '", dir/filetrunc & ".sqlite3", "'"

proc doSlashingInterchange(conf: BeaconNodeConf) {.raises: [CatchableError].} =
  case conf.slashingdbCmd
  of SlashProtCmd.`export`:
    conf.doSlashingExport()
  of SlashProtCmd.`import`:
    conf.doSlashingImport()

proc handleStartUpCmd(config: var BeaconNodeConf) {.raises: [CatchableError].} =
  # Single RNG instance for the application - will be seeded on construction
  # and avoid using system resources (such as urandom) after that
  let rng = HmacDrbgContext.new()

  case config.cmd
  of BNStartUpCmd.noCommand: doRunBeaconNode(config, rng)
  of BNStartUpCmd.deposits: doDeposits(config, rng[])
  of BNStartUpCmd.wallets: doWallets(config, rng[])
  of BNStartUpCmd.record: doRecord(config, rng[])
  of BNStartUpCmd.web3: doWeb3Cmd(config, rng[])
  of BNStartUpCmd.slashingdb: doSlashingInterchange(config)
  of BNStartUpCmd.trustedNodeSync:
    if config.blockId.isSome():
      error "--blockId option has been removed - use --state-id instead!"
      quit 1

    let
      metadata = loadEth2Network(config)
      db = BeaconChainDB.new(config.databaseDir, metadata.cfg, inMemory = false)
      genesisState = waitFor fetchGenesisState(metadata)
    waitFor db.doRunTrustedNodeSync(
      metadata,
      config.databaseDir,
      config.eraDir,
      config.trustedNodeUrl,
      config.stateId,
      config.lcTrustedBlockRoot,
      config.backfillBlocks,
      config.reindex,
      config.downloadDepositSnapshot,
      genesisState)
    db.close()

{.pop.} # TODO moduletests exceptions

programMain:
  var config = makeBannerAndConfig(clientId, copyrights, nimBanner,
                                   SPEC_VERSION, [], BeaconNodeConf).valueOr:
    stderr.write error
    quit QuitFailure

  if not(checkAndCreateDataDir(string(config.dataDir))):
    # We are unable to access/create data folder or data folder's
    # permissions are insecure.
    quit QuitFailure

  setupFileLimits()
  setupLogging(config.logLevel, config.logStdout, config.logFile)

  ## This Ctrl+C handler exits the program in non-graceful way.
  ## It's responsible for handling Ctrl+C in sub-commands such
  ## as `wallets *` and `deposits *`. In a regular beacon node
  ## run, it will be overwritten later with a different handler
  ## performing a graceful exit.
  proc exitImmediatelyOnCtrlC() {.noconv.} =
    when defined(windows):
      # workaround for https://github.com/nim-lang/Nim/issues/4057
      setupForeignThreadGc()
    # in case a password prompt disabled echoing
    resetStdin()
    echo "" # If we interrupt during an interactive prompt, this
            # will move the cursor to the next line
    notice "Shutting down after having received SIGINT"
    quit 0
  setControlCHook(exitImmediatelyOnCtrlC)
  # equivalent SIGTERM handler
  when defined(posix):
    proc exitImmediatelyOnSIGTERM(signal: cint) {.noconv.} =
      notice "Shutting down after having received SIGTERM"
      quit 0
    c_signal(ansi_c.SIGTERM, exitImmediatelyOnSIGTERM)

  when defined(windows):
    if config.runAsService:
      proc exitService() =
        bnStatus = BeaconNodeStatus.Stopping
      establishWindowsService(clientId, copyrights, nimBanner, SPEC_VERSION,
                              "nimbus_beacon_node", BeaconNodeConf,
                              handleStartUpCmd, exitService)
    else:
      handleStartUpCmd(config)
  else:
    handleStartUpCmd(config)<|MERGE_RESOLUTION|>--- conflicted
+++ resolved
@@ -417,7 +417,7 @@
     blobQuarantine = newClone(BlobQuarantine.init(onBlobSidecarAdded))
     dataColumnQuarantine = newClone(DataColumnQuarantine.init())
     supernode = node.config.subscribeAllSubnets
-    localCustodySubnets = 
+    localCustodySubnets =
       if supernode:
         DATA_COLUMN_SIDECAR_SUBNET_COUNT.uint64
       else:
@@ -432,40 +432,29 @@
       config.dumpEnabled, config.dumpDirInvalid, config.dumpDirIncoming,
       batchVerifier, consensusManager, node.validatorMonitor,
       blobQuarantine, getBeaconTime)
-<<<<<<< HEAD
     blockVerifier = proc(
         signedBlock: ForkedSignedBeaconBlock,
         blobs: Opt[ForkedBlobSidecars],
         maybeFinalized: bool
     ): Future[Result[void, VerifierError]] {.
         async: (raises: [CancelledError], raw: true).} =
-=======
-
-    blockVerifier = proc(signedBlock: ForkedSignedBeaconBlock,
-                         blobs: Opt[BlobSidecars], maybeFinalized: bool):
-        Future[Result[void, VerifierError]] {.async: (raises: [CancelledError], raw: true).} =
->>>>>>> d2d02bd6
       # The design with a callback for block verification is unusual compared
       # to the rest of the application, but fits with the general approach
       # taken in the sync/request managers - this is an architectural compromise
       # that should probably be reimagined more holistically in the future.
       blockProcessor[].addBlock(
         MsgSource.gossip, signedBlock, blobs, maybeFinalized = maybeFinalized)
-<<<<<<< HEAD
+    untrustedBlockVerifier = proc(
+        signedBlock: ForkedSignedBeaconBlock,
+        blobs: Opt[ForkedBlobSidecars],
+        maybeFinalized: bool
+    ): Future[Result[void, VerifierError]] {.
+        async: (raises: [CancelledError], raw: true).} =
+      clist.untrustedBackfillVerifier(signedBlock, blobs, maybeFinalized)
     rmanBlockVerifier = proc(
         signedBlock: ForkedSignedBeaconBlock, maybeFinalized: bool
     ): Future[Result[void, VerifierError]] {.
         async: (raises: [CancelledError]).} =
-=======
-    untrustedBlockVerifier =
-      proc(signedBlock: ForkedSignedBeaconBlock, blobs: Opt[BlobSidecars],
-           maybeFinalized: bool): Future[Result[void, VerifierError]] {.
-        async: (raises: [CancelledError], raw: true).} =
-        clist.untrustedBackfillVerifier(signedBlock, blobs, maybeFinalized)
-    rmanBlockVerifier = proc(signedBlock: ForkedSignedBeaconBlock,
-                             maybeFinalized: bool):
-        Future[Result[void, VerifierError]] {.async: (raises: [CancelledError]).} =
->>>>>>> d2d02bd6
       withBlck(signedBlock):
         when consensusFork >= ConsensusFork.Deneb:
           if not blobQuarantine[].hasBlobs(forkyBlck):
@@ -548,28 +537,28 @@
       (proc(): bool = syncManager.inProgress),
       quarantine, blobQuarantine, rmanBlockVerifier,
       rmanBlockLoader, rmanBlobLoader)
-  
-  # As per EIP 7594, the BN is now categorised into a 
+
+  # As per EIP 7594, the BN is now categorised into a
   # `Fullnode` and a `Supernode`, the fullnodes custodies a
   # given set of data columns, and hence ONLY subcribes to those
   # data column subnet topics, however, the supernodes subscribe
   # to all of the topics. This in turn keeps our `data column quarantine`
   # really variable. Whenever the BN is a supernode, column quarantine
-  # essentially means all the NUMBER_OF_COLUMNS, as per mentioned in the 
+  # essentially means all the NUMBER_OF_COLUMNS, as per mentioned in the
   # spec. However, in terms of fullnode, quarantine is really dependent
   # on the randomly assigned columns, by `get_custody_columns`.
 
   # Hence, in order to keep column quarantine accurate and error proof
   # the custody columns are computed once as the BN boots. Then the values
-  # are used globally around the codebase. 
+  # are used globally around the codebase.
 
   # `get_custody_columns` is not a very expensive function, but there
-  # are multiple instances of computing custody columns, especially 
+  # are multiple instances of computing custody columns, especially
   # during peer selection, sync with columns, and so on. That is why,
   # the rationale of populating it at boot and using it gloabally.
 
   dataColumnQuarantine[].supernode = supernode
-  dataColumnQuarantine[].custody_columns = 
+  dataColumnQuarantine[].custody_columns =
     node.network.nodeId.get_custody_columns(max(SAMPLES_PER_SLOT.uint64,
                                             localCustodySubnets))
   if node.config.lightClientDataServe:
@@ -2091,7 +2080,7 @@
                 if contextFork != node.dag.cfg.consensusForkAtEpoch(
                     blobSidecar.signed_block_header.message.slot.epoch):
                   return ValidationResult.Reject
-                
+
                 toValidationResult(
                   node.processor[].processBlobSidecar(
                     MsgSource.gossip, blobSidecar, subnet_id)))
