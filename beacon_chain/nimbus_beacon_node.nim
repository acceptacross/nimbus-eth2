--- conflicted
+++ resolved
@@ -420,7 +420,7 @@
     blobQuarantine = newClone(BlobQuarantine.init(onBlobSidecarAdded))
     dataColumnQuarantine = newClone(DataColumnQuarantine.init())
     supernode = node.config.subscribeAllSubnets
-    localCustodySubnets = 
+    localCustodySubnets =
       if supernode:
         DATA_COLUMN_SIDECAR_SUBNET_COUNT.uint64
       else:
@@ -445,7 +445,6 @@
       # that should probably be reimagined more holistically in the future.
       blockProcessor[].addBlock(
         MsgSource.gossip, signedBlock, blobs, maybeFinalized = maybeFinalized)
-<<<<<<< HEAD
     branchDiscoveryBlockVerifier = proc(
         signedBlock: ForkedSignedBeaconBlock,
         blobs: Opt[BlobSidecars]
@@ -453,13 +452,11 @@
         CancelledError], raw: true).} =
       blockProcessor[].addBlock(
         MsgSource.gossip, signedBlock, blobs, maybeFinalized = false)
-=======
     untrustedBlockVerifier =
       proc(signedBlock: ForkedSignedBeaconBlock, blobs: Opt[BlobSidecars],
            maybeFinalized: bool): Future[Result[void, VerifierError]] {.
         async: (raises: [CancelledError], raw: true).} =
         clist.untrustedBackfillVerifier(signedBlock, blobs, maybeFinalized)
->>>>>>> d2d02bd6
     rmanBlockVerifier = proc(signedBlock: ForkedSignedBeaconBlock,
                              maybeFinalized: bool):
         Future[Result[void, VerifierError]] {.async: (raises: [CancelledError]).} =
@@ -548,28 +545,28 @@
       (proc(): bool = syncManager.inProgress),
       quarantine, blobQuarantine, rmanBlockVerifier,
       rmanBlockLoader, rmanBlobLoader)
-  
-  # As per EIP 7594, the BN is now categorised into a 
+
+  # As per EIP 7594, the BN is now categorised into a
   # `Fullnode` and a `Supernode`, the fullnodes custodies a
   # given set of data columns, and hence ONLY subcribes to those
   # data column subnet topics, however, the supernodes subscribe
   # to all of the topics. This in turn keeps our `data column quarantine`
   # really variable. Whenever the BN is a supernode, column quarantine
-  # essentially means all the NUMBER_OF_COLUMNS, as per mentioned in the 
+  # essentially means all the NUMBER_OF_COLUMNS, as per mentioned in the
   # spec. However, in terms of fullnode, quarantine is really dependent
   # on the randomly assigned columns, by `get_custody_columns`.
 
   # Hence, in order to keep column quarantine accurate and error proof
   # the custody columns are computed once as the BN boots. Then the values
-  # are used globally around the codebase. 
+  # are used globally around the codebase.
 
   # `get_custody_columns` is not a very expensive function, but there
-  # are multiple instances of computing custody columns, especially 
+  # are multiple instances of computing custody columns, especially
   # during peer selection, sync with columns, and so on. That is why,
   # the rationale of populating it at boot and using it gloabally.
 
   dataColumnQuarantine[].supernode = supernode
-  dataColumnQuarantine[].custody_columns = 
+  dataColumnQuarantine[].custody_columns =
     node.network.nodeId.get_custody_columns(max(SAMPLES_PER_SLOT.uint64,
                                             localCustodySubnets))
   if node.config.lightClientDataServe:
@@ -607,9 +604,7 @@
   node.requestManager = requestManager
   node.syncManager = syncManager
   node.backfiller = backfiller
-<<<<<<< HEAD
   node.branchDiscovery = branchDiscovery
-=======
   node.untrustedManager = untrustedManager
   node.syncOverseer = SyncOverseerRef.new(node.consensusManager,
                                           node.validatorMonitor,
@@ -622,7 +617,6 @@
                                           node.batchVerifier,
                                           syncManager, backfiller,
                                           untrustedManager)
->>>>>>> d2d02bd6
   node.router = router
 
   await node.addValidators()
@@ -1483,15 +1477,11 @@
     TOPIC_SUBSCRIBE_THRESHOLD_SLOTS = 64
     HYSTERESIS_BUFFER = 16
 
-<<<<<<< HEAD
   func distanceTo(headSlot: Slot, wallSlot: Slot): uint64 =
     if wallSlot > headSlot: (wallSlot - headSlot).uint64
     else: 0'u64
 
-  static: doAssert high(ConsensusFork) == ConsensusFork.Electra
-=======
   static: doAssert high(ConsensusFork) == ConsensusFork.Fulu
->>>>>>> d2d02bd6
 
   let
     head = node.dag.head
@@ -1805,7 +1795,8 @@
           cache: StateCache
           info: ForkedEpochInfo
         node.dag.advanceSlots(
-          node.dag.incrementalState[], nextSlot, true, cache, info)
+          node.dag.incrementalState[], nextSlot, true, cache, info,
+          node.dag.updateFlags)
       let incrementalSlot = getStateField(node.dag.incrementalState[], slot)
       info "Head state is behind, catching up",
         headSlot = node.dag.head.slot,
@@ -1862,53 +1853,18 @@
     $nextConsensusFork & ":" & $nextForkEpoch)
 
 func syncStatus(node: BeaconNode, wallSlot: Slot): string =
-<<<<<<< HEAD
-  let optimisticHead = not node.dag.head.executionValid
-  if node.syncManager.inProgress:
-    let
-      degradedSuffix =
-        case node.branchDiscovery.state
-        of BranchDiscoveryState.Active:
-          "/discovering"
-        of BranchDiscoveryState.Suspended:
-          "/degraded"
-        of BranchDiscoveryState.Stopped:
-          ""
-      optimisticSuffix =
-        if optimisticHead:
-          "/opt"
-        else:
-          ""
-      lightClientSuffix =
-        if node.consensusManager[].shouldSyncOptimistically(wallSlot):
-          " - lc: " & $shortLog(node.consensusManager[].optimisticHead)
-        else:
-          ""
-      catchingUpSuffix =
-        if node.dag.incrementalState != nil:
-          let
-            headSlot = node.dag.head.slot
-            incrementalSlot = getStateField(node.dag.incrementalState[], slot)
-            progress =
-              (incrementalSlot - headSlot).float /
-              max(wallSlot - headSlot, 1).float * 100.float
-          " - catching up: " &
-            formatFloat(progress, ffDecimal, precision = 2) & "%"
-        else:
-          ""
-    node.syncManager.syncStatus & degradedSuffix & optimisticSuffix &
-      lightClientSuffix & catchingUpSuffix
-  elif node.backfiller.inProgress:
-    "backfill: " & node.backfiller.syncStatus
-  elif optimisticHead:
-    "synced/opt"
-  else:
-    "synced"
-=======
   node.syncOverseer.statusMsg.valueOr:
     let optimisticHead = not node.dag.head.executionValid
     if node.syncManager.inProgress:
       let
+        degradedSuffix =
+          case node.branchDiscovery.state
+          of BranchDiscoveryState.Active:
+            "/discovering"
+          of BranchDiscoveryState.Suspended:
+            "/degraded"
+          of BranchDiscoveryState.Stopped:
+            ""
         optimisticSuffix =
           if optimisticHead:
             "/opt"
@@ -1919,7 +1875,20 @@
             " - lc: " & $shortLog(node.consensusManager[].optimisticHead)
           else:
             ""
-      node.syncManager.syncStatus & optimisticSuffix & lightClientSuffix
+        catchingUpSuffix =
+          if node.dag.incrementalState != nil:
+            let
+              headSlot = node.dag.head.slot
+              incrementalSlot = getStateField(node.dag.incrementalState[], slot)
+              progress =
+                (incrementalSlot - headSlot).float /
+                max(wallSlot - headSlot, 1).float * 100.float
+            " - catching up: " &
+              formatFloat(progress, ffDecimal, precision = 2) & "%"
+          else:
+            ""
+      node.syncManager.syncStatus & degradedSuffix & optimisticSuffix &
+        lightClientSuffix & catchingUpSuffix
     elif node.untrustedManager.inProgress:
       "untrusted: " & node.untrustedManager.syncStatus
     elif node.backfiller.inProgress:
@@ -1928,7 +1897,6 @@
       "synced/opt"
     else:
       "synced"
->>>>>>> d2d02bd6
 
 when defined(windows):
   from winservice import establishWindowsService, reportServiceStatusSuccess
