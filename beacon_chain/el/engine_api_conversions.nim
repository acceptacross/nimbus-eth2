--- conflicted
+++ resolved
@@ -9,13 +9,8 @@
 
 import
   kzg4844/[kzg_abi, kzg],
-<<<<<<< HEAD
-  ../spec/datatypes/[bellatrix, capella, deneb, electra],
+  ../spec/datatypes/[bellatrix, capella, deneb, electra, fulu],
   web3/[engine_api, engine_api_types, eth_api_types]
-=======
-  ../spec/datatypes/[bellatrix, capella, deneb, electra, fulu],
-  web3/[engine_api, engine_api_types]
->>>>>>> 36650feb
 
 from std/sequtils import mapIt
 
@@ -134,7 +129,7 @@
     blob_gas_used: rpcExecutionPayload.blobGasUsed.uint64,
     excess_blob_gas: rpcExecutionPayload.excessBlobGas.uint64)
 
-func asElectraConsensusPayload(rpcExecutionPayload: ExecutionPayloadV3):
+func asElectraConsensusPayload(rpcExecutionPayload: ExecutionPayloadV4):
     electra.ExecutionPayload =
   template getTransaction(
       tt: engine_api_types.TransactionV1): electra.Eip6404Transaction =
@@ -272,6 +267,167 @@
             Opt.none(array[65, byte])))
 
   electra.ExecutionPayload(
+    parent_hash: rpcExecutionPayload.parentHash.asEth2Digest,
+    feeRecipient:
+      ExecutionAddress(data: rpcExecutionPayload.feeRecipient.distinctBase),
+    state_root: rpcExecutionPayload.stateRoot.asEth2Digest,
+    receipts_root: rpcExecutionPayload.receiptsRoot.asEth2Digest,
+    logs_bloom: BloomLogs(data: rpcExecutionPayload.logsBloom.distinctBase),
+    prev_randao: rpcExecutionPayload.prevRandao.asEth2Digest,
+    block_number: rpcExecutionPayload.blockNumber.uint64,
+    gas_limit: rpcExecutionPayload.gasLimit.uint64,
+    gas_used: rpcExecutionPayload.gasUsed.uint64,
+    timestamp: rpcExecutionPayload.timestamp.uint64,
+    extra_data: List[byte, MAX_EXTRA_DATA_BYTES].init(
+      rpcExecutionPayload.extraData.data),
+    base_fee_per_gas: rpcExecutionPayload.baseFeePerGas,
+    block_hash: rpcExecutionPayload.blockHash.asEth2Digest,
+    transactions: List[Eip6404Transaction, MAX_TRANSACTIONS_PER_PAYLOAD].init(
+      mapIt(rpcExecutionPayload.transactions, it.getTransaction)),
+    withdrawals: List[capella.Withdrawal, MAX_WITHDRAWALS_PER_PAYLOAD].init(
+      mapIt(rpcExecutionPayload.withdrawals, it.asConsensusWithdrawal)),
+    blob_gas_used: rpcExecutionPayload.blobGasUsed.uint64,
+    excess_blob_gas: rpcExecutionPayload.excessBlobGas.uint64,
+    system_logs_root: rpcExecutionPayload.systemLogsRoot.asEth2Digest)
+
+func asFuluConsensusPayload(rpcExecutionPayload: ExecutionPayloadV4):
+    fulu.ExecutionPayload =
+  template getTransaction(
+      tt: engine_api_types.TransactionV1): electra.Eip6404Transaction =
+    electra.Eip6404Transaction(
+      payload: Eip6404TransactionPayload(
+        `type`:
+          if tt.payload.`type`.isSome:
+            Opt.some(tt.payload.`type`.get.uint64.uint8)
+          else:
+            Opt.none(uint8),
+        chain_id:
+          if tt.payload.chainId.isSome:
+            Opt.some(distinctBase(tt.payload.chainId.get))
+          else:
+            Opt.none(electra.ChainId),
+        nonce:
+          if tt.payload.nonce.isSome:
+            Opt.some(tt.payload.nonce.get.uint64)
+          else:
+            Opt.none(uint64),
+        max_fees_per_gas:
+          if tt.payload.maxFeesPerGas.isSome:
+            Opt.some(Eip6404FeesPerGas(
+              regular:
+                if tt.payload.maxFeesPerGas.get.regular.isSome:
+                  Opt.some(tt.payload.maxFeesPerGas.get.regular.get)
+                else:
+                  Opt.none(Uint256),
+              blob:
+                if tt.payload.maxFeesPerGas.get.blob.isSome:
+                  Opt.some(tt.payload.maxFeesPerGas.get.blob.get)
+                else:
+                  Opt.none(Uint256)))
+          else:
+            Opt.none(Eip6404FeesPerGas),
+        gas:
+          if tt.payload.gas.isSome:
+            Opt.some(tt.payload.gas.get.uint64)
+          else:
+            Opt.none(uint64),
+        to:
+          if tt.payload.to.isSome:
+            Opt.some(ExecutionAddress(data: tt.payload.to.get.distinctBase))
+          else:
+            Opt.none(ExecutionAddress),
+        value:
+          if tt.payload.value.isSome:
+            Opt.some(tt.payload.value.get)
+          else:
+            Opt.none(UInt256),
+        input:
+          if tt.payload.input.isSome:
+            Opt.some(List[byte, Limit MAX_CALLDATA_SIZE].init(
+              tt.payload.input.get))
+          else:
+            Opt.none(List[byte, Limit MAX_CALLDATA_SIZE]),
+        access_list:
+          if tt.payload.accessList.isSome:
+            Opt.some(List[Eip6404AccessTuple, Limit MAX_ACCESS_LIST_SIZE].init(
+              tt.payload.accessList.get.mapIt(
+                Eip6404AccessTuple(
+                  address: ExecutionAddress(data: distinctBase(it.address)),
+                  storage_keys:
+                    List[Eth2Digest, Limit MAX_ACCESS_LIST_STORAGE_KEYS]
+                      .init(it.storage_keys.mapIt(
+                        Eth2Digest(data: distinctBase(it))))))))
+          else:
+            Opt.none(List[Eip6404AccessTuple, Limit MAX_ACCESS_LIST_SIZE]),
+        max_priority_fees_per_gas:
+          if tt.payload.maxPriorityFeesPerGas.isSome:
+            Opt.some(Eip6404FeesPerGas(
+              regular:
+                if tt.payload.maxPriorityFeesPerGas.get.regular.isSome:
+                  Opt.some(tt.payload.maxPriorityFeesPerGas.get.regular.get)
+                else:
+                  Opt.none(Uint256),
+              blob:
+                if tt.payload.maxPriorityFeesPerGas.get.blob.isSome:
+                  Opt.some(tt.payload.maxPriorityFeesPerGas.get.blob.get)
+                else:
+                  Opt.none(Uint256)))
+          else:
+            Opt.none(Eip6404FeesPerGas),
+        blob_versioned_hashes:
+          if tt.payload.blobVersionedHashes.isSome:
+            Opt.some(
+              List[stable.VersionedHash, Limit MAX_BLOB_COMMITMENTS_PER_BLOCK]
+                .init(tt.payload.blobVersionedHashes.get.mapIt(
+                  stable.VersionedHash(it))))
+          else:
+            Opt.none(
+              List[stable.VersionedHash, Limit MAX_BLOB_COMMITMENTS_PER_BLOCK]),
+        authorization_list:
+          if tt.payload.authorizationList.isSome:
+            Opt.some(
+              List[Eip6404Authorization, Limit MAX_AUTHORIZATION_LIST_SIZE]
+                .init(tt.payload.authorizationList.get.mapIt(
+                  Eip6404Authorization(
+                    payload: Eip6404AuthorizationPayload(
+                      magic:
+                        if it.payload.magic.isSome:
+                          Opt.some(distinctBase(it.payload.magic.get).uint8)
+                        else:
+                          Opt.none(TransactionType),
+                      chainId:
+                        if it.payload.chainId.isSome:
+                          Opt.some(distinctBase(it.payload.chainId.get))
+                        else:
+                          Opt.none(electra.ChainId),
+                      address:
+                        if it.payload.address.isSome:
+                          Opt.some(ExecutionAddress(
+                            data: distinctBase(it.payload.address.get)))
+                        else:
+                          Opt.none(ExecutionAddress),
+                      nonce:
+                        if it.payload.nonce.isSome:
+                          Opt.some(distinctBase(it.payload.nonce.get))
+                        else:
+                          Opt.none(uint64)),
+                    signature: Eip6404ExecutionSignature(
+                      secp256k1:
+                        if it.signature.secp256k1.isSome:
+                          Opt.some(array[65, byte](it.signature.secp256k1.get))
+                        else:
+                          Opt.none(array[65, byte]))))))
+          else:
+            Opt.none(
+              List[Eip6404Authorization, Limit MAX_AUTHORIZATION_LIST_SIZE])),
+      signature: Eip6404ExecutionSignature(
+        secp256k1:
+          if tt.signature.secp256k1.isSome:
+            Opt.some(array[65, byte](tt.signature.secp256k1.get))
+          else:
+            Opt.none(array[65, byte])))
+
+  fulu.ExecutionPayload(
     parent_hash: rpcExecutionPayload.parentHash.asEth2Digest,
     feeRecipient:
       ExecutionAddress(data: rpcExecutionPayload.feeRecipient.distinctBase),
@@ -294,33 +450,6 @@
     excess_blob_gas: rpcExecutionPayload.excessBlobGas.uint64,
     system_logs_root: rpcExecutionPayload.systemLogsRoot.asEth2Digest)
 
-func asFuluConsensusPayload(rpcExecutionPayload: ExecutionPayloadV3):
-    fulu.ExecutionPayload =
-  template getTransaction(tt: TypedTransaction): bellatrix.Transaction =
-    bellatrix.Transaction.init(tt.distinctBase)
-
-  fulu.ExecutionPayload(
-    parent_hash: rpcExecutionPayload.parentHash.asEth2Digest,
-    feeRecipient:
-      ExecutionAddress(data: rpcExecutionPayload.feeRecipient.distinctBase),
-    state_root: rpcExecutionPayload.stateRoot.asEth2Digest,
-    receipts_root: rpcExecutionPayload.receiptsRoot.asEth2Digest,
-    logs_bloom: BloomLogs(data: rpcExecutionPayload.logsBloom.distinctBase),
-    prev_randao: rpcExecutionPayload.prevRandao.asEth2Digest,
-    block_number: rpcExecutionPayload.blockNumber.uint64,
-    gas_limit: rpcExecutionPayload.gasLimit.uint64,
-    gas_used: rpcExecutionPayload.gasUsed.uint64,
-    timestamp: rpcExecutionPayload.timestamp.uint64,
-    extra_data: List[byte, MAX_EXTRA_DATA_BYTES].init(rpcExecutionPayload.extraData.data),
-    base_fee_per_gas: rpcExecutionPayload.baseFeePerGas,
-    block_hash: rpcExecutionPayload.blockHash.asEth2Digest,
-    transactions: List[bellatrix.Transaction, MAX_TRANSACTIONS_PER_PAYLOAD].init(
-      mapIt(rpcExecutionPayload.transactions, it.getTransaction)),
-    withdrawals: List[capella.Withdrawal, MAX_WITHDRAWALS_PER_PAYLOAD].init(
-      mapIt(rpcExecutionPayload.withdrawals, it.asConsensusWithdrawal)),
-    blob_gas_used: rpcExecutionPayload.blobGasUsed.uint64,
-    excess_blob_gas: rpcExecutionPayload.excessBlobGas.uint64)
-
 func asConsensusType*(payload: engine_api.GetPayloadV3Response):
     deneb.ExecutionPayloadForSigning =
   deneb.ExecutionPayloadForSigning(
@@ -438,8 +567,7 @@
     withdrawals: mapIt(executionPayload.withdrawals, it.toEngineWithdrawal))
 
 func asEngineExecutionPayload*(
-    blockBody: deneb.BeaconBlockBody | electra.BeaconBlockBody |
-    fulu.BeaconBlockBody):
+    blockBody: deneb.BeaconBlockBody):
     ExecutionPayloadV3 =
   template executionPayload(): untyped = blockBody.execution_payload
 
@@ -464,10 +592,10 @@
     transactions: mapIt(executionPayload.transactions, it.getTypedTransaction),
     withdrawals: mapIt(executionPayload.withdrawals, it.asEngineWithdrawal),
     blobGasUsed: Quantity(executionPayload.blob_gas_used),
-<<<<<<< HEAD
     excessBlobGas: Quantity(executionPayload.excess_blob_gas))
 
-func asEngineExecutionPayload*(blockBody: electra.BeaconBlockBody):
+func asEngineExecutionPayload*(
+    blockBody: electra.BeaconBlockBody | fulu.BeaconBlockBody):
     ExecutionPayloadV4 =
   template executionPayload(): untyped = blockBody.execution_payload
 
@@ -597,29 +725,6 @@
           else:
             Opt.none(FixedBytes[65])))
 
-  template getDepositRequest(
-      dr: electra.DepositRequest): DepositRequestV1 =
-    DepositRequestV1(
-      pubkey: FixedBytes[RawPubKeySize](dr.pubkey.blob),
-      withdrawalCredentials: FixedBytes[32](dr.withdrawal_credentials.data),
-      amount: dr.amount.Quantity,
-      signature: FixedBytes[RawSigSize](dr.signature.blob),
-      index: dr.index.Quantity)
-
-  template getWithdrawalRequest(
-      wr: electra.WithdrawalRequest): WithdrawalRequestV1 =
-    WithdrawalRequestV1(
-      sourceAddress: Address(wr.source_address.data),
-      validatorPubkey: FixedBytes[RawPubKeySize](wr.validator_pubkey.blob),
-      amount: wr.amount.Quantity)
-
-  template getConsolidationRequest(
-      cr: electra.ConsolidationRequest): ConsolidationRequestV1 =
-    ConsolidationRequestV1(
-      sourceAddress: Address(cr.source_address.data),
-      sourcePubkey: FixedBytes[RawPubKeySize](cr.source_pubkey.blob),
-      targetPubkey: FixedBytes[RawPubKeySize](cr.target_pubkey.blob))
-
   engine_api.ExecutionPayloadV4(
     parentHash: executionPayload.parent_hash.asBlockHash,
     feeRecipient: Address(executionPayload.fee_recipient.data),
@@ -639,13 +744,4 @@
     withdrawals: mapIt(executionPayload.withdrawals, it.asEngineWithdrawal),
     blobGasUsed: Quantity(executionPayload.blob_gas_used),
     excessBlobGas: Quantity(executionPayload.excess_blob_gas),
-    depositRequests:
-      mapIt(blockBody.execution_requests.deposits, it.getDepositRequest),
-    withdrawalRequests: mapIt(
-      blockBody.execution_requests.withdrawals, it.getWithdrawalRequest),
-    consolidationRequests: mapIt(
-      blockBody.execution_requests.consolidations, it.getConsolidationRequest),
-    systemLogsRoot: executionPayload.system_logs_root.asBlockHash)
-=======
-    excessBlobGas: Quantity(executionPayload.excess_blob_gas))
->>>>>>> 36650feb
+    systemLogsRoot: executionPayload.system_logs_root.asBlockHash)