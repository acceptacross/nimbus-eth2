--- conflicted
+++ resolved
@@ -943,13 +943,9 @@
   var bestPayloadIdx = none int
   for idx, req in requests:
     if not req.finished:
-<<<<<<< HEAD
       error "Timed out getting execution payload from EL",
              url = m.elConnections[idx].engineUrl.url
-      req.cancel()
-=======
       req.cancelSoon()
->>>>>>> 8b07f4fd
     elif req.failed:
       error "Failed to get execution payload from EL",
              url = m.elConnections[idx].engineUrl.url,
