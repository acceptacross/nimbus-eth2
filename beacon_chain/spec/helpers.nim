--- conflicted
+++ resolved
@@ -395,29 +395,19 @@
     default(typeof(state.latest_execution_payload_header))
   state.latest_execution_payload_header != defaultExecutionPayloadHeader
 
-<<<<<<< HEAD
-# https://github.com/ethereum/consensus-specs/blob/v1.5.0-alpha.4/sync/optimistic.md#helpers
+# https://github.com/ethereum/consensus-specs/blob/v1.5.0-alpha.6/sync/optimistic.md#helpers
 func is_execution_block*(body: SomeForkyBeaconBlockBody): bool =
   when typeof(body).kind >= ConsensusFork.Bellatrix:
-=======
-# https://github.com/ethereum/consensus-specs/blob/v1.5.0-alpha.6/sync/optimistic.md#helpers
-func is_execution_block*(blck: SomeForkyBeaconBlock): bool =
-  when typeof(blck).kind >= ConsensusFork.Bellatrix:
->>>>>>> 3bf96a59
     const defaultExecutionPayload =
       default(typeof(body.execution_payload))
     body.execution_payload != defaultExecutionPayload
   else:
     false
 
-<<<<<<< HEAD
 func is_execution_block*(blck: SomeForkyBeaconBlock): bool =
   blck.body.is_execution_block
 
-# https://github.com/ethereum/consensus-specs/blob/v1.5.0-alpha.4/specs/bellatrix/beacon-chain.md#is_merge_transition_block
-=======
 # https://github.com/ethereum/consensus-specs/blob/v1.5.0-alpha.6/specs/bellatrix/beacon-chain.md#is_merge_transition_block
->>>>>>> 3bf96a59
 func is_merge_transition_block(
     state: bellatrix.BeaconState | capella.BeaconState | deneb.BeaconState |
            electra.BeaconState,
@@ -558,9 +548,10 @@
 
   tr.rootHash()
 
-proc toExecutionBlockHeader*(
+proc toExecutionBlockHeader(
     payload: ForkyExecutionPayload,
-    parentRoot: Eth2Digest): ExecutionBlockHeader =
+    parentRoot: Eth2Digest,
+    requestsRoot = Opt.none(Eth2Digest)): ExecutionBlockHeader =
   static:  # `GasInt` is signed. We only use it for hashing.
     doAssert sizeof(GasInt) == sizeof(payload.gas_limit)
     doAssert sizeof(GasInt) == sizeof(payload.gas_used)
@@ -587,11 +578,6 @@
         Opt.some ExecutionHash256(data: parentRoot.data)
       else:
         Opt.none(ExecutionHash256)
-    requestsRoot =
-      when typeof(payload).kind >= ConsensusFork.Electra:
-        Opt.some blck.body.execution_requests.computeRequestsTrieRoot()
-      else:
-        Opt.none(ExecutionHash256)
 
   ExecutionBlockHeader(
     parentHash            : payload.parent_hash,
@@ -617,12 +603,16 @@
     requestsRoot          : requestsRoot)          # EIP-7685
 
 proc compute_execution_block_hash*(
-    payload: ForkyExecutionPayload,
+    body: ForkyBeaconBlockBody,
     parentRoot: Eth2Digest): Eth2Digest =
-  rlpHash payload.toExecutionBlockHeader(parentRoot)
+  when typeof(body).kind >= ConsensusFork.Electra:
+    rlpHash body.execution_payload.toExecutionBlockHeader(
+      parentRoot, Opt.some body.execution_requests.computeRequestsTrieRoot())
+  else:
+    rlpHash body.execution_payload.toExecutionBlockHeader(parentRoot)
 
 proc compute_execution_block_hash*(blck: ForkyBeaconBlock): Eth2Digest =
-  blck.body.execution_payload.compute_execution_block_hash(blck.parent_root)
+  blck.body.compute_execution_block_hash(blck.parent_root)
 
 from std/math import exp, ln
 from std/sequtils import foldl
