--- conflicted
+++ resolved
@@ -11,12 +11,8 @@
 
 import
   # Status libraries
-<<<<<<< HEAD
   stew/[bitops2, byteutils, endians2, objects],
-=======
-  stew/[byteutils, endians2, objects],
   nimcrypto/sha2,
->>>>>>> d2d02bd6
   chronicles,
   eth/common/[eth_types, eth_types_rlp],
   eth/rlp, eth/trie/ordered_trie,
