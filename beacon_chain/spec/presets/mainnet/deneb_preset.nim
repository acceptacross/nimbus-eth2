--- conflicted
+++ resolved
@@ -6,11 +6,7 @@
 # at your option. This file may not be copied, modified, or distributed except according to those terms.
 
 # Mainnet preset - Deneb
-<<<<<<< HEAD
-# https://github.com/ethereum/consensus-specs/blob/v1.4.0-beta.3/presets/mainnet/deneb.yaml
-=======
 # https://github.com/ethereum/consensus-specs/blob/v1.4.0-beta.4/presets/mainnet/deneb.yaml
->>>>>>> f48ce6c0
 const
   # `uint64(4096)`
   FIELD_ELEMENTS_PER_BLOB*: uint64 = 4096
