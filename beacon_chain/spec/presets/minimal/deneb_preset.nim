# beacon_chain
# Copyright (c) 2023 Status Research & Development GmbH
# Licensed and distributed under either of
#   * MIT license (license terms in the root directory or at https://opensource.org/licenses/MIT).
#   * Apache v2 license (license terms in the root directory or at https://www.apache.org/licenses/LICENSE-2.0).
# at your option. This file may not be copied, modified, or distributed except according to those terms.

# Minimal preset - Deneb
<<<<<<< HEAD
# https://github.com/ethereum/consensus-specs/blob/v1.4.0-beta.3/presets/minimal/deneb.yaml
const
  # [customized]
=======
# https://github.com/ethereum/consensus-specs/blob/v1.4.0-beta.4/presets/minimal/deneb.yaml
const
  # `uint64(4096)`
>>>>>>> f48ce6c0
  FIELD_ELEMENTS_PER_BLOB*: uint64 = 4096
  # [customized]
  MAX_BLOB_COMMITMENTS_PER_BLOCK*: uint64 = 16
  # `uint64(6)`
  MAX_BLOBS_PER_BLOCK*: uint64 = 6
  # [customized] `floorlog2(get_generalized_index(BeaconBlockBody, 'blob_kzg_commitments')) + 1 + ceillog2(MAX_BLOB_COMMITMENTS_PER_BLOCK)` = 4 + 1 + 4 = 9
  KZG_COMMITMENT_INCLUSION_PROOF_DEPTH* = 9<|MERGE_RESOLUTION|>--- conflicted
+++ resolved
@@ -6,15 +6,9 @@
 # at your option. This file may not be copied, modified, or distributed except according to those terms.
 
 # Minimal preset - Deneb
-<<<<<<< HEAD
-# https://github.com/ethereum/consensus-specs/blob/v1.4.0-beta.3/presets/minimal/deneb.yaml
-const
-  # [customized]
-=======
 # https://github.com/ethereum/consensus-specs/blob/v1.4.0-beta.4/presets/minimal/deneb.yaml
 const
   # `uint64(4096)`
->>>>>>> f48ce6c0
   FIELD_ELEMENTS_PER_BLOB*: uint64 = 4096
   # [customized]
   MAX_BLOB_COMMITMENTS_PER_BLOCK*: uint64 = 16
