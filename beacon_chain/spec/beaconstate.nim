# beacon_chain
# Copyright (c) 2018-2024 Status Research & Development GmbH
# Licensed and distributed under either of
#   * MIT license (license terms in the root directory or at https://opensource.org/licenses/MIT).
#   * Apache v2 license (license terms in the root directory or at https://www.apache.org/licenses/LICENSE-2.0).
# at your option. This file may not be copied, modified, or distributed except according to those terms.

{.push raises: [].}

import
  stew/assign2,
  json_serialization/std/sets,
  chronicles,
  "."/[eth2_merkleization, forks, signatures, validator]

from std/algorithm import fill, sort
from std/sequtils import anyIt, mapIt, toSeq

export extras, forks, validator, chronicles

# https://github.com/ethereum/consensus-specs/blob/v1.4.0-beta.6/specs/phase0/beacon-chain.md#increase_balance
func increase_balance*(balance: var Gwei, delta: Gwei) =
  balance += delta

func increase_balance*(
    state: var ForkyBeaconState, index: ValidatorIndex, delta: Gwei) =
  ## Increase the validator balance at index ``index`` by ``delta``.
  if delta != 0.Gwei: # avoid dirtying the balance cache if not needed
    increase_balance(state.balances.mitem(index), delta)

# https://github.com/ethereum/consensus-specs/blob/v1.4.0/specs/phase0/beacon-chain.md#decrease_balance
func decrease_balance*(balance: var Gwei, delta: Gwei) =
  balance =
    if delta > balance:
      0.Gwei
    else:
      balance - delta

func decrease_balance*(
    state: var ForkyBeaconState, index: ValidatorIndex, delta: Gwei) =
  ## Decrease the validator balance at index ``index`` by ``delta``, with
  ## underflow protection.
  if delta != 0.Gwei: # avoid dirtying the balance cache if not needed
    decrease_balance(state.balances.mitem(index), delta)

# https://github.com/ethereum/consensus-specs/blob/v1.5.0-alpha.3/specs/electra/beacon-chain.md#new-is_compounding_withdrawal_credential
func is_compounding_withdrawal_credential*(
    withdrawal_credentials: Eth2Digest): bool =
  withdrawal_credentials.data[0] == COMPOUNDING_WITHDRAWAL_PREFIX

# https://github.com/ethereum/consensus-specs/blob/v1.5.0-alpha.3/specs/electra/beacon-chain.md#new-has_compounding_withdrawal_credential
func has_compounding_withdrawal_credential*(validator: Validator): bool =
  ## Check if ``validator`` has an 0x02 prefixed "compounding" withdrawal
  ## credential.
  is_compounding_withdrawal_credential(validator.withdrawal_credentials)

# https://github.com/ethereum/consensus-specs/blob/v1.5.0-alpha.7/specs/electra/beacon-chain.md#new-get_max_effective_balance
func get_max_effective_balance*(validator: Validator): Gwei =
  ## Get max effective balance for ``validator``.
  if has_compounding_withdrawal_credential(validator):
    MAX_EFFECTIVE_BALANCE_ELECTRA.Gwei
  else:
    MIN_ACTIVATION_BALANCE.Gwei

# https://github.com/ethereum/consensus-specs/blob/v1.4.0-alpha.3/specs/phase0/beacon-chain.md#deposits
# https://github.com/ethereum/consensus-specs/blob/v1.3.0/specs/altair/beacon-chain.md#modified-apply_deposit
func get_validator_from_deposit*(
    _: phase0.BeaconState | altair.BeaconState | bellatrix.BeaconState |
       capella.BeaconState | deneb.BeaconState,
    pubkey: ValidatorPubKey, withdrawal_credentials: Eth2Digest, amount: Gwei):
    Validator =
  let
    effective_balance = min(
      amount - amount mod EFFECTIVE_BALANCE_INCREMENT.Gwei,
      MAX_EFFECTIVE_BALANCE.Gwei)

  Validator(
    pubkeyData: HashedValidatorPubKey.init(pubkey),
    withdrawal_credentials: withdrawal_credentials,
    activation_eligibility_epoch: FAR_FUTURE_EPOCH,
    activation_epoch: FAR_FUTURE_EPOCH,
    exit_epoch: FAR_FUTURE_EPOCH,
    withdrawable_epoch: FAR_FUTURE_EPOCH,
    effective_balance: effective_balance
  )

# https://github.com/ethereum/consensus-specs/blob/v1.5.0-alpha.7/specs/electra/beacon-chain.md#deposits
func get_validator_from_deposit*(
    _: electra.BeaconState | fulu.BeaconState, 
    pubkey: ValidatorPubKey,
    withdrawal_credentials: Eth2Digest, amount: Gwei): Validator =
  var validator = Validator(
    pubkeyData: HashedValidatorPubKey.init(pubkey),
    withdrawal_credentials: withdrawal_credentials,
    activation_eligibility_epoch: FAR_FUTURE_EPOCH,
    activation_epoch: FAR_FUTURE_EPOCH,
    exit_epoch: FAR_FUTURE_EPOCH,
    withdrawable_epoch: FAR_FUTURE_EPOCH,
    effective_balance: 0.Gwei  # [Modified in Electra:EIP7251]
  )

  # [Modified in Electra:EIP7251]
  let max_effective_balance = get_max_effective_balance(validator)
  validator.effective_balance = min(
    amount - amount mod static(Gwei(EFFECTIVE_BALANCE_INCREMENT)),
    max_effective_balance)

  validator

# https://github.com/ethereum/consensus-specs/blob/v1.5.0-alpha.7/specs/electra/beacon-chain.md#modified-add_validator_to_registry
func add_validator_to_registry*(
    state: var ForkyBeaconState, deposit_data: DepositData, amount: Gwei):
    Result[void, cstring] =
  # New validator! Add validator and balance entries
  if not state.validators.add(get_validator_from_deposit(
      state, deposit_data.pubkey, deposit_data.withdrawal_credentials, amount)):
    return err("apply_deposit: too many validators")

  if not state.balances.add(amount):
    static: doAssert state.balances.maxLen == state.validators.maxLen
    raiseAssert "adding validator succeeded, so should balances"

  when typeof(state).kind >= ConsensusFork.Altair:
    if not state.previous_epoch_participation.add(ParticipationFlags(0)):
      return err("apply_deposit: too many validators (previous_epoch_participation)")
    if not state.current_epoch_participation.add(ParticipationFlags(0)):
      return err("apply_deposit: too many validators (current_epoch_participation)")
    if not state.inactivity_scores.add(0'u64):
      return err("apply_deposit: too many validators (inactivity_scores)")

  ok()

# https://github.com/ethereum/consensus-specs/blob/v1.5.0-alpha.8/specs/phase0/beacon-chain.md#compute_activation_exit_epoch
func compute_activation_exit_epoch*(epoch: Epoch): Epoch =
  ## Return the epoch during which validator activations and exits initiated in
  ## ``epoch`` take effect.
  epoch + 1 + MAX_SEED_LOOKAHEAD

# https://github.com/ethereum/consensus-specs/blob/v1.5.0-alpha.8/specs/phase0/beacon-chain.md#get_validator_churn_limit
func get_validator_churn_limit*(
      cfg: RuntimeConfig, state: ForkyBeaconState, cache: var StateCache):
    uint64 =
  ## Return the validator churn limit for the current epoch.
  max(
    cfg.MIN_PER_EPOCH_CHURN_LIMIT,
    count_active_validators(
      state, state.get_current_epoch(), cache) div cfg.CHURN_LIMIT_QUOTIENT)

# https://github.com/ethereum/consensus-specs/blob/v1.5.0-alpha.8/specs/deneb/beacon-chain.md#new-get_validator_activation_churn_limit
func get_validator_activation_churn_limit*(
      cfg: RuntimeConfig, state: deneb.BeaconState | electra.BeaconState,
      cache: var StateCache): uint64 =
  ## Return the validator activation churn limit for the current epoch.
  min(
    cfg.MAX_PER_EPOCH_ACTIVATION_CHURN_LIMIT,
    get_validator_churn_limit(cfg, state, cache))

# https://github.com/ethereum/consensus-specs/blob/v1.4.0/specs/phase0/beacon-chain.md#initiate_validator_exit
func get_state_exit_queue_info*(
    state: phase0.BeaconState | altair.BeaconState | bellatrix.BeaconState |
    capella.BeaconState | deneb.BeaconState): ExitQueueInfo =
  var
    exit_queue_epoch = compute_activation_exit_epoch(get_current_epoch(state))
    exit_queue_churn: uint64
  # Compute max exit epoch
  for idx in 0..<state.validators.len:
    let exit_epoch = state.validators.item(idx).exit_epoch
    if exit_epoch != FAR_FUTURE_EPOCH and exit_epoch > exit_queue_epoch:
      exit_queue_epoch = exit_epoch

      # Reset exit queue churn counter as the expected exit_queue_epoch updates
      # via this essentially max()-but-not-FAR_FUTURE_EPOCH loop to restart the
      # counting the second for loop in spec version does. Only the last count,
      # the one corresponding to the ultimately correct exit_queue_epoch, won't
      # be reset.
      exit_queue_churn = 0

    # Second spec loop body, which there is responsible for taking the already
    # known exit_queue_epoch, scanning for all validators with that exit epoch
    # and checking if they'll reach validator_churn_limit(state). Do that here
    # incrementally to fuse the two loops and save an all-validator iteration.
    if exit_epoch == exit_queue_epoch:
      inc exit_queue_churn

  ExitQueueInfo(
    exit_queue_epoch: exit_queue_epoch, exit_queue_churn: exit_queue_churn)

func get_state_exit_queue_info*(state: electra.BeaconState | 
                                       fulu.BeaconState):
                                ExitQueueInfo =
  # Electra initiate_validator_exit doesn't have same quadratic aspect given
  # StateCache balance caching
  default(ExitQueueInfo)

# https://github.com/ethereum/consensus-specs/blob/v1.4.0/specs/phase0/beacon-chain.md#initiate_validator_exit
func initiate_validator_exit*(
    cfg: RuntimeConfig,
    state: var (phase0.BeaconState | altair.BeaconState |
                bellatrix.BeaconState | capella.BeaconState |
                deneb.BeaconState),
    index: ValidatorIndex, exit_queue_info: ExitQueueInfo,
    cache: var StateCache): Result[ExitQueueInfo, cstring] =
  ## Initiate the exit of the validator with index ``index``.

  if state.validators.item(index).exit_epoch != FAR_FUTURE_EPOCH:
    return ok(exit_queue_info) # Before touching cache

  # Return if validator already initiated exit
  let validator = addr state.validators.mitem(index)

  var
    exit_queue_epoch = exit_queue_info.exit_queue_epoch
    exit_queue_churn = exit_queue_info.exit_queue_churn

  if exit_queue_churn >= get_validator_churn_limit(cfg, state, cache):
    inc exit_queue_epoch

  # Bookkeeping for inter-operation caching; include this exit for next time
    exit_queue_churn = 1
  else:
    inc exit_queue_churn

  # Set validator exit epoch and withdrawable epoch
  validator.exit_epoch = exit_queue_epoch

  if  validator.exit_epoch + cfg.MIN_VALIDATOR_WITHDRAWABILITY_DELAY <
      validator.exit_epoch:
    return err("initiate_validator_exit: exit_epoch overflowed")

  validator.withdrawable_epoch =
    validator.exit_epoch + cfg.MIN_VALIDATOR_WITHDRAWABILITY_DELAY

  ok(ExitQueueInfo(
    exit_queue_epoch: exit_queue_epoch, exit_queue_churn: exit_queue_churn))

func get_total_active_balance*(state: ForkyBeaconState, cache: var StateCache): Gwei

# https://github.com/ethereum/consensus-specs/blob/v1.5.0-alpha.7/specs/electra/beacon-chain.md#new-get_balance_churn_limit
func get_balance_churn_limit(
    cfg: RuntimeConfig, state: electra.BeaconState |
    fulu.BeaconState,
    cache: var StateCache): Gwei =
  ## Return the churn limit for the current epoch.
  let churn = max(
    cfg.MIN_PER_EPOCH_CHURN_LIMIT_ELECTRA.Gwei,
    get_total_active_balance(state, cache) div cfg.CHURN_LIMIT_QUOTIENT
  )
  churn - churn mod EFFECTIVE_BALANCE_INCREMENT.Gwei

# https://github.com/ethereum/consensus-specs/blob/v1.5.0-alpha.0/specs/electra/beacon-chain.md#new-get_activation_exit_churn_limit
func get_activation_exit_churn_limit*(
    cfg: RuntimeConfig, state: electra.BeaconState | fulu.BeaconState, cache: var StateCache):
    Gwei =
  ## Return the churn limit for the current epoch dedicated to activations and
  ## exits.
  min(
    cfg.MAX_PER_EPOCH_ACTIVATION_EXIT_CHURN_LIMIT.Gwei,
    get_balance_churn_limit(cfg, state, cache))

# https://github.com/ethereum/consensus-specs/blob/v1.5.0-alpha.0/specs/electra/beacon-chain.md#new-get_consolidation_churn_limit
func get_consolidation_churn_limit*(
    cfg: RuntimeConfig, state: electra.BeaconState | fulu.BeaconState, cache: var StateCache):
    Gwei =
  get_balance_churn_limit(cfg, state, cache) -
    get_activation_exit_churn_limit(cfg, state, cache)

# https://github.com/ethereum/consensus-specs/blob/v1.5.0-alpha.0/specs/electra/beacon-chain.md#new-compute_exit_epoch_and_update_churn
func compute_exit_epoch_and_update_churn*(
    cfg: RuntimeConfig, state: var (electra.BeaconState | fulu.BeaconState),
    exit_balance: Gwei,
    cache: var StateCache): Epoch =
  var earliest_exit_epoch = max(state.earliest_exit_epoch,
    compute_activation_exit_epoch(get_current_epoch(state)))
  let per_epoch_churn = get_activation_exit_churn_limit(cfg, state, cache)

  # New epoch for exits.
  var exit_balance_to_consume =
    if state.earliest_exit_epoch < earliest_exit_epoch:
      per_epoch_churn
    else:
      state.exit_balance_to_consume

  # Exit doesn't fit in the current earliest epoch.
  if exit_balance > exit_balance_to_consume:
    let
      balance_to_process = exit_balance - exit_balance_to_consume
      additional_epochs = (balance_to_process - 1.Gwei) div per_epoch_churn + 1
    earliest_exit_epoch += additional_epochs
    exit_balance_to_consume += additional_epochs * per_epoch_churn

  # Consume the balance and update state variables.
  state.exit_balance_to_consume = exit_balance_to_consume - exit_balance
  state.earliest_exit_epoch = earliest_exit_epoch

  state.earliest_exit_epoch

# https://github.com/ethereum/consensus-specs/blob/v1.5.0-alpha.0/specs/electra/beacon-chain.md#new-compute_consolidation_epoch_and_update_churn
func compute_consolidation_epoch_and_update_churn*(
    cfg: RuntimeConfig, state: var (electra.BeaconState | fulu.BeaconState),
    consolidation_balance: Gwei, cache: var StateCache): Epoch =
  var earliest_consolidation_epoch = max(state.earliest_consolidation_epoch,
    compute_activation_exit_epoch(get_current_epoch(state)))
  let per_epoch_consolidation_churn =
    get_consolidation_churn_limit(cfg, state, cache)

  # New epoch for consolidations.
  var consolidation_balance_to_consume =
    if state.earliest_consolidation_epoch < earliest_consolidation_epoch:
      per_epoch_consolidation_churn
    else:
      state.consolidation_balance_to_consume

  # Consolidation doesn't fit in the current earliest epoch.
  if consolidation_balance > consolidation_balance_to_consume:
    let
      balance_to_process = consolidation_balance - consolidation_balance_to_consume
      additional_epochs = (balance_to_process - 1.Gwei) div per_epoch_consolidation_churn + 1
    earliest_consolidation_epoch += additional_epochs
    consolidation_balance_to_consume += additional_epochs * per_epoch_consolidation_churn

  # Consume the balance and update state variables.
  state.consolidation_balance_to_consume = consolidation_balance_to_consume - consolidation_balance
  state.earliest_consolidation_epoch = earliest_consolidation_epoch

  state.earliest_consolidation_epoch

# https://github.com/ethereum/consensus-specs/blob/v1.5.0-alpha.6/specs/electra/beacon-chain.md#modified-initiate_validator_exit
func initiate_validator_exit*(
    cfg: RuntimeConfig, state: var (electra.BeaconState | fulu.BeaconState),
    index: ValidatorIndex, exit_queue_info: ExitQueueInfo,
    cache: var StateCache): Result[ExitQueueInfo, cstring] =
  ## Initiate the exit of the validator with index ``index``.

  # Return if validator already initiated exit
  var validator = state.validators.item(index)
  if validator.exit_epoch != FAR_FUTURE_EPOCH:
    return ok(static(default(ExitQueueInfo)))

  # Compute exit queue epoch [Modified in Electra:EIP7251]
  let exit_queue_epoch = compute_exit_epoch_and_update_churn(
    cfg, state, validator.effective_balance, cache)

  # Set validator exit epoch and withdrawable epoch
  validator.exit_epoch = exit_queue_epoch
  validator.withdrawable_epoch =
    validator.exit_epoch + cfg.MIN_VALIDATOR_WITHDRAWABILITY_DELAY
  if validator.withdrawable_epoch < validator.exit_epoch:
    return err("Invalid large withdrawable epoch")
  state.validators.mitem(index) = validator

  # The Electra initiate_validator_exit() isn't accidentally quadratic; ignore
  ok(static(default(ExitQueueInfo)))

# https://github.com/ethereum/consensus-specs/blob/v1.4.0/specs/phase0/beacon-chain.md#slash_validator
# https://github.com/ethereum/consensus-specs/blob/v1.5.0-alpha.8/specs/phase0/beacon-chain.md#slash_validator
# https://github.com/ethereum/consensus-specs/blob/v1.5.0-alpha.8/specs/bellatrix/beacon-chain.md#modified-slash_validator
# https://github.com/ethereum/consensus-specs/blob/v1.5.0-alpha.0/specs/electra/beacon-chain.md#updated-slash_validator
func get_slashing_penalty*(
    state: ForkyBeaconState, validator_effective_balance: Gwei): Gwei =
  when state is phase0.BeaconState:
    validator_effective_balance div MIN_SLASHING_PENALTY_QUOTIENT
  elif state is altair.BeaconState:
    validator_effective_balance div MIN_SLASHING_PENALTY_QUOTIENT_ALTAIR
  elif state is bellatrix.BeaconState or state is capella.BeaconState or
       state is deneb.BeaconState:
    validator_effective_balance div MIN_SLASHING_PENALTY_QUOTIENT_BELLATRIX
  elif state is electra.BeaconState or
       state is fulu.BeaconState:
    validator_effective_balance div MIN_SLASHING_PENALTY_QUOTIENT_ELECTRA
  else:
    {.fatal: "invalid BeaconState type".}

# https://github.com/ethereum/consensus-specs/blob/v1.5.0-alpha.8/specs/phase0/beacon-chain.md#slash_validator
# https://github.com/ethereum/consensus-specs/blob/v1.4.0/specs/altair/beacon-chain.md#modified-slash_validator
# https://github.com/ethereum/consensus-specs/blob/v1.5.0-alpha.8/specs/bellatrix/beacon-chain.md#modified-slash_validator
func get_whistleblower_reward*(
    state: phase0.BeaconState | altair.BeaconState | bellatrix.BeaconState |
           capella.BeaconState | deneb.BeaconState,
    validator_effective_balance: Gwei): Gwei =
  validator_effective_balance div WHISTLEBLOWER_REWARD_QUOTIENT

# https://github.com/ethereum/consensus-specs/blob/v1.5.0-alpha.5/specs/electra/beacon-chain.md#modified-slash_validator
func get_whistleblower_reward*(
    state: electra.BeaconState | fulu.BeaconState, 
    validator_effective_balance: Gwei): Gwei =
  validator_effective_balance div WHISTLEBLOWER_REWARD_QUOTIENT_ELECTRA

# https://github.com/ethereum/consensus-specs/blob/v1.4.0/specs/phase0/beacon-chain.md#slash_validator
# https://github.com/ethereum/consensus-specs/blob/v1.5.0-alpha.8/specs/altair/beacon-chain.md#modified-slash_validator
# https://github.com/ethereum/consensus-specs/blob/v1.5.0-alpha.8/specs/bellatrix/beacon-chain.md#modified-slash_validator
func get_proposer_reward(state: ForkyBeaconState, whistleblower_reward: Gwei): Gwei =
  when state is phase0.BeaconState:
    whistleblower_reward div PROPOSER_REWARD_QUOTIENT
  elif state is altair.BeaconState or state is bellatrix.BeaconState or
       state is capella.BeaconState or state is deneb.BeaconState or
       state is electra.BeaconState or state is fulu.BeaconState:
    whistleblower_reward * PROPOSER_WEIGHT div WEIGHT_DENOMINATOR
  else:
    {.fatal: "invalid BeaconState type".}

# https://github.com/ethereum/consensus-specs/blob/v1.4.0-beta.7/specs/phase0/beacon-chain.md#slash_validator
# https://github.com/ethereum/consensus-specs/blob/v1.4.0/specs/altair/beacon-chain.md#modified-slash_validator
# https://github.com/ethereum/consensus-specs/blob/v1.5.0-alpha.8/specs/bellatrix/beacon-chain.md#modified-slash_validator
proc slash_validator*(
    cfg: RuntimeConfig, state: var ForkyBeaconState,
    slashed_index: ValidatorIndex, pre_exit_queue_info: ExitQueueInfo,
    cache: var StateCache): Result[(Gwei, ExitQueueInfo), cstring] =
  ## Slash the validator with index ``index``.
  let
    epoch = get_current_epoch(state)
    post_exit_queue_info = ? initiate_validator_exit(
      cfg, state, slashed_index, pre_exit_queue_info, cache)

  let validator = addr state.validators.mitem(slashed_index)

  validator.slashed = true
  validator.withdrawable_epoch =
    max(validator.withdrawable_epoch, epoch + EPOCHS_PER_SLASHINGS_VECTOR)
  state.slashings.mitem(int(epoch mod EPOCHS_PER_SLASHINGS_VECTOR)) +=
    validator.effective_balance

  decrease_balance(state, slashed_index,
    get_slashing_penalty(state, validator.effective_balance))

  # The rest doesn't make sense without there being any proposer index, so skip
  let proposer_index = get_beacon_proposer_index(state, cache).valueOr:
    debug "No beacon proposer index and probably no active validators"
    return ok((0.Gwei, post_exit_queue_info))

  # Apply proposer and whistleblower rewards
  let
    # Spec has whistleblower_index as optional param, but it's never used.
    whistleblower_index = proposer_index
    whistleblower_reward =
      get_whistleblower_reward(state, validator.effective_balance)
    proposer_reward = get_proposer_reward(state, whistleblower_reward)

  increase_balance(state, proposer_index, proposer_reward)
  # TODO: evaluate if spec bug / underflow can be triggered
  doAssert(
    whistleblower_reward >= proposer_reward,
    "Spec bug: underflow in slash_validator")
  increase_balance(
    state, whistleblower_index, whistleblower_reward - proposer_reward)

  ok((proposer_reward, post_exit_queue_info))

func genesis_time_from_eth1_timestamp(
    cfg: RuntimeConfig, eth1_timestamp: uint64): uint64 =
  eth1_timestamp + cfg.GENESIS_DELAY

# https://github.com/ethereum/consensus-specs/blob/v1.4.0-beta.6/specs/phase0/beacon-chain.md#genesis-block
func get_initial_beacon_block*(state: phase0.HashedBeaconState):
    phase0.TrustedSignedBeaconBlock =
  # The genesis block is implicitly trusted
  let message = phase0.TrustedBeaconBlock(
    slot: state.data.slot,
    state_root: state.root)
    # parent_root, randao_reveal, eth1_data, signature, and body automatically
    # initialized to default values.
  phase0.TrustedSignedBeaconBlock(
    message: message, root: hash_tree_root(message))

# https://github.com/ethereum/consensus-specs/blob/v1.5.0-alpha.8/specs/altair/beacon-chain.md#initialize-state-for-pure-altair-testnets-and-test-vectors
func get_initial_beacon_block*(state: altair.HashedBeaconState):
    altair.TrustedSignedBeaconBlock =
  # The genesis block is implicitly trusted
  let message = altair.TrustedBeaconBlock(
    slot: state.data.slot,
    state_root: state.root)
    # parent_root, randao_reveal, eth1_data, signature, and body automatically
    # initialized to default values.
  altair.TrustedSignedBeaconBlock(
    message: message, root: hash_tree_root(message))

# https://github.com/ethereum/consensus-specs/blob/v1.5.0-alpha.8/specs/bellatrix/beacon-chain.md#testing
func get_initial_beacon_block*(state: bellatrix.HashedBeaconState):
    bellatrix.TrustedSignedBeaconBlock =
  # The genesis block is implicitly trusted
  let message = bellatrix.TrustedBeaconBlock(
    slot: state.data.slot,
    state_root: state.root)
    # parent_root, randao_reveal, eth1_data, signature, and body automatically
    # initialized to default values.
  bellatrix.TrustedSignedBeaconBlock(
    message: message, root: hash_tree_root(message))

# https://github.com/ethereum/consensus-specs/blob/v1.5.0-alpha.3/specs/capella/beacon-chain.md#testing
func get_initial_beacon_block*(state: capella.HashedBeaconState):
    capella.TrustedSignedBeaconBlock =
  # The genesis block is implicitly trusted
  let message = capella.TrustedBeaconBlock(
    slot: state.data.slot,
    state_root: state.root)
    # parent_root, randao_reveal, eth1_data, signature, and body automatically
    # initialized to default values.
  capella.TrustedSignedBeaconBlock(
    message: message, root: hash_tree_root(message))

# https://github.com/ethereum/consensus-specs/blob/v1.3.0/specs/deneb/beacon-chain.md#testing
func get_initial_beacon_block*(state: deneb.HashedBeaconState):
    deneb.TrustedSignedBeaconBlock =
  # The genesis block is implicitly trusted
  let message = deneb.TrustedBeaconBlock(
    slot: state.data.slot,
    state_root: state.root)
    # parent_root, randao_reveal, eth1_data, signature, and body automatically
    # initialized to default values.
  deneb.TrustedSignedBeaconBlock(
    message: message, root: hash_tree_root(message))

# TODO spec link here when it exists
func get_initial_beacon_block*(state: electra.HashedBeaconState):
    electra.TrustedSignedBeaconBlock =
  # The genesis block is implicitly trusted
  let message = electra.TrustedBeaconBlock(
    slot: state.data.slot,
    state_root: state.root)
    # parent_root, randao_reveal, eth1_data, signature, and body automatically
    # initialized to default values.
  electra.TrustedSignedBeaconBlock(
    message: message, root: hash_tree_root(message))

func get_initial_beacon_block*(state: fulu.HashedBeaconState):
    fulu.TrustedSignedBeaconBlock =
  # The genesis block is implicitly trusted
  let message = fulu.TrustedBeaconBlock(
    slot: state.data.slot,
    state_root: state.root)
    # parent_root, randao_reveal, eth1_data, signature, and body automatically
    # initialized to default values.
  fulu.TrustedSignedBeaconBlock(
    message: message, root: hash_tree_root(message))

func get_initial_beacon_block*(state: ForkedHashedBeaconState):
    ForkedTrustedSignedBeaconBlock =
  withState(state):
    ForkedTrustedSignedBeaconBlock.init(get_initial_beacon_block(forkyState))

# https://github.com/ethereum/consensus-specs/blob/v1.4.0-beta.6/specs/phase0/beacon-chain.md#get_block_root_at_slot
func get_block_root_at_slot*(state: ForkyBeaconState, slot: Slot): Eth2Digest =
  ## Return the block root at a recent ``slot``.

  # Potential overflow/wrap shouldn't occur, as get_block_root_at_slot() called
  # from internally controlled sources, but flag this explicitly, in case.
  doAssert slot + SLOTS_PER_HISTORICAL_ROOT > slot

  doAssert state.slot <= slot + SLOTS_PER_HISTORICAL_ROOT
  doAssert slot < state.slot
  state.block_roots[slot mod SLOTS_PER_HISTORICAL_ROOT]

func get_block_root_at_slot*(
    state: ForkedHashedBeaconState, slot: Slot): Eth2Digest =
  ## Return the block root at a recent ``slot``.
  withState(state):
    get_block_root_at_slot(forkyState.data, slot)

# https://github.com/ethereum/consensus-specs/blob/v1.4.0/specs/phase0/beacon-chain.md#get_block_root
func get_block_root*(state: ForkyBeaconState, epoch: Epoch): Eth2Digest =
  ## Return the block root at the start of a recent ``epoch``.
  get_block_root_at_slot(state, epoch.start_slot())

func get_block_root(state: ForkedHashedBeaconState, epoch: Epoch): Eth2Digest =
  ## Return the block root at the start of a recent ``epoch``.
  withState(state):
    get_block_root(forkyState.data, epoch)

# https://github.com/ethereum/consensus-specs/blob/v1.5.0-alpha.8/specs/phase0/beacon-chain.md#get_total_balance
template get_total_balance(
    state: ForkyBeaconState, validator_indices: untyped): Gwei =
  ## Return the combined effective balance of the ``indices``.
  ## ``EFFECTIVE_BALANCE_INCREMENT`` Gwei minimum to avoid divisions by zero.
  ## Math safe up to ~10B ETH, after which this overflows uint64.
  var res = 0.Gwei
  for validator_index in validator_indices:
    res += state.validators[validator_index].effective_balance
  max(EFFECTIVE_BALANCE_INCREMENT.Gwei, res)

# https://github.com/ethereum/consensus-specs/blob/v1.5.0-alpha.8/specs/phase0/beacon-chain.md#is_eligible_for_activation_queue
# https://github.com/ethereum/consensus-specs/blob/v1.5.0-alpha.3/specs/electra/beacon-chain.md#updated-is_eligible_for_activation_queue
func is_eligible_for_activation_queue*(
    fork: static ConsensusFork, validator: Validator): bool =
  ## Check if ``validator`` is eligible to be placed into the activation queue.
  when fork <= ConsensusFork.Deneb:
    validator.activation_eligibility_epoch == FAR_FUTURE_EPOCH and
      validator.effective_balance == MAX_EFFECTIVE_BALANCE.Gwei
  else:
    # [Modified in Electra:EIP7251]
    validator.activation_eligibility_epoch == FAR_FUTURE_EPOCH and
      validator.effective_balance >= MIN_ACTIVATION_BALANCE.Gwei

# https://github.com/ethereum/consensus-specs/blob/v1.5.0-alpha.8/specs/phase0/beacon-chain.md#is_eligible_for_activation
func is_eligible_for_activation*(
    state: ForkyBeaconState, validator: Validator): bool =
  ## Check if ``validator`` is eligible for activation.

  # Placement in queue is finalized
  validator.activation_eligibility_epoch <= state.finalized_checkpoint.epoch and
  # Has not yet been activated
    validator.activation_epoch == FAR_FUTURE_EPOCH

# https://github.com/ethereum/consensus-specs/blob/v1.4.0/specs/phase0/beacon-chain.md#is_valid_indexed_attestation
proc is_valid_indexed_attestation*(
    state: ForkyBeaconState,
    # phase0.SomeIndexedAttestation | electra.SomeIndexedAttestation:
    # https://github.com/nim-lang/Nim/issues/18095
    indexed_attestation:
      phase0.IndexedAttestation | phase0.TrustedIndexedAttestation |
      electra.IndexedAttestation | electra.TrustedIndexedAttestation,
    flags: UpdateFlags): Result[void, cstring] =
  ## Check if ``indexed_attestation`` is not empty, has sorted and unique
  ## indices and has a valid aggregate signature.

  template is_sorted_and_unique(s: untyped): bool =
    var res = true
    for i in 1 ..< s.len:
      if s[i - 1].uint64 >= s[i].uint64:
        res = false
        break
    res

  if len(indexed_attestation.attesting_indices) == 0:
    return err("indexed_attestation: no attesting indices")

  # Not from spec, but this function gets used in front-line roles, not just
  # behind firewall.
  let num_validators = state.validators.lenu64
  if anyIt(indexed_attestation.attesting_indices, it >= num_validators):
    return err("indexed attestation: not all indices valid validators")

  if not is_sorted_and_unique(indexed_attestation.attesting_indices):
    return err("indexed attestation: indices not sorted and unique")

  # Verify aggregate signature
  if not (skipBlsValidation in flags or indexed_attestation.signature is TrustedSig):
    let pubkeys = mapIt(
      indexed_attestation.attesting_indices, state.validators[it].pubkey)
    if not verify_attestation_signature(
        state.fork, state.genesis_validators_root, indexed_attestation.data,
        pubkeys, indexed_attestation.signature):
      return err("indexed attestation: signature verification failure")

  ok()

# https://github.com/ethereum/consensus-specs/blob/v1.4.0-beta.6/specs/phase0/beacon-chain.md#get_attesting_indices
iterator get_attesting_indices_iter*(state: ForkyBeaconState,
                                     data: AttestationData,
                                     bits: CommitteeValidatorsBits,
                                     cache: var StateCache): ValidatorIndex =
  ## Return the set of attesting indices corresponding to ``data`` and ``bits``
  ## or nothing if `data` is invalid
  ## This iterator must not be called in functions using a
  ## ForkedHashedBeaconState due to https://github.com/nim-lang/Nim/issues/18188
  let committee_index = CommitteeIndex.init(data.index)
  if committee_index.isErr() or bits.lenu64 != get_beacon_committee_len(
      state, data.slot, committee_index.get(), cache):
    trace "get_attesting_indices: invalid attestation data"
  else:
    for index_in_committee, validator_index in get_beacon_committee(
        state, data.slot, committee_index.get(), cache):
      if bits[index_in_committee]:
        yield validator_index

# https://github.com/ethereum/consensus-specs/blob/v1.5.0-alpha.3/specs/electra/beacon-chain.md#modified-get_attesting_indices
iterator get_attesting_indices_iter*(
    state: electra.BeaconState | fulu.BeaconState,
    data: AttestationData,
    aggregation_bits: ElectraCommitteeValidatorsBits,
    committee_bits: auto,
    cache: var StateCache): ValidatorIndex =
  ## Return the set of attesting indices corresponding to ``aggregation_bits``
  ## and ``committee_bits``.
  var pos = 0
  for committee_index in get_committee_indices(committee_bits):
    for _, validator_index in get_beacon_committee(
        state, data.slot, committee_index, cache):

      if aggregation_bits[pos]:
        yield validator_index
      pos += 1

# https://github.com/ethereum/consensus-specs/blob/v1.4.0-beta.6/specs/phase0/beacon-chain.md#get_attesting_indices
func get_attesting_indices*(
    state: ForkyBeaconState, data: AttestationData,
    aggregation_bits: CommitteeValidatorsBits, cache: var StateCache):
    seq[ValidatorIndex] =
  ## Return the set of attesting indices corresponding to ``data`` and ``bits``
  ## or nothing if `data` is invalid

  toSeq(get_attesting_indices_iter(state, data, aggregation_bits, cache))

# https://github.com/ethereum/consensus-specs/blob/v1.5.0-alpha.8/specs/phase0/beacon-chain.md#get_attesting_indices
func get_attesting_indices*(
    state: ForkyBeaconState, data: AttestationData,
    aggregation_bits: ElectraCommitteeValidatorsBits, committee_bits: auto,
    cache: var StateCache): seq[ValidatorIndex] =
  ## Return the set of attesting indices corresponding to ``data`` and ``bits``
  ## or nothing if `data` is invalid

  toSeq(get_attesting_indices_iter(state, data, aggregation_bits, committee_bits, cache))

func get_attesting_indices*(state: ForkedHashedBeaconState;
                            data: AttestationData;
                            bits: CommitteeValidatorsBits;
                            cache: var StateCache): seq[ValidatorIndex] =
  # TODO when https://github.com/nim-lang/Nim/issues/18188 fixed, use an
  # iterator

  var idxBuf: seq[ValidatorIndex]
  withState(state):
    for vidx in forkyState.data.get_attesting_indices(data, bits, cache):
      idxBuf.add vidx
  idxBuf

func get_attesting_indices*(state: ForkedHashedBeaconState;
                            data: AttestationData;
                            aggregation_bits: ElectraCommitteeValidatorsBits;
                            committee_bits: auto,
                            cache: var StateCache): seq[ValidatorIndex] =
  # TODO when https://github.com/nim-lang/Nim/issues/18188 fixed, use an
  # iterator

  var idxBuf: seq[ValidatorIndex]
  withState(state):
    when consensusFork >= ConsensusFork.Electra:
      for vidx in forkyState.data.get_attesting_indices(data, aggregation_bits, committee_bits, cache):
        idxBuf.add vidx
  idxBuf

proc is_valid_indexed_attestation(
    state: ForkyBeaconState,
    attestation: SomeAttestation,
    flags: UpdateFlags, cache: var StateCache): Result[void, cstring] =
  # This is a variation on `is_valid_indexed_attestation` that works directly
  # with an attestation instead of first constructing an `IndexedAttestation`
  # and then validating it - for the purpose of validating the signature, the
  # order doesn't matter and we can proceed straight to validating the
  # signature instead

  let sigs = attestation.aggregation_bits.countOnes()
  if sigs == 0:
    return err("is_valid_indexed_attestation: no attesting indices")

  # Verify aggregate signature
  if not (skipBlsValidation in flags or attestation.signature is TrustedSig):
    var
      pubkeys = newSeqOfCap[ValidatorPubKey](sigs)
    for index in get_attesting_indices_iter(
        state, attestation.data, attestation.aggregation_bits, cache):
      pubkeys.add(state.validators[index].pubkey)

    if not verify_attestation_signature(
        state.fork, state.genesis_validators_root, attestation.data,
        pubkeys, attestation.signature):
      return err("indexed attestation: signature verification failure")

  ok()

proc is_valid_indexed_attestation(
    state: ForkyBeaconState,
    attestation: electra.Attestation | electra.TrustedAttestation,
    flags: UpdateFlags, cache: var StateCache): Result[void, cstring] =
  # This is a variation on `is_valid_indexed_attestation` that works directly
  # with an attestation instead of first constructing an `IndexedAttestation`
  # and then validating it - for the purpose of validating the signature, the
  # order doesn't matter and we can proceed straight to validating the
  # signature instead

  let sigs = attestation.aggregation_bits.countOnes()
  if sigs == 0:
    return err("is_valid_indexed_attestation: no attesting indices")

  # Verify aggregate signature
  if not (skipBlsValidation in flags or attestation.signature is TrustedSig):
    var
      pubkeys = newSeqOfCap[ValidatorPubKey](sigs)
    for index in get_attesting_indices_iter(
        state, attestation.data, attestation.aggregation_bits, attestation.committee_bits, cache):
      pubkeys.add(state.validators[index].pubkey)

    if not verify_attestation_signature(
        state.fork, state.genesis_validators_root, attestation.data,
        pubkeys, attestation.signature):
      return err("indexed attestation: signature verification failure")

  ok()

# Attestation validation
# ------------------------------------------------------------------------------------------
# https://github.com/ethereum/consensus-specs/blob/v1.4.0/specs/phase0/beacon-chain.md#attestations
# https://github.com/ethereum/consensus-specs/blob/v1.3.0/specs/phase0/p2p-interface.md#beacon_attestation_subnet_id

func check_attestation_slot_target*(data: AttestationData): Result[Slot, cstring] =
  if not (data.target.epoch == epoch(data.slot)):
    return err("Target epoch doesn't match attestation slot")

  ok(data.slot)

func check_attestation_target_epoch(
    data: AttestationData, current_epoch: Epoch): Result[Epoch, cstring] =
  if not (data.target.epoch == get_previous_epoch(current_epoch) or
      data.target.epoch == current_epoch):
    return err("Target epoch not current or previous epoch")

  ok(data.target.epoch)

# https://github.com/ethereum/consensus-specs/blob/v1.4.0-beta.6/specs/phase0/beacon-chain.md#attestations
# https://github.com/ethereum/consensus-specs/blob/v1.4.0/specs/altair/beacon-chain.md#modified-process_attestation
# https://github.com/ethereum/consensus-specs/blob/v1.5.0-alpha.8/specs/deneb/beacon-chain.md#modified-process_attestation
func check_attestation_inclusion(
    consensusFork: static ConsensusFork, attestation_slot: Slot,
    current_slot: Slot): Result[void, cstring] =
  # Check for overflow
  static:
    doAssert SLOTS_PER_EPOCH >= MIN_ATTESTATION_INCLUSION_DELAY
  if attestation_slot + SLOTS_PER_EPOCH <= attestation_slot:
    return err("attestation data.slot overflow, malicious?")

  if not (attestation_slot + MIN_ATTESTATION_INCLUSION_DELAY <= current_slot):
    return err("Attestation too new")

  when consensusFork < ConsensusFork.Deneb:
    if not (current_slot <= attestation_slot + SLOTS_PER_EPOCH):
      return err("Attestation too old")

  ok()

func check_attestation_index*(
    index, committees_per_slot: uint64):
    Result[CommitteeIndex, cstring] =
  CommitteeIndex.init(index, committees_per_slot)

func check_attestation_index(
    data: AttestationData, committees_per_slot: uint64):
    Result[CommitteeIndex, cstring] =
  check_attestation_index(data.index, committees_per_slot)

# https://github.com/ethereum/consensus-specs/blob/v1.5.0-alpha.8/specs/altair/beacon-chain.md#get_attestation_participation_flag_indices
func get_attestation_participation_flag_indices(
    state: altair.BeaconState | bellatrix.BeaconState | capella.BeaconState,
    data: AttestationData, inclusion_delay: uint64): set[TimelyFlag] =
  ## Return the flag indices that are satisfied by an attestation.
  let justified_checkpoint =
    if data.target.epoch == get_current_epoch(state):
      state.current_justified_checkpoint
    else:
      state.previous_justified_checkpoint

  # Matching roots
  let
    is_matching_source = data.source == justified_checkpoint
    is_matching_target =
      is_matching_source and
        data.target.root == get_block_root(state, data.target.epoch)
    is_matching_head =
      is_matching_target and
        data.beacon_block_root == get_block_root_at_slot(state, data.slot)

  # Checked by check_attestation()
  doAssert is_matching_source

  var participation_flag_indices: set[TimelyFlag]
  if is_matching_source and inclusion_delay <=
      static(integer_squareroot(SLOTS_PER_EPOCH)):
    participation_flag_indices.incl(TIMELY_SOURCE_FLAG_INDEX)
  if is_matching_target and inclusion_delay <= SLOTS_PER_EPOCH:
    participation_flag_indices.incl(TIMELY_TARGET_FLAG_INDEX)
  if is_matching_head and inclusion_delay == MIN_ATTESTATION_INCLUSION_DELAY:
    participation_flag_indices.incl(TIMELY_HEAD_FLAG_INDEX)

  participation_flag_indices

# https://github.com/ethereum/consensus-specs/blob/v1.4.0/specs/deneb/beacon-chain.md#modified-get_attestation_participation_flag_indices
func get_attestation_participation_flag_indices(
    state: deneb.BeaconState | electra.BeaconState | fulu.BeaconState,
    data: AttestationData, inclusion_delay: uint64): set[TimelyFlag] =
  ## Return the flag indices that are satisfied by an attestation.
  let justified_checkpoint =
    if data.target.epoch == get_current_epoch(state):
      state.current_justified_checkpoint
    else:
      state.previous_justified_checkpoint

  # Matching roots
  let
    is_matching_source = data.source == justified_checkpoint
    is_matching_target =
      is_matching_source and
        data.target.root == get_block_root(state, data.target.epoch)
    is_matching_head =
      is_matching_target and
        data.beacon_block_root == get_block_root_at_slot(state, data.slot)

  # Checked by check_attestation
  doAssert is_matching_source

  var participation_flag_indices: set[TimelyFlag]
  if is_matching_source and inclusion_delay <= integer_squareroot(SLOTS_PER_EPOCH):
    participation_flag_indices.incl(TIMELY_SOURCE_FLAG_INDEX)
  if is_matching_target:  # [Modified in Deneb:EIP7045]
    participation_flag_indices.incl(TIMELY_TARGET_FLAG_INDEX)
  if is_matching_head and inclusion_delay == MIN_ATTESTATION_INCLUSION_DELAY:
    participation_flag_indices.incl(TIMELY_HEAD_FLAG_INDEX)

  participation_flag_indices

# TODO these aren't great here
# TODO these duplicate some stuff in state_transition_epoch which uses TotalBalances
# better to centralize around that if feasible

# https://github.com/ethereum/consensus-specs/blob/v1.5.0-alpha.8/specs/phase0/beacon-chain.md#get_total_active_balance
func get_total_active_balance*(state: ForkyBeaconState, cache: var StateCache): Gwei =
  ## Return the combined effective balance of the active validators.
  ## Note: ``get_total_balance`` returns ``EFFECTIVE_BALANCE_INCREMENT`` Gwei
  ## minimum to avoid divisions by zero.

  let epoch = state.get_current_epoch()

  cache.total_active_balance.withValue(epoch, tab) do:
    return tab[]
  do:
    let tab = get_total_balance(
      state, cache.get_shuffled_active_validator_indices(state, epoch))
    cache.total_active_balance[epoch] = tab
    return tab

# https://github.com/ethereum/consensus-specs/blob/v1.5.0-alpha.8/specs/altair/beacon-chain.md#get_base_reward_per_increment
func get_base_reward_per_increment_sqrt(
    total_active_balance_sqrt: uint64): Gwei =
  EFFECTIVE_BALANCE_INCREMENT.Gwei * BASE_REWARD_FACTOR div
    total_active_balance_sqrt

func get_base_reward_per_increment*(
    total_active_balance: Gwei): Gwei =
  get_base_reward_per_increment_sqrt(
    integer_squareroot(distinctBase(total_active_balance)))

# https://github.com/ethereum/consensus-specs/blob/v1.4.0/specs/altair/beacon-chain.md#get_base_reward
func get_base_reward(
    state: altair.BeaconState | bellatrix.BeaconState | capella.BeaconState |
           deneb.BeaconState | electra.BeaconState | fulu.BeaconState,
    index: ValidatorIndex, base_reward_per_increment: Gwei): Gwei =
  ## Return the base reward for the validator defined by ``index`` with respect
  ## to the current ``state``.
  let increments =
    state.validators[index].effective_balance div
    EFFECTIVE_BALANCE_INCREMENT.Gwei
  increments * base_reward_per_increment

# https://github.com/ethereum/consensus-specs/blob/v1.4.0-beta.6/specs/phase0/beacon-chain.md#attestations
proc check_attestation*(
    state: ForkyBeaconState, attestation: SomeAttestation, flags: UpdateFlags,
    cache: var StateCache, on_chain: static bool = true): Result[void, cstring] =
  ## Check that an attestation follows the rules of being included in the state
  ## at the current slot. When acting as a proposer, the same rules need to
  ## be followed!

  let
    data = attestation.data
    epoch = ? check_attestation_target_epoch(data, state.get_current_epoch())
    slot = ? check_attestation_slot_target(data)
    committee_index = ? check_attestation_index(
      data,
      get_committee_count_per_slot(state, epoch, cache))

  ? check_attestation_inclusion((typeof state).kind, slot, state.slot)

  let committee_len = get_beacon_committee_len(
    state, slot, committee_index, cache)

  if attestation.aggregation_bits.lenu64 != committee_len:
    return err("Inconsistent aggregation and committee length")

  if epoch == get_current_epoch(state):
    if not (data.source == state.current_justified_checkpoint):
      return err("FFG data not matching current justified epoch")
  else:
    if not (data.source == state.previous_justified_checkpoint):
      return err("FFG data not matching previous justified epoch")

  ? is_valid_indexed_attestation(state, attestation, flags, cache)

  ok()

proc check_attestation*(
    state: electra.BeaconState | fulu.BeaconState,
    attestation: electra.Attestation | electra.TrustedAttestation,
    flags: UpdateFlags, cache: var StateCache, on_chain: static bool): Result[void, cstring] =
  ## Check that an attestation follows the rules of being included in the state
  ## at the current slot. When acting as a proposer, the same rules need to
  ## be followed!

  let
    data = attestation.data
    epoch = ? check_attestation_target_epoch(data, state.get_current_epoch())
    slot = ? check_attestation_slot_target(data)

  ? check_attestation_inclusion((typeof state).kind, slot, state.slot)

  # [Modified in Electra:EIP7549]
  if not (data.index == 0):
    return err("Electra attestation data index not 0")

  when on_chain:
    var participants_count = 0'u64
    for index in attestation.committee_bits.oneIndices:
      if not (index.uint64 < get_committee_count_per_slot(
          state, data.target.epoch, cache)):
        return err("attestation wrong committee index len")
      participants_count +=
        get_beacon_committee_len(state, data.slot, index.CommitteeIndex, cache)

    if not (lenu64(attestation.aggregation_bits) == participants_count):
      return err("attestation wrong aggregation bit length")
  else:
    let
      committee_index = get_committee_index_one(attestation.committee_bits).valueOr:
        return err("Network attestation without single committee index")

    if not (lenu64(attestation.aggregation_bits) ==
        get_beacon_committee_len(state, data.slot, committee_index, cache)):
      return err("attestation wrong aggregation bit length")

  if epoch == get_current_epoch(state):
    if not (data.source == state.current_justified_checkpoint):
      return err("FFG data not matching current justified epoch")
  else:
    if not (data.source == state.previous_justified_checkpoint):
      return err("FFG data not matching previous justified epoch")

  ? is_valid_indexed_attestation(state, attestation, flags, cache)

  ok()

# https://github.com/ethereum/consensus-specs/blob/v1.5.0-alpha.8/specs/capella/beacon-chain.md#new-process_bls_to_execution_change
proc check_bls_to_execution_change*(
    genesisFork: Fork,
    state: capella.BeaconState | deneb.BeaconState | electra.BeaconState |
    fulu.BeaconState,
    signed_address_change: SignedBLSToExecutionChange, flags: UpdateFlags):
    Result[void, cstring] =
  let address_change = signed_address_change.message

  if not (address_change.validator_index < state.validators.lenu64):
    return err("process_bls_to_execution_change: invalid validator index")

  var withdrawal_credentials =
    state.validators.item(address_change.validator_index).withdrawal_credentials

  if not (withdrawal_credentials.data[0] == BLS_WITHDRAWAL_PREFIX):
    return err("process_bls_to_execution_change: invalid withdrawal prefix")

  if not (withdrawal_credentials.data.toOpenArray(1, 31) ==
      eth2digest(address_change.from_bls_pubkey.blob).data.toOpenArray(1, 31)):
    return err("process_bls_to_execution_change: invalid withdrawal credentials")

  doAssert flags + {skipBlsValidation} == {skipBlsValidation}
  if  skipBlsValidation notin flags and
      not verify_bls_to_execution_change_signature(
        genesisFork, state.genesis_validators_root, signed_address_change,
        address_change.from_bls_pubkey, signed_address_change.signature):
    return err("process_bls_to_execution_change: invalid signature")

  ok()

func get_proposer_reward*(
    state: ForkyBeaconState,
    attestation: SomeAttestation,
    base_reward_per_increment: Gwei,
    cache: var StateCache,
    epoch_participation: var EpochParticipationFlags): Gwei =
  let participation_flag_indices = get_attestation_participation_flag_indices(
    state, attestation.data, state.slot - attestation.data.slot)
  for index in get_attesting_indices_iter(
      state, attestation.data, attestation.aggregation_bits, cache):
    let
      base_reward = get_base_reward(state, index, base_reward_per_increment)
    for flag_index, weight in PARTICIPATION_FLAG_WEIGHTS:
      if flag_index in participation_flag_indices and
         not has_flag(epoch_participation.item(index), flag_index):
        asList(epoch_participation)[index] =
          add_flag(epoch_participation.item(index), flag_index)
        # these are all valid; TODO statically verify or do it type-safely
        result += base_reward * weight.uint64

  let proposer_reward_denominator =
    (WEIGHT_DENOMINATOR.uint64 - PROPOSER_WEIGHT.uint64) *
    WEIGHT_DENOMINATOR.uint64 div PROPOSER_WEIGHT.uint64

  result div proposer_reward_denominator

func get_proposer_reward*(
    state: ForkyBeaconState,
    attestation: electra.Attestation | electra.TrustedAttestation,
    base_reward_per_increment: Gwei,
    cache: var StateCache,
    epoch_participation: var EpochParticipationFlags): Gwei =
  let participation_flag_indices = get_attestation_participation_flag_indices(
    state, attestation.data, state.slot - attestation.data.slot)
  for index in get_attesting_indices_iter(
      state, attestation.data, attestation.aggregation_bits, attestation.committee_bits, cache):
    let
      base_reward = get_base_reward(state, index, base_reward_per_increment)
    for flag_index, weight in PARTICIPATION_FLAG_WEIGHTS:
      if flag_index in participation_flag_indices and
         not has_flag(epoch_participation.item(index), flag_index):
        asList(epoch_participation)[index] =
          add_flag(epoch_participation.item(index), flag_index)
        # these are all valid; TODO statically verify or do it type-safely
        result += base_reward * weight.uint64

  let proposer_reward_denominator =
    (WEIGHT_DENOMINATOR.uint64 - PROPOSER_WEIGHT.uint64) *
    WEIGHT_DENOMINATOR.uint64 div PROPOSER_WEIGHT.uint64

  result div proposer_reward_denominator

proc process_attestation*(
    state: var ForkyBeaconState, attestation: SomeAttestation, flags: UpdateFlags,
    base_reward_per_increment: Gwei, cache: var StateCache):
    Result[Gwei, cstring] =
  # In the spec, attestation validation is mixed with state mutation, so here
  # we've split it into two functions so that the validation logic can be
  # reused when looking for suitable blocks to include in attestations.
  #
  # TODO this should be two separate functions, but
  # https://github.com/nim-lang/Nim/issues/18202 means that this being called
  # by process_operations() in state_transition_block fails that way.

  let proposer_index = get_beacon_proposer_index(state, cache).valueOr:
    return err("process_attestation: no beacon proposer index and probably no active validators")

  ? check_attestation(state, attestation, flags, cache)

  when state is phase0.BeaconState:
    template addPendingAttestation(attestations: typed) =
      # The genericSeqAssign generated by the compiler to copy the attestation
      # data sadly is a processing hotspot - the business with the addDefault
      # pointer is here simply to work around the poor codegen
      let pa = attestations.addDefault()
      if pa.isNil:
        return err("process_attestation: too many pending attestations")
      assign(pa[].aggregation_bits, attestation.aggregation_bits)
      pa[].data = attestation.data
      pa[].inclusion_delay = state.slot - attestation.data.slot
      pa[].proposer_index = proposer_index.uint64

    doAssert base_reward_per_increment == 0.Gwei
    if attestation.data.target.epoch == get_current_epoch(state):
      addPendingAttestation(state.current_epoch_attestations)
    else:
      addPendingAttestation(state.previous_epoch_attestations)

    const proposer_reward = 0.Gwei
  else:
    template updateParticipationFlags(epoch_participation: untyped): Gwei =
      let proposer_reward = get_proposer_reward(
        state, attestation, base_reward_per_increment, cache, epoch_participation)
      increase_balance(state, proposer_index, proposer_reward)
      proposer_reward

    doAssert base_reward_per_increment > 0.Gwei
    let proposer_reward =
      if attestation.data.target.epoch == get_current_epoch(state):
        updateParticipationFlags(state.current_epoch_participation)
      else:
        updateParticipationFlags(state.previous_epoch_participation)

  ok(proposer_reward)

proc process_attestation*(
    state: var ForkyBeaconState,
    attestation: electra.Attestation | electra.TrustedAttestation,
    flags: UpdateFlags, base_reward_per_increment: Gwei,
    cache: var StateCache): Result[Gwei, cstring] =
  ? check_attestation(state, attestation, flags, cache, true)

  let proposer_index = get_beacon_proposer_index(state, cache).valueOr:
    return err("process_attestation: no beacon proposer index and probably no active validators")

  template updateParticipationFlags(epoch_participation: untyped): Gwei =
    let proposer_reward = get_proposer_reward(
      state, attestation, base_reward_per_increment, cache, epoch_participation)
    increase_balance(state, proposer_index, proposer_reward)
    proposer_reward

  doAssert base_reward_per_increment > 0.Gwei
  let proposer_reward =
    if attestation.data.target.epoch == get_current_epoch(state):
      updateParticipationFlags(state.current_epoch_participation)
    else:
      updateParticipationFlags(state.previous_epoch_participation)

  ok(proposer_reward)

# https://github.com/ethereum/consensus-specs/blob/v1.5.0-alpha.8/specs/altair/beacon-chain.md#get_next_sync_committee_indices
# https://github.com/ethereum/consensus-specs/blob/v1.5.0-alpha.3/specs/electra/beacon-chain.md#modified-get_next_sync_committee_indices
func get_next_sync_committee_keys(
    state: altair.BeaconState | bellatrix.BeaconState | capella.BeaconState |
           deneb.BeaconState | electra.BeaconState | fulu.BeaconState):
    array[SYNC_COMMITTEE_SIZE, ValidatorPubKey] =
  ## Return the sequence of sync committee indices, with possible duplicates,
  ## for the next sync committee.
  # The sync committe depends on seed and effective balance - it can
  # thus only be computed for the current epoch of the state, after balance
  # updates have been performed

  let epoch = get_current_epoch(state) + 1

  const MAX_RANDOM_BYTE = 255
  let
    active_validator_indices = get_active_validator_indices(state, epoch)
    active_validator_count = uint64(len(active_validator_indices))
    seed = get_seed(state, epoch, DOMAIN_SYNC_COMMITTEE)
  var
    i = 0'u64
    index = 0
    res: array[SYNC_COMMITTEE_SIZE, ValidatorPubKey]
    hash_buffer: array[40, byte]
  hash_buffer[0..31] = seed.data
  while index < SYNC_COMMITTEE_SIZE:
    hash_buffer[32..39] = uint_to_bytes(uint64(i div 32))
    let
      shuffled_index = compute_shuffled_index(
        uint64(i mod active_validator_count), active_validator_count, seed)
      candidate_index = active_validator_indices[shuffled_index]
      random_byte = eth2digest(hash_buffer).data[i mod 32]
      effective_balance = state.validators[candidate_index].effective_balance
    const meb =
      when typeof(state).kind >= ConsensusFork.Electra:
        MAX_EFFECTIVE_BALANCE_ELECTRA.Gwei  # [Modified in Electra:EIP7251]
      else:
        MAX_EFFECTIVE_BALANCE.Gwei

    if effective_balance * MAX_RANDOM_BYTE >= meb * random_byte:
      res[index] = state.validators[candidate_index].pubkey
      inc index
    i += 1'u64
  res

# https://github.com/ethereum/consensus-specs/blob/v1.5.0-alpha.8/specs/capella/beacon-chain.md#has_eth1_withdrawal_credential
func has_eth1_withdrawal_credential*(validator: Validator): bool =
  ## Check if ``validator`` has an 0x01 prefixed "eth1" withdrawal credential.
  validator.withdrawal_credentials.data[0] == ETH1_ADDRESS_WITHDRAWAL_PREFIX

# https://github.com/ethereum/consensus-specs/blob/v1.5.0-alpha.0/specs/electra/beacon-chain.md#new-has_execution_withdrawal_credential
func has_execution_withdrawal_credential*(validator: Validator): bool =
  ## Check if ``validator`` has a 0x01 or 0x02 prefixed withdrawal credential.
  has_compounding_withdrawal_credential(validator) or
    has_eth1_withdrawal_credential(validator)

# https://github.com/ethereum/consensus-specs/blob/v1.5.0-alpha.8/specs/capella/beacon-chain.md#is_fully_withdrawable_validator
# https://github.com/ethereum/consensus-specs/blob/v1.5.0-alpha.3/specs/electra/beacon-chain.md#updated-is_fully_withdrawable_validator
func is_fully_withdrawable_validator(
    fork: static ConsensusFork, validator: Validator, balance: Gwei,
    epoch: Epoch): bool =
  ## Check if ``validator`` is fully withdrawable.
  when fork >= ConsensusFork.Electra:
    # [Modified in Electra:EIP7251]
    has_execution_withdrawal_credential(validator) and
      validator.withdrawable_epoch <= epoch and balance > 0.Gwei
  else:
    has_eth1_withdrawal_credential(validator) and
      validator.withdrawable_epoch <= epoch and balance > 0.Gwei

# https://github.com/ethereum/consensus-specs/blob/v1.4.0-beta.5/specs/capella/beacon-chain.md#is_partially_withdrawable_validator
# https://github.com/ethereum/consensus-specs/blob/v1.5.0-alpha.7/specs/electra/beacon-chain.md#modified-is_partially_withdrawable_validator
func is_partially_withdrawable_validator(
    fork: static ConsensusFork, validator: Validator, balance: Gwei): bool =
  ## Check if ``validator`` is partially withdrawable.
  when fork >= ConsensusFork.Electra:
    # [Modified in Electra:EIP7251]
    let
      max_effective_balance = get_max_effective_balance(validator)
      has_max_effective_balance =
        validator.effective_balance == max_effective_balance
      has_excess_balance =
        balance > max_effective_balance  # [Modified in Electra:EIP7251]
    has_execution_withdrawal_credential(validator) and
      has_max_effective_balance and has_excess_balance
  else:
    let
      has_max_effective_balance =
        validator.effective_balance == static(MAX_EFFECTIVE_BALANCE.Gwei)
      has_excess_balance = balance > static(MAX_EFFECTIVE_BALANCE.Gwei)
    has_eth1_withdrawal_credential(validator) and
      has_max_effective_balance and has_excess_balance

# https://github.com/ethereum/consensus-specs/blob/v1.5.0-alpha.7/specs/electra/beacon-chain.md#new-queue_excess_active_balance
func queue_excess_active_balance(
    state: var (electra.BeaconState | fulu.BeaconState),
    index: uint64) =
  let balance = state.balances.item(index)
  if balance > static(MIN_ACTIVATION_BALANCE.Gwei):
    let excess_balance = balance - static(MIN_ACTIVATION_BALANCE.Gwei)
    state.balances.mitem(index) = static(MIN_ACTIVATION_BALANCE.Gwei)
    let validator = state.validators.item(index)
    # Use bls.G2_POINT_AT_INFINITY as a signature field placeholder and
    # GENESIS_SLOT to distinguish from a pending deposit request
    discard state.pending_deposits.add(PendingDeposit(
      pubkey: validator.pubkey,
      withdrawal_credentials: validator.withdrawal_credentials,
      amount: excess_balance,
      signature: ValidatorSig.infinity,
      slot: GENESIS_SLOT))

# https://github.com/ethereum/consensus-specs/blob/v1.5.0-alpha.7/specs/electra/beacon-chain.md#new-switch_to_compounding_validator
func switch_to_compounding_validator*(
    state: var (electra.BeaconState | fulu.BeaconState),
    index: ValidatorIndex) =
  let validator = addr state.validators.mitem(index)
  validator.withdrawal_credentials.data[0] = COMPOUNDING_WITHDRAWAL_PREFIX
  queue_excess_active_balance(state, index.uint64)

# https://github.com/ethereum/consensus-specs/blob/v1.5.0-alpha.8/specs/electra/beacon-chain.md#new-get_pending_balance_to_withdraw
func get_pending_balance_to_withdraw*(
    state: electra.BeaconState | fulu.BeaconState, 
    validator_index: ValidatorIndex): Gwei =
  var pending_balance: Gwei
  for withdrawal in state.pending_partial_withdrawals:
    if withdrawal.index == validator_index:
      pending_balance += withdrawal.amount

  pending_balance

# https://github.com/ethereum/consensus-specs/blob/v1.4.0-beta.7/specs/phase0/beacon-chain.md#effective-balances-updates
template effective_balance_might_update*(
    balance: Gwei, effective_balance: Gwei): bool =
  const
    HYSTERESIS_INCREMENT =
      EFFECTIVE_BALANCE_INCREMENT.Gwei div HYSTERESIS_QUOTIENT
    DOWNWARD_THRESHOLD = HYSTERESIS_INCREMENT * HYSTERESIS_DOWNWARD_MULTIPLIER
    UPWARD_THRESHOLD = HYSTERESIS_INCREMENT * HYSTERESIS_UPWARD_MULTIPLIER
  balance + DOWNWARD_THRESHOLD < effective_balance or
    effective_balance + UPWARD_THRESHOLD < balance

# https://github.com/ethereum/consensus-specs/blob/v1.5.0-alpha.8/specs/phase0/beacon-chain.md#effective-balances-updates
# https://github.com/ethereum/consensus-specs/blob/v1.5.0-alpha.1/specs/electra/beacon-chain.md#updated-process_effective_balance_updates
template get_effective_balance_update*(
    consensusFork: static ConsensusFork, balance: Gwei,
    effective_balance: Gwei, vidx: uint64): Gwei =
  when consensusFork <= ConsensusFork.Deneb:
    min(
      balance - balance mod EFFECTIVE_BALANCE_INCREMENT.Gwei,
      MAX_EFFECTIVE_BALANCE.Gwei)
  else:
    let effective_balance_limit =
      if has_compounding_withdrawal_credential(state.validators.item(vidx)):
        MAX_EFFECTIVE_BALANCE_ELECTRA.Gwei
      else:
        MIN_ACTIVATION_BALANCE.Gwei
    min(
      balance - balance mod EFFECTIVE_BALANCE_INCREMENT.Gwei,
      effective_balance_limit)

template get_updated_effective_balance*(
    consensusFork: static ConsensusFork, balance: Gwei,
    effective_balance: Gwei, vidx: uint64): Gwei =
  if effective_balance_might_update(balance, effective_balance):
    get_effective_balance_update(consensusFork, balance, effective_balance, vidx)
  else:
    balance

# https://github.com/ethereum/consensus-specs/blob/v1.4.0-beta.5/specs/capella/beacon-chain.md#new-get_expected_withdrawals
template get_expected_withdrawals_aux*(
    state: capella.BeaconState | deneb.BeaconState, epoch: Epoch,
    fetch_balance: untyped): seq[Withdrawal] =
  let
    num_validators = lenu64(state.validators)
    bound = min(len(state.validators), MAX_VALIDATORS_PER_WITHDRAWALS_SWEEP)
  var
    withdrawal_index = state.next_withdrawal_index
    validator_index {.inject.} = state.next_withdrawal_validator_index
    withdrawals: seq[Withdrawal] = @[]
  for _ in 0 ..< bound:
    let
      validator = state.validators[validator_index]
      balance = fetch_balance
    if is_fully_withdrawable_validator(
        typeof(state).kind, validator, balance, epoch):
      var w = Withdrawal(
        index: withdrawal_index,
        validator_index: validator_index,
        amount: balance)
      w.address.data[0..19] = validator.withdrawal_credentials.data[12..^1]
      withdrawals.add w
      withdrawal_index = WithdrawalIndex(withdrawal_index + 1)
    elif is_partially_withdrawable_validator(
        typeof(state).kind, validator, balance):
      var w = Withdrawal(
        index: withdrawal_index,
        validator_index: validator_index,
        amount: balance - MAX_EFFECTIVE_BALANCE.Gwei)
      w.address.data[0..19] = validator.withdrawal_credentials.data[12..^1]
      withdrawals.add w
      withdrawal_index = WithdrawalIndex(withdrawal_index + 1)
    if len(withdrawals) == MAX_WITHDRAWALS_PER_PAYLOAD:
      break
    validator_index = (validator_index + 1) mod num_validators
  withdrawals

func get_expected_withdrawals*(
    state: capella.BeaconState | deneb.BeaconState): seq[Withdrawal] =
  get_expected_withdrawals_aux(state, get_current_epoch(state)) do:
    state.balances[validator_index]

# https://github.com/ethereum/consensus-specs/blob/v1.5.0-alpha.8/specs/electra/beacon-chain.md#modified-get_expected_withdrawals
# This partials count is used in exactly one place, while in general being able
# to cleanly treat the results of get_expected_withdrawals as a seq[Withdrawal]
# are valuable enough to make that the default version of this spec function.
template get_expected_withdrawals_with_partial_count_aux*(
    state: electra.BeaconState | fulu.BeaconState, 
    epoch: Epoch, fetch_balance: untyped):
    (seq[Withdrawal], uint64) =
  doAssert epoch - get_current_epoch(state) in [0'u64, 1'u64]

  var
    withdrawal_index = state.next_withdrawal_index
    withdrawals: seq[Withdrawal] = @[]
    partial_withdrawals_count: uint64 = 0

  # [New in Electra:EIP7251] Consume pending partial withdrawals
  for withdrawal in state.pending_partial_withdrawals:
    if  withdrawal.withdrawable_epoch > epoch or
        len(withdrawals) == MAX_PENDING_PARTIALS_PER_WITHDRAWALS_SWEEP:
      break

    let
      validator = state.validators.item(withdrawal.index)

      # Keep a uniform variable name available for injected code
      validator_index {.inject.} = withdrawal.index

      # Here, can't use the pre-stored effective balance because this template
      # might be called on the next slot and therefore next epoch, after which
      # the effective balance might have updated.
      effective_balance_at_slot =
        if epoch == get_current_epoch(state):
          validator.effective_balance
        else:
          get_updated_effective_balance(
            typeof(state).kind, fetch_balance, validator.effective_balance,
            validator_index)

      has_sufficient_effective_balance =
        effective_balance_at_slot >= static(MIN_ACTIVATION_BALANCE.Gwei)
      has_excess_balance = fetch_balance > static(MIN_ACTIVATION_BALANCE.Gwei)
    if  validator.exit_epoch == FAR_FUTURE_EPOCH and
        has_sufficient_effective_balance and has_excess_balance:
      let
        withdrawable_balance = min(
          fetch_balance - static(MIN_ACTIVATION_BALANCE.Gwei),
          withdrawal.amount)
      var w = Withdrawal(
        index: withdrawal_index,
        validator_index: withdrawal.index,
        amount: withdrawable_balance)
      w.address.data[0..19] = validator.withdrawal_credentials.data[12..^1]
      withdrawals.add w
      withdrawal_index += 1

    partial_withdrawals_count += 1

  let
    bound = min(len(state.validators), MAX_VALIDATORS_PER_WITHDRAWALS_SWEEP)
    num_validators = lenu64(state.validators)
  var validator_index {.inject.} = state.next_withdrawal_validator_index

  # Sweep for remaining.
  for _ in 0 ..< bound:
    let
      validator = state.validators.item(validator_index)
      balance = fetch_balance
    if is_fully_withdrawable_validator(
        typeof(state).kind, validator, balance, epoch):
      var w = Withdrawal(
        index: withdrawal_index,
        validator_index: validator_index,
        amount: balance)
      w.address.data[0..19] = validator.withdrawal_credentials.data[12..^1]
      withdrawals.add w
      withdrawal_index = WithdrawalIndex(withdrawal_index + 1)
    elif is_partially_withdrawable_validator(
        typeof(state).kind, validator, balance):
      var w = Withdrawal(
        index: withdrawal_index,
        validator_index: validator_index,
        # [Modified in Electra:EIP7251]
        amount: balance - get_max_effective_balance(validator))
      w.address.data[0..19] = validator.withdrawal_credentials.data[12..^1]
      withdrawals.add w
      withdrawal_index = WithdrawalIndex(withdrawal_index + 1)
    if len(withdrawals) == MAX_WITHDRAWALS_PER_PAYLOAD:
      break
    validator_index = (validator_index + 1) mod num_validators

  (withdrawals, partial_withdrawals_count)

template get_expected_withdrawals_with_partial_count*(
    state: electra.BeaconState | fulu.BeaconState): (seq[Withdrawal], uint64) =
  get_expected_withdrawals_with_partial_count_aux(
      state, get_current_epoch(state)) do:
    state.balances.item(validator_index)

func get_expected_withdrawals*(state: electra.BeaconState | fulu.BeaconState): 
                               seq[Withdrawal] =
  get_expected_withdrawals_with_partial_count(state)[0]

# https://github.com/ethereum/consensus-specs/blob/v1.4.0/specs/altair/beacon-chain.md#get_next_sync_committee
func get_next_sync_committee*(
    state: altair.BeaconState | bellatrix.BeaconState | capella.BeaconState |
           deneb.BeaconState | electra.BeaconState | fulu.BeaconState):
    SyncCommittee =
  ## Return the next sync committee, with possible pubkey duplicates.
  var res: SyncCommittee
  res.pubkeys.data = get_next_sync_committee_keys(state)

  # see signatures_batch, TODO shouldn't be here
  # Deposit processing ensures all keys are valid
  var attestersAgg: AggregatePublicKey
  attestersAgg.init(res.pubkeys.data[0].load().get)
  for i in 1 ..< res.pubkeys.data.len:
    attestersAgg.aggregate(res.pubkeys.data[i].load().get)

  res.aggregate_pubkey = finish(attestersAgg).toPubKey()
  res

func compute_deposit_root(deposits: openArray[DepositData]): Eth2Digest =
  var merkleizer = createMerkleizer2(DEPOSIT_CONTRACT_TREE_DEPTH + 1)
  for i, deposit in deposits:
    let htr = hash_tree_root(deposit)
    merkleizer.addChunk(htr.data)

  mixInLength(merkleizer.getFinalHash(), deposits.len)

# https://github.com/ethereum/consensus-specs/blob/v1.4.0-alpha.3/specs/phase0/beacon-chain.md#genesis
proc initialize_beacon_state_from_eth1(
    cfg: RuntimeConfig,
    eth1_block_hash: Eth2Digest,
    eth1_timestamp: uint64,
    deposits: openArray[DepositData],
    flags: UpdateFlags = {}): phase0.BeaconState =
  ## Get the genesis ``BeaconState``.
  ##
  ## Before the beacon chain starts, validators will register in the Eth1 chain
  ## and deposit ETH. When enough many validators have registered, a
  ## `ChainStart` log will be emitted and the beacon chain can start beaconing.
  ##
  ## Because the state root hash is part of the genesis block, the beacon state
  ## must be calculated before creating the genesis block.

  # Induct validators
  # Not in spec: the system doesn't work unless there are at least SLOTS_PER_EPOCH
  # validators - there needs to be at least one member in each committee -
  # good to know for testing, though arguably the system is not that useful at
  # that point :)
  doAssert deposits.lenu64 >= SLOTS_PER_EPOCH

  # TODO https://github.com/nim-lang/Nim/issues/19094
  template state(): untyped = result
  state = phase0.BeaconState(
    fork: genesisFork(cfg),
    genesis_time: genesis_time_from_eth1_timestamp(cfg, eth1_timestamp),
    eth1_data:Eth1Data(
      deposit_count: deposits.lenu64,
      deposit_root: compute_deposit_root(deposits),
      block_hash: eth1_block_hash),
    eth1_deposit_index: deposits.lenu64,
    latest_block_header:
      BeaconBlockHeader(
        body_root: hash_tree_root(default(phase0.BeaconBlockBody))))

  # Seed RANDAO with Eth1 entropy
  state.randao_mixes.fill(eth1_block_hash)

  var pubkeyToIndex = initTable[ValidatorPubKey, ValidatorIndex]()
  for idx, deposit in deposits:
    let
      pubkey = deposit.pubkey
      amount = deposit.amount

    pubkeyToIndex.withValue(pubkey, foundIdx) do:
      # Increase balance by deposit amount
      increase_balance(state, foundIdx[], amount)
    do:
      if skipBlsValidation in flags or
         verify_deposit_signature(cfg, deposit):
        pubkeyToIndex[pubkey] = ValidatorIndex(state.validators.len)
        if not state.validators.add(get_validator_from_deposit(
            state, deposit.pubkey, deposit.withdrawal_credentials,
            deposit.amount)):
          raiseAssert "too many validators"
        if not state.balances.add(amount):
          raiseAssert "same as validators"

      else:
        # Invalid deposits are perfectly possible
        trace "Skipping deposit with invalid signature",
          deposit = shortLog(deposit)

  # Process activations
  for vidx in state.validators.vindices:
    let
      balance = state.balances.item(vidx)
      validator = addr state.validators.mitem(vidx)

    validator.effective_balance = min(
      balance - balance mod EFFECTIVE_BALANCE_INCREMENT.Gwei,
      MAX_EFFECTIVE_BALANCE.Gwei)

    if validator.effective_balance == MAX_EFFECTIVE_BALANCE.Gwei:
      validator.activation_eligibility_epoch = GENESIS_EPOCH
      validator.activation_epoch = GENESIS_EPOCH

  # Set genesis validators root for domain separation and chain versioning
  state.genesis_validators_root = hash_tree_root(state.validators)

  # TODO https://github.com/nim-lang/Nim/issues/19094
  # state

proc initialize_hashed_beacon_state_from_eth1*(
    cfg: RuntimeConfig,
    eth1_block_hash: Eth2Digest,
    eth1_timestamp: uint64,
    deposits: openArray[DepositData],
    flags: UpdateFlags = {}): phase0.HashedBeaconState =
  # TODO https://github.com/nim-lang/Nim/issues/19094
  result = phase0.HashedBeaconState(
    data: initialize_beacon_state_from_eth1(
      cfg, eth1_block_hash, eth1_timestamp, deposits, flags))
  result.root = hash_tree_root(result.data)

# https://github.com/ethereum/consensus-specs/blob/v1.5.0-alpha.8/specs/bellatrix/beacon-chain.md#testing
# https://github.com/ethereum/consensus-specs/blob/v1.5.0-alpha.3/specs/capella/beacon-chain.md#testing
# https://github.com/ethereum/consensus-specs/blob/v1.3.0/specs/deneb/beacon-chain.md#testing
proc initialize_beacon_state_from_eth1*(
    cfg: RuntimeConfig,
    eth1_block_hash: Eth2Digest,
    eth1_timestamp: uint64,
    deposits: openArray[DepositData],
    execution_payload_header: ForkyExecutionPayloadHeader,
    flags: UpdateFlags = {}): auto =
  ## Get the genesis ``BeaconState``.
  ##
  ## Before the beacon chain starts, validators will register in the Eth1 chain
  ## and deposit ETH. When enough many validators have registered, a
  ## `ChainStart` log will be emitted and the beacon chain can start beaconing.
  ##
  ## Because the state root hash is part of the genesis block, the beacon state
  ## must be calculated before creating the genesis block.

  # Induct validators
  # Not in spec: the system doesn't work unless there are at least SLOTS_PER_EPOCH
  # validators - there needs to be at least one member in each committee -
  # good to know for testing, though arguably the system is not that useful at
  # at that point :)
  doAssert deposits.lenu64 >= SLOTS_PER_EPOCH

  const consensusFork = typeof(execution_payload_header).kind
  let
    forkVersion = cfg.forkVersion(consensusFork)
    fork = Fork(
      previous_version: forkVersion,
      current_version: forkVersion,
      epoch: GENESIS_EPOCH)

  # TODO https://github.com/nim-lang/Nim/issues/19094
  template state(): untyped = result
  result = consensusFork.BeaconState(
    fork: fork,
    genesis_time: genesis_time_from_eth1_timestamp(cfg, eth1_timestamp),
    eth1_data: Eth1Data(
      deposit_count: deposits.lenu64,
      deposit_root: compute_deposit_root(deposits),
      block_hash: eth1_block_hash),
    eth1_deposit_index: deposits.lenu64,
    latest_block_header: BeaconBlockHeader(
      body_root: hash_tree_root(default consensusFork.BeaconBlockBody)))

  # Seed RANDAO with Eth1 entropy
  state.randao_mixes.data.fill(eth1_block_hash)

  var pubkeyToIndex = initTable[ValidatorPubKey, ValidatorIndex]()
  for idx, deposit in deposits:
    let
      pubkey = deposit.pubkey
      amount = deposit.amount

    pubkeyToIndex.withValue(pubkey, foundIdx) do:
      # Increase balance by deposit amount
      increase_balance(state, foundIdx[], amount)
    do:
      if skipBlsValidation in flags or
         verify_deposit_signature(cfg, deposit):
        pubkeyToIndex[pubkey] = ValidatorIndex(state.validators.len)
        if not state.validators.add get_validator_from_deposit(
            state, deposit.pubkey, deposit.withdrawal_credentials,
            deposit.amount):
          raiseAssert "too many validators"
        if not state.balances.add(amount):
          raiseAssert "same as validators"

      else:
        # Invalid deposits are perfectly possible
        trace "Skipping deposit with invalid signature",
          deposit = shortLog(deposit)

  # Initialize epoch participations - TODO (This must be added to the spec)
  var
    empty_participation: EpochParticipationFlags
    inactivity_scores = HashList[uint64, Limit VALIDATOR_REGISTRY_LIMIT]()

  doAssert empty_participation.asList.setLen(state.validators.len)
  doAssert inactivity_scores.data.setLen(state.validators.len)
  inactivity_scores.resetCache()

  state.previous_epoch_participation = empty_participation
  state.current_epoch_participation = empty_participation
  state.inactivity_scores = inactivity_scores

  # Process activations
  for vidx in state.validators.vindices:
    let
      balance = state.balances.item(vidx)
      validator = addr state.validators.mitem(vidx)

    validator.effective_balance = min(
      balance - balance mod EFFECTIVE_BALANCE_INCREMENT.Gwei,
      MAX_EFFECTIVE_BALANCE.Gwei)

    if validator.effective_balance == MAX_EFFECTIVE_BALANCE.Gwei:
      validator.activation_eligibility_epoch = GENESIS_EPOCH
      validator.activation_epoch = GENESIS_EPOCH

  # Set genesis validators root for domain separation and chain versioning
  state.genesis_validators_root = hash_tree_root(state.validators)

  # Fill in sync committees
  # Note: A duplicate committee is assigned for the current and next committee at genesis
  state.current_sync_committee = get_next_sync_committee(state)
  state.next_sync_committee = get_next_sync_committee(state)

  # [New in Bellatrix] Initialize the execution payload header
  # If empty, will initialize a chain that has not yet gone through the Merge transition
  state.latest_execution_payload_header = execution_payload_header

  # TODO https://github.com/nim-lang/Nim/issues/19094
  # state

# https://github.com/ethereum/consensus-specs/blob/v1.4.0-beta.1/specs/altair/fork.md#upgrading-the-state
func translate_participation(
    state: var altair.BeaconState,
    pending_attestations: openArray[phase0.PendingAttestation]) =

  var cache = StateCache()
  for attestation in pending_attestations:
    let
      data = attestation.data
      inclusion_delay = attestation.inclusion_delay

      # Translate attestation inclusion info to flag indices
      participation_flag_indices =
        get_attestation_participation_flag_indices(state, data, inclusion_delay)

    # Apply flags to all attesting validators
    for index in get_attesting_indices_iter(
        state, data, attestation.aggregation_bits, cache):
      for flag_index in participation_flag_indices:
        state.previous_epoch_participation[index] =
          add_flag(state.previous_epoch_participation.item(index), flag_index)

func upgrade_to_altair*(cfg: RuntimeConfig, pre: phase0.BeaconState):
    ref altair.BeaconState =
  var
    empty_participation: EpochParticipationFlags
    inactivity_scores = HashList[uint64, Limit VALIDATOR_REGISTRY_LIMIT]()

  doAssert empty_participation.asList.setLen(pre.validators.len)

  doAssert inactivity_scores.data.setLen(pre.validators.len)
  inactivity_scores.resetCache()

  let post = (ref altair.BeaconState)(
    genesis_time: pre.genesis_time,
    genesis_validators_root: pre.genesis_validators_root,
    slot: pre.slot,
    fork: altairFork(cfg),

    # History
    latest_block_header: pre.latest_block_header,
    block_roots: pre.block_roots,
    state_roots: pre.state_roots,
    historical_roots: pre.historical_roots,

    # Eth1
    eth1_data: pre.eth1_data,
    eth1_data_votes: pre.eth1_data_votes,
    eth1_deposit_index: pre.eth1_deposit_index,

    # Registry
    validators: pre.validators,
    balances: pre.balances,

    # Randomness
    randao_mixes: pre.randao_mixes,

    # Slashings
    slashings: pre.slashings,

    # Attestations
    previous_epoch_participation: empty_participation,
    current_epoch_participation: empty_participation,

    # Finality
    justification_bits: pre.justification_bits,
    previous_justified_checkpoint: pre.previous_justified_checkpoint,
    current_justified_checkpoint: pre.current_justified_checkpoint,
    finalized_checkpoint: pre.finalized_checkpoint,

    # Inactivity
    inactivity_scores: inactivity_scores
  )

  # Fill in previous epoch participation from the pre state's pending
  # attestations
  translate_participation(post[], pre.previous_epoch_attestations.asSeq)

  # Fill in sync committees
  # Note: A duplicate committee is assigned for the current and next committee
  # at the fork boundary
  post[].current_sync_committee = get_next_sync_committee(post[])
  post[].next_sync_committee = get_next_sync_committee(post[])

  post

# https://github.com/ethereum/consensus-specs/blob/v1.4.0-beta.1/specs/bellatrix/fork.md#upgrading-the-state
func upgrade_to_bellatrix*(cfg: RuntimeConfig, pre: altair.BeaconState):
    ref bellatrix.BeaconState =
  let epoch = get_current_epoch(pre)
  (ref bellatrix.BeaconState)(
    # Versioning
    genesis_time: pre.genesis_time,
    genesis_validators_root: pre.genesis_validators_root,
    slot: pre.slot,
    fork: Fork(
        previous_version: pre.fork.current_version,
        current_version: cfg.BELLATRIX_FORK_VERSION,
        epoch: epoch,
    ),

    # History
    latest_block_header: pre.latest_block_header,
    block_roots: pre.block_roots,
    state_roots: pre.state_roots,
    historical_roots: pre.historical_roots,

    # Eth1
    eth1_data: pre.eth1_data,
    eth1_data_votes: pre.eth1_data_votes,
    eth1_deposit_index: pre.eth1_deposit_index,

    # Registry
    validators: pre.validators,
    balances: pre.balances,

    # Randomness
    randao_mixes: pre.randao_mixes,

    # Slashings
    slashings: pre.slashings,

    # Participation
    previous_epoch_participation: pre.previous_epoch_participation,
    current_epoch_participation: pre.current_epoch_participation,

    # Finality
    justification_bits: pre.justification_bits,
    previous_justified_checkpoint: pre.previous_justified_checkpoint,
    current_justified_checkpoint: pre.current_justified_checkpoint,
    finalized_checkpoint: pre.finalized_checkpoint,

    # Inactivity
    inactivity_scores: pre.inactivity_scores,

    # Sync
    current_sync_committee: pre.current_sync_committee,
    next_sync_committee: pre.next_sync_committee,

    # Execution-layer
    latest_execution_payload_header: default(bellatrix.ExecutionPayloadHeader)
  )

# https://github.com/ethereum/consensus-specs/blob/v1.4.0-beta.1/specs/capella/fork.md#upgrading-the-state
func upgrade_to_capella*(cfg: RuntimeConfig, pre: bellatrix.BeaconState):
    ref capella.BeaconState =
  let
    epoch = get_current_epoch(pre)
    latest_execution_payload_header = capella.ExecutionPayloadHeader(
      parent_hash: pre.latest_execution_payload_header.parent_hash,
      fee_recipient: pre.latest_execution_payload_header.fee_recipient,
      state_root: pre.latest_execution_payload_header.state_root,
      receipts_root: pre.latest_execution_payload_header.receipts_root,
      logs_bloom: pre.latest_execution_payload_header.logs_bloom,
      prev_randao: pre.latest_execution_payload_header.prev_randao,
      block_number: pre.latest_execution_payload_header.block_number,
      gas_limit: pre.latest_execution_payload_header.gas_limit,
      gas_used: pre.latest_execution_payload_header.gas_used,
      timestamp: pre.latest_execution_payload_header.timestamp,
      extra_data: pre.latest_execution_payload_header.extra_data,
      base_fee_per_gas: pre.latest_execution_payload_header.base_fee_per_gas,
      block_hash: pre.latest_execution_payload_header.block_hash,
      transactions_root: pre.latest_execution_payload_header.transactions_root,
      withdrawals_root: Eth2Digest()  # [New in Capella]
    )

  (ref capella.BeaconState)(
    # Versioning
    genesis_time: pre.genesis_time,
    genesis_validators_root: pre.genesis_validators_root,
    slot: pre.slot,
    fork: Fork(
        previous_version: pre.fork.current_version,
        current_version: cfg.CAPELLA_FORK_VERSION,
        epoch: epoch,
    ),

    # History
    latest_block_header: pre.latest_block_header,
    block_roots: pre.block_roots,
    state_roots: pre.state_roots,
    historical_roots: pre.historical_roots,

    # Eth1
    eth1_data: pre.eth1_data,
    eth1_data_votes: pre.eth1_data_votes,
    eth1_deposit_index: pre.eth1_deposit_index,

    # Registry
    validators: pre.validators,
    balances: pre.balances,

    # Randomness
    randao_mixes: pre.randao_mixes,

    # Slashings
    slashings: pre.slashings,

    # Participation
    previous_epoch_participation: pre.previous_epoch_participation,
    current_epoch_participation: pre.current_epoch_participation,

    # Finality
    justification_bits: pre.justification_bits,
    previous_justified_checkpoint: pre.previous_justified_checkpoint,
    current_justified_checkpoint: pre.current_justified_checkpoint,
    finalized_checkpoint: pre.finalized_checkpoint,

    # Inactivity
    inactivity_scores: pre.inactivity_scores,

    # Sync
    current_sync_committee: pre.current_sync_committee,
    next_sync_committee: pre.next_sync_committee,

    # Execution-layer
    latest_execution_payload_header: latest_execution_payload_header,

    # Withdrawals
    next_withdrawal_index: 0,
    next_withdrawal_validator_index: 0

    # Deep history valid from Capella onwards [New in Capella]
    # historical_summaries initialized to correct default automatically
  )

# https://github.com/ethereum/consensus-specs/blob/v1.5.0-alpha.8/specs/deneb/fork.md#upgrading-the-state
func upgrade_to_deneb*(cfg: RuntimeConfig, pre: capella.BeaconState):
    ref deneb.BeaconState =
  let
    epoch = get_current_epoch(pre)
    latest_execution_payload_header = deneb.ExecutionPayloadHeader(
      parent_hash: pre.latest_execution_payload_header.parent_hash,
      fee_recipient: pre.latest_execution_payload_header.fee_recipient,
      state_root: pre.latest_execution_payload_header.state_root,
      receipts_root: pre.latest_execution_payload_header.receipts_root,
      logs_bloom: pre.latest_execution_payload_header.logs_bloom,
      prev_randao: pre.latest_execution_payload_header.prev_randao,
      block_number: pre.latest_execution_payload_header.block_number,
      gas_limit: pre.latest_execution_payload_header.gas_limit,
      gas_used: pre.latest_execution_payload_header.gas_used,
      timestamp: pre.latest_execution_payload_header.timestamp,
      extra_data: pre.latest_execution_payload_header.extra_data,
      base_fee_per_gas: pre.latest_execution_payload_header.base_fee_per_gas,
      block_hash: pre.latest_execution_payload_header.block_hash,
      transactions_root: pre.latest_execution_payload_header.transactions_root,
      withdrawals_root: pre.latest_execution_payload_header.withdrawals_root,
      blob_gas_used: 0,  # [New in Deneb]
      excess_blob_gas: 0 # [New in Deneb]
    )

  (ref deneb.BeaconState)(
    # Versioning
    genesis_time: pre.genesis_time,
    genesis_validators_root: pre.genesis_validators_root,
    slot: pre.slot,
    fork: Fork(
      previous_version: pre.fork.current_version,
      current_version: cfg.DENEB_FORK_VERSION, # [Modified in Deneb]
      epoch: epoch
    ),

    # History
    latest_block_header: pre.latest_block_header,
    block_roots: pre.block_roots,
    state_roots: pre.state_roots,
    historical_roots: pre.historical_roots,

    # Eth1
    eth1_data: pre.eth1_data,
    eth1_data_votes: pre.eth1_data_votes,
    eth1_deposit_index: pre.eth1_deposit_index,

    # Registry
    validators: pre.validators,
    balances: pre.balances,

    # Randomness
    randao_mixes: pre.randao_mixes,

    # Slashings
    slashings: pre.slashings,

    # Participation
    previous_epoch_participation: pre.previous_epoch_participation,
    current_epoch_participation: pre.current_epoch_participation,

    # Finality
    justification_bits: pre.justification_bits,
    previous_justified_checkpoint: pre.previous_justified_checkpoint,
    current_justified_checkpoint: pre.current_justified_checkpoint,
    finalized_checkpoint: pre.finalized_checkpoint,

    # Inactivity
    inactivity_scores: pre.inactivity_scores,

    # Sync
    current_sync_committee: pre.current_sync_committee,
    next_sync_committee: pre.next_sync_committee,

    # Execution-layer
    latest_execution_payload_header: latest_execution_payload_header,  # [Modified in Deneb]

    # Withdrawals
    next_withdrawal_index: pre.next_withdrawal_index,
    next_withdrawal_validator_index: pre.next_withdrawal_validator_index,

    # Deep history valid from Capella onwards
    historical_summaries: pre.historical_summaries
  )

# https://github.com/ethereum/consensus-specs/blob/v1.5.0-alpha.8/specs/electra/fork.md#upgrading-the-state
func upgrade_to_electra*(
    cfg: RuntimeConfig, pre: deneb.BeaconState, cache: var StateCache):
    ref electra.BeaconState =
  let
    epoch = get_current_epoch(pre)
    latest_execution_payload_header = electra.ExecutionPayloadHeader(
      parent_hash: pre.latest_execution_payload_header.parent_hash,
      fee_recipient: pre.latest_execution_payload_header.fee_recipient,
      state_root: pre.latest_execution_payload_header.state_root,
      receipts_root: pre.latest_execution_payload_header.receipts_root,
      logs_bloom: pre.latest_execution_payload_header.logs_bloom,
      prev_randao: pre.latest_execution_payload_header.prev_randao,
      block_number: pre.latest_execution_payload_header.block_number,
      gas_limit: pre.latest_execution_payload_header.gas_limit,
      gas_used: pre.latest_execution_payload_header.gas_used,
      timestamp: pre.latest_execution_payload_header.timestamp,
      extra_data: pre.latest_execution_payload_header.extra_data,
      base_fee_per_gas: pre.latest_execution_payload_header.base_fee_per_gas,
      block_hash: pre.latest_execution_payload_header.block_hash,
      transactions_root: pre.latest_execution_payload_header.transactions_root,
      withdrawals_root: pre.latest_execution_payload_header.withdrawals_root,
      blob_gas_used: pre.latest_execution_payload_header.blob_gas_used,
      excess_blob_gas: pre.latest_execution_payload_header.excess_blob_gas)

  var max_exit_epoch = FAR_FUTURE_EPOCH
  for v in pre.validators:
    if v.exit_epoch != FAR_FUTURE_EPOCH:
      max_exit_epoch =
        if max_exit_epoch == FAR_FUTURE_EPOCH:
          v.exit_epoch
        else:
          max(max_exit_epoch, v.exit_epoch)
  if max_exit_epoch == FAR_FUTURE_EPOCH:
    max_exit_epoch = get_current_epoch(pre)
  let earliest_exit_epoch = max_exit_epoch + 1

  let post = (ref electra.BeaconState)(
    # Versioning
    genesis_time: pre.genesis_time,
    genesis_validators_root: pre.genesis_validators_root,
    slot: pre.slot,
    fork: Fork(
      previous_version: pre.fork.current_version,
      current_version: cfg.ELECTRA_FORK_VERSION, # [Modified in Electra:EIP6110]
      epoch: epoch
    ),

    # History
    latest_block_header: pre.latest_block_header,
    block_roots: pre.block_roots,
    state_roots: pre.state_roots,
    historical_roots: pre.historical_roots,

    # Eth1
    eth1_data: pre.eth1_data,
    eth1_data_votes: pre.eth1_data_votes,
    eth1_deposit_index: pre.eth1_deposit_index,

    # Registry
    validators: pre.validators,
    balances: pre.balances,

    # Randomness
    randao_mixes: pre.randao_mixes,

    # Slashings
    slashings: pre.slashings,

    # Participation
    previous_epoch_participation: pre.previous_epoch_participation,
    current_epoch_participation: pre.current_epoch_participation,

    # Finality
    justification_bits: pre.justification_bits,
    previous_justified_checkpoint: pre.previous_justified_checkpoint,
    current_justified_checkpoint: pre.current_justified_checkpoint,
    finalized_checkpoint: pre.finalized_checkpoint,

    # Inactivity
    inactivity_scores: pre.inactivity_scores,

    # Sync
    current_sync_committee: pre.current_sync_committee,
    next_sync_committee: pre.next_sync_committee,

    # Execution-layer
    latest_execution_payload_header: latest_execution_payload_header,

    # Withdrawals
    next_withdrawal_index: pre.next_withdrawal_index,
    next_withdrawal_validator_index: pre.next_withdrawal_validator_index,

    # Deep history valid from Capella onwards
    historical_summaries: pre.historical_summaries,

    # [New in Electra:EIP6110]
    deposit_requests_start_index: UNSET_DEPOSIT_REQUESTS_START_INDEX,

    # [New in Electra:EIP7251]
    deposit_balance_to_consume: 0.Gwei,
    exit_balance_to_consume: 0.Gwei,
    earliest_exit_epoch: earliest_exit_epoch,
    consolidation_balance_to_consume: 0.Gwei,
    earliest_consolidation_epoch:
      compute_activation_exit_epoch(get_current_epoch(pre))

    # pending_balance_deposits, pending_partial_withdrawals, and
    # pending_consolidations are default empty lists
  )

  post.exit_balance_to_consume =
    get_activation_exit_churn_limit(cfg, post[], cache)
  post.consolidation_balance_to_consume =
    get_consolidation_churn_limit(cfg, post[], cache)

  # [New in Electra:EIP7251]
  # add validators that are not yet active to pending balance deposits
  var pre_activation: seq[(Epoch, uint64)]
  for index, validator in post.validators:
    if validator.activation_epoch == FAR_FUTURE_EPOCH:
      pre_activation.add((validator.activation_eligibility_epoch, index.uint64))
  sort(pre_activation)

  for (_, index) in pre_activation:
    let balance = post.balances.item(index)
    post.balances[index] = 0.Gwei
    let validator = addr post.validators.mitem(index)
    validator[].effective_balance = 0.Gwei
    validator[].activation_eligibility_epoch = FAR_FUTURE_EPOCH
    # Use bls.G2_POINT_AT_INFINITY as a signature field placeholder and
    # GENESIS_SLOT to distinguish from a pending deposit request
    discard post.pending_deposits.add PendingDeposit(
      pubkey: validator[].pubkey,
      withdrawal_credentials: validator[].withdrawal_credentials,
      amount: balance,
      signature: ValidatorSig.infinity,
      slot: GENESIS_SLOT)

  # Ensure early adopters of compounding credentials go through the activation
  # churn
  for index, validator in post.validators:
    if has_compounding_withdrawal_credential(validator):
      queue_excess_active_balance(post[], index.uint64)

  post

<<<<<<< HEAD
func latest_block_root*(state: ForkyBeaconState, state_root: Eth2Digest):
=======
func upgrade_to_fulu*(
    cfg: RuntimeConfig, pre: electra.BeaconState, cache: var StateCache):
    ref fulu.BeaconState =
  let
    epoch = get_current_epoch(pre)
    latest_execution_payload_header = fulu.ExecutionPayloadHeader(
      parent_hash: pre.latest_execution_payload_header.parent_hash,
      fee_recipient: pre.latest_execution_payload_header.fee_recipient,
      state_root: pre.latest_execution_payload_header.state_root,
      receipts_root: pre.latest_execution_payload_header.receipts_root,
      logs_bloom: pre.latest_execution_payload_header.logs_bloom,
      prev_randao: pre.latest_execution_payload_header.prev_randao,
      block_number: pre.latest_execution_payload_header.block_number,
      gas_limit: pre.latest_execution_payload_header.gas_limit,
      gas_used: pre.latest_execution_payload_header.gas_used,
      timestamp: pre.latest_execution_payload_header.timestamp,
      extra_data: pre.latest_execution_payload_header.extra_data,
      base_fee_per_gas: pre.latest_execution_payload_header.base_fee_per_gas,
      block_hash: pre.latest_execution_payload_header.block_hash,
      transactions_root: pre.latest_execution_payload_header.transactions_root,
      withdrawals_root: pre.latest_execution_payload_header.withdrawals_root,
      blob_gas_used: pre.latest_execution_payload_header.blob_gas_used,
      excess_blob_gas: pre.latest_execution_payload_header.excess_blob_gas)

  var max_exit_epoch = FAR_FUTURE_EPOCH
  for v in pre.validators:
    if v.exit_epoch != FAR_FUTURE_EPOCH:
      max_exit_epoch =
        if max_exit_epoch == FAR_FUTURE_EPOCH:
          v.exit_epoch
        else:
          max(max_exit_epoch, v.exit_epoch)
  if max_exit_epoch == FAR_FUTURE_EPOCH:
    max_exit_epoch = get_current_epoch(pre)
  let earliest_exit_epoch = max_exit_epoch + 1

  let post = (ref fulu.BeaconState)(
    # Versioning
    genesis_time: pre.genesis_time,
    genesis_validators_root: pre.genesis_validators_root,
    slot: pre.slot,
    fork: Fork(
      previous_version: pre.fork.current_version,
      current_version: cfg.FULU_FORK_VERSION,
      epoch: epoch
    ),

    # History
    latest_block_header: pre.latest_block_header,
    block_roots: pre.block_roots,
    state_roots: pre.state_roots,
    historical_roots: pre.historical_roots,

    # Eth1
    eth1_data: pre.eth1_data,
    eth1_data_votes: pre.eth1_data_votes,
    eth1_deposit_index: pre.eth1_deposit_index,

    # Registry
    validators: pre.validators,
    balances: pre.balances,

    # Randomness
    randao_mixes: pre.randao_mixes,

    # Slashings
    slashings: pre.slashings,

    # Participation
    previous_epoch_participation: pre.previous_epoch_participation,
    current_epoch_participation: pre.current_epoch_participation,

    # Finality
    justification_bits: pre.justification_bits,
    previous_justified_checkpoint: pre.previous_justified_checkpoint,
    current_justified_checkpoint: pre.current_justified_checkpoint,
    finalized_checkpoint: pre.finalized_checkpoint,

    # Inactivity
    inactivity_scores: pre.inactivity_scores,

    # Sync
    current_sync_committee: pre.current_sync_committee,
    next_sync_committee: pre.next_sync_committee,

    # Execution-layer
    latest_execution_payload_header: latest_execution_payload_header,

    # Withdrawals
    next_withdrawal_index: pre.next_withdrawal_index,
    next_withdrawal_validator_index: pre.next_withdrawal_validator_index,

    # Deep history valid from Capella onwards
    historical_summaries: pre.historical_summaries,

    # [New in Electra:EIP6110]
    deposit_requests_start_index: UNSET_DEPOSIT_REQUESTS_START_INDEX,

    # [New in Electra:EIP7251]
    deposit_balance_to_consume: 0.Gwei,
    exit_balance_to_consume: 0.Gwei,
    earliest_exit_epoch: earliest_exit_epoch,
    consolidation_balance_to_consume: 0.Gwei,
    earliest_consolidation_epoch:
      compute_activation_exit_epoch(get_current_epoch(pre))

    # pending_balance_deposits, pending_partial_withdrawals, and
    # pending_consolidations are default empty lists
  )

  post.exit_balance_to_consume =
    get_activation_exit_churn_limit(cfg, post[], cache)
  post.consolidation_balance_to_consume =
    get_consolidation_churn_limit(cfg, post[], cache)

  # [New in Electra:EIP7251]
  # add validators that are not yet active to pending balance deposits
  var pre_activation: seq[(Epoch, uint64)]
  for index, validator in post.validators:
    if validator.activation_epoch == FAR_FUTURE_EPOCH:
      pre_activation.add((validator.activation_eligibility_epoch, index.uint64))
  sort(pre_activation)

  for (_, index) in pre_activation:
    let balance = post.balances.item(index)
    post.balances[index] = 0.Gwei
    let validator = addr post.validators.mitem(index)
    validator[].effective_balance = 0.Gwei
    validator[].activation_eligibility_epoch = FAR_FUTURE_EPOCH
    # Use bls.G2_POINT_AT_INFINITY as a signature field placeholder and
    # GENESIS_SLOT to distinguish from a pending deposit request
    discard post.pending_deposits.add PendingDeposit(
      pubkey: validator[].pubkey,
      withdrawal_credentials: validator[].withdrawal_credentials,
      amount: balance,
      signature: ValidatorSig.infinity,
      slot: GENESIS_SLOT)

  # Ensure early adopters of compounding credentials go through the activation
  # churn
  for index, validator in post.validators:
    if has_compounding_withdrawal_credential(validator):
      queue_excess_active_balance(post[], index.uint64)

  post

func latest_block_root(state: ForkyBeaconState, state_root: Eth2Digest):
>>>>>>> 99bb8452
    Eth2Digest =
  # The root of the last block that was successfully applied to this state -
  # normally, when a block is applied, the data from the header is stored in
  # the state without the state root - on the next process_slot, the state root
  # is added to the header and the block root can now be computed and added to
  # the block roots table. If process_slot has not yet run on top of the new
  # block, we must fill in the state root ourselves.
  if state.slot == state.latest_block_header.slot:
    # process_slot will not yet have updated the header of the "current" block -
    # similar to block creation, we fill it in with the state root
    var tmp = state.latest_block_header
    tmp.state_root = state_root
    hash_tree_root(tmp)
  elif state.slot <=
      (state.latest_block_header.slot + SLOTS_PER_HISTORICAL_ROOT):
    # block_roots is limited to about a day - see assert in
    # `get_block_root_at_slot`
    state.get_block_root_at_slot(state.latest_block_header.slot)
  else:
    # Reallly long periods of empty slots - unlikely but possible
    hash_tree_root(state.latest_block_header)

func latest_block_root*(state: ForkyHashedBeaconState): Eth2Digest =
  latest_block_root(state.data, state.root)

func latest_block_root*(state: ForkedHashedBeaconState): Eth2Digest =
  withState(state): latest_block_root(forkyState)

func get_sync_committee_cache*(
    state: altair.BeaconState | bellatrix.BeaconState | capella.BeaconState |
           deneb.BeaconState | electra.BeaconState | fulu.BeaconState,
    cache: var StateCache): SyncCommitteeCache =
  let period = state.slot.sync_committee_period()

  cache.sync_committees.withValue(period, v) do:
    return v[]

  var
    s = toHashSet(state.current_sync_committee.pubkeys.data)

  for pk in state.next_sync_committee.pubkeys.data:
    s.incl(pk)

  var pubkeyIndices: Table[ValidatorPubKey, ValidatorIndex]
  for vidx in state.validators.vindices:
    let pubkey = state.validators[vidx].pubkey
    if pubkey in s:
      pubkeyIndices[pubkey] = vidx

  var res: SyncCommitteeCache
  try:
    for i in 0..<res.current_sync_committee.len():
      res.current_sync_committee[i] =
        pubkeyIndices[state.current_sync_committee.pubkeys[i]]
      res.next_sync_committee[i] =
        pubkeyIndices[state.next_sync_committee.pubkeys[i]]
  except KeyError:
    raiseAssert "table constructed just above"

  cache.sync_committees[period] = res

  res

func dependent_root*(state: ForkyHashedBeaconState, epoch: Epoch): Eth2Digest =
  ## Return the root of the last block that contributed to the shuffling in the
  ## given epoch
  if epoch > state.data.slot.epoch:
    state.latest_block_root
  elif epoch == Epoch(0):
    if state.data.slot == Slot(0):
      state.latest_block_root
    else:
      state.data.get_block_root_at_slot(Slot(0))
  else:
    let dependent_slot = epoch.start_slot - 1
    if state.data.slot <= dependent_slot + SLOTS_PER_HISTORICAL_ROOT:
      state.data.get_block_root_at_slot(epoch.start_slot - 1)
    else:
      Eth2Digest() # "don't know"

func proposer_dependent_root*(state: ForkyHashedBeaconState): Eth2Digest =
  state.dependent_root(state.data.slot.epoch)

func attester_dependent_root*(state: ForkyHashedBeaconState): Eth2Digest =
  state.dependent_root(state.data.slot.epoch.get_previous_epoch)

func latest_block_id*(state: ForkyHashedBeaconState): BlockId =
  ## Block id of the latest block applied to this state
  BlockId(
    root: state.latest_block_root,
    slot: state.data.latest_block_header.slot)

func latest_block_id*(state: ForkedHashedBeaconState): BlockId =
  ## Block id of the latest block applied to this state
  withState(state): forkyState.latest_block_id()

func matches_block(
    state: ForkyHashedBeaconState, block_root: Eth2Digest): bool =
  ## Return true iff the latest block applied to this state matches the given
  ## `block_root`
  block_root == state.latest_block_root

func matches_block*(
    state: ForkedHashedBeaconState, block_root: Eth2Digest): bool =
  withState(state): forkyState.matches_block(block_root)

func matches_block_slot(
    state: ForkyHashedBeaconState, block_root: Eth2Digest, slot: Slot): bool =
  ## Return true iff the latest block applied to this state matches the given
  ## `block_root` and the state slot has been advanced to the given slot
  slot == state.data.slot and block_root == state.latest_block_root
func matches_block_slot*(
    state: ForkedHashedBeaconState, block_root: Eth2Digest, slot: Slot): bool =
  withState(state): forkyState.matches_block_slot(block_root, slot)

func can_advance_slots(
    state: ForkyHashedBeaconState, block_root: Eth2Digest, target_slot: Slot): bool =
  ## Return true iff we can reach the given block/slot combination simply by
  ## advancing 0 or more slots
  target_slot >= state.data.slot and block_root == state.latest_block_root
func can_advance_slots*(
    state: ForkedHashedBeaconState, block_root: Eth2Digest, target_slot: Slot): bool =
  withState(state): forkyState.can_advance_slots(block_root, target_slot)<|MERGE_RESOLUTION|>--- conflicted
+++ resolved
@@ -86,7 +86,7 @@
 
 # https://github.com/ethereum/consensus-specs/blob/v1.5.0-alpha.7/specs/electra/beacon-chain.md#deposits
 func get_validator_from_deposit*(
-    _: electra.BeaconState | fulu.BeaconState, 
+    _: electra.BeaconState | fulu.BeaconState,
     pubkey: ValidatorPubKey,
     withdrawal_credentials: Eth2Digest, amount: Gwei): Validator =
   var validator = Validator(
@@ -185,7 +185,7 @@
   ExitQueueInfo(
     exit_queue_epoch: exit_queue_epoch, exit_queue_churn: exit_queue_churn)
 
-func get_state_exit_queue_info*(state: electra.BeaconState | 
+func get_state_exit_queue_info*(state: electra.BeaconState |
                                        fulu.BeaconState):
                                 ExitQueueInfo =
   # Electra initiate_validator_exit doesn't have same quadratic aspect given
@@ -381,7 +381,7 @@
 
 # https://github.com/ethereum/consensus-specs/blob/v1.5.0-alpha.5/specs/electra/beacon-chain.md#modified-slash_validator
 func get_whistleblower_reward*(
-    state: electra.BeaconState | fulu.BeaconState, 
+    state: electra.BeaconState | fulu.BeaconState,
     validator_effective_balance: Gwei): Gwei =
   validator_effective_balance div WHISTLEBLOWER_REWARD_QUOTIENT_ELECTRA
 
@@ -1314,7 +1314,7 @@
 
 # https://github.com/ethereum/consensus-specs/blob/v1.5.0-alpha.8/specs/electra/beacon-chain.md#new-get_pending_balance_to_withdraw
 func get_pending_balance_to_withdraw*(
-    state: electra.BeaconState | fulu.BeaconState, 
+    state: electra.BeaconState | fulu.BeaconState,
     validator_index: ValidatorIndex): Gwei =
   var pending_balance: Gwei
   for withdrawal in state.pending_partial_withdrawals:
@@ -1409,7 +1409,7 @@
 # to cleanly treat the results of get_expected_withdrawals as a seq[Withdrawal]
 # are valuable enough to make that the default version of this spec function.
 template get_expected_withdrawals_with_partial_count_aux*(
-    state: electra.BeaconState | fulu.BeaconState, 
+    state: electra.BeaconState | fulu.BeaconState,
     epoch: Epoch, fetch_balance: untyped):
     (seq[Withdrawal], uint64) =
   doAssert epoch - get_current_epoch(state) in [0'u64, 1'u64]
@@ -1502,7 +1502,7 @@
       state, get_current_epoch(state)) do:
     state.balances.item(validator_index)
 
-func get_expected_withdrawals*(state: electra.BeaconState | fulu.BeaconState): 
+func get_expected_withdrawals*(state: electra.BeaconState | fulu.BeaconState):
                                seq[Withdrawal] =
   get_expected_withdrawals_with_partial_count(state)[0]
 
@@ -2205,9 +2205,6 @@
 
   post
 
-<<<<<<< HEAD
-func latest_block_root*(state: ForkyBeaconState, state_root: Eth2Digest):
-=======
 func upgrade_to_fulu*(
     cfg: RuntimeConfig, pre: electra.BeaconState, cache: var StateCache):
     ref fulu.BeaconState =
@@ -2354,8 +2351,7 @@
 
   post
 
-func latest_block_root(state: ForkyBeaconState, state_root: Eth2Digest):
->>>>>>> 99bb8452
+func latest_block_root*(state: ForkyBeaconState, state_root: Eth2Digest):
     Eth2Digest =
   # The root of the last block that was successfully applied to this state -
   # normally, when a block is applied, the data from the header is stored in
