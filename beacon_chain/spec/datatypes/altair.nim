# beacon_chain
# Copyright (c) 2021-2024 Status Research & Development GmbH
# Licensed and distributed under either of
#   * MIT license (license terms in the root directory or at https://opensource.org/licenses/MIT).
#   * Apache v2 license (license terms in the root directory or at https://www.apache.org/licenses/LICENSE-2.0).
# at your option. This file may not be copied, modified, or distributed except according to those terms.

{.push raises: [].}

# Types specific to altair (i.e. known to have changed across hard forks) - see
# `base` for types and guidelines common across forks

# TODO Careful, not nil analysis is broken / incomplete and the semantics will
#      likely change in future versions of the language:
#      https://github.com/nim-lang/RFCs/issues/250
{.experimental: "notnil".}

import
  std/[typetraits, sets, hashes],
  chronicles,
  stew/[bitops2, objects],
  "."/[base, phase0]

export base, sets

from ssz_serialization/proofs import GeneralizedIndex
export proofs.GeneralizedIndex

type
  TimelyFlag* {.pure.} = enum
    TIMELY_SOURCE_FLAG_INDEX
    TIMELY_TARGET_FLAG_INDEX
    TIMELY_HEAD_FLAG_INDEX

static:
  # Verify that ordinals follow spec values (the spec uses these as shifts for bit flags)
  # https://github.com/ethereum/consensus-specs/blob/v1.5.0-alpha.8/specs/altair/beacon-chain.md#participation-flag-indices
  doAssert ord(TIMELY_SOURCE_FLAG_INDEX) == 0
  doAssert ord(TIMELY_TARGET_FLAG_INDEX) == 1
  doAssert ord(TIMELY_HEAD_FLAG_INDEX) == 2

const
  # https://github.com/ethereum/consensus-specs/blob/v1.5.0-alpha.8/specs/altair/beacon-chain.md#incentivization-weights
  TIMELY_SOURCE_WEIGHT* = 14
  TIMELY_TARGET_WEIGHT* = 26
  TIMELY_HEAD_WEIGHT* = 14
  SYNC_REWARD_WEIGHT* = 2
  PROPOSER_WEIGHT* = 8
  WEIGHT_DENOMINATOR* = 64

  PARTICIPATION_FLAG_WEIGHTS*: array[TimelyFlag, uint64] =
    [uint64 TIMELY_SOURCE_WEIGHT, TIMELY_TARGET_WEIGHT, TIMELY_HEAD_WEIGHT]

  # https://github.com/ethereum/consensus-specs/blob/v1.5.0-alpha.8/specs/altair/validator.md#misc
  TARGET_AGGREGATORS_PER_SYNC_SUBCOMMITTEE* = 16
  SYNC_COMMITTEE_SUBNET_COUNT* = 4

  # https://github.com/ethereum/consensus-specs/blob/v1.4.0-beta.5/specs/altair/light-client/sync-protocol.md#constants
  # All of these indices are rooted in `BeaconState`.
  # The first member (`genesis_time`) is 32, subsequent members +1 each.
  # If there are ever more than 32 members in `BeaconState`, indices change!
  # `FINALIZED_ROOT_GINDEX` is one layer deeper, i.e., `52 * 2 + 1`.
  # https://github.com/ethereum/consensus-specs/blob/v1.5.0-alpha.3/ssz/merkle-proofs.md
  # finalized_checkpoint > root
  FINALIZED_ROOT_GINDEX* = 105.GeneralizedIndex
  # current_sync_committee
  CURRENT_SYNC_COMMITTEE_GINDEX* = 54.GeneralizedIndex
  # next_sync_committee
  NEXT_SYNC_COMMITTEE_GINDEX* = 55.GeneralizedIndex

  SYNC_SUBCOMMITTEE_SIZE* = SYNC_COMMITTEE_SIZE div SYNC_COMMITTEE_SUBNET_COUNT

# "Note: The sum of the weights equal WEIGHT_DENOMINATOR."
static: doAssert TIMELY_SOURCE_WEIGHT + TIMELY_TARGET_WEIGHT +
  TIMELY_HEAD_WEIGHT + SYNC_REWARD_WEIGHT + PROPOSER_WEIGHT ==
  WEIGHT_DENOMINATOR

type
  ### New types

<<<<<<< HEAD
  # https://github.com/ethereum/consensus-specs/blob/v1.5.0-alpha.6/specs/altair/validator.md#synccommitteemessage
=======
  # https://github.com/ethereum/consensus-specs/blob/v1.5.0-alpha.8/specs/altair/validator.md#synccommitteemessage
>>>>>>> 91f47a38
  SyncCommitteeMessage* = object
    slot*: Slot
      ## Slot to which this contribution pertains

    beacon_block_root*: Eth2Digest
      ## Block root for this signature

    validator_index*: uint64 # `ValidatorIndex` after validation
      ## Index of the validator that produced this signature

    signature*: ValidatorSig
      ## Signature by the validator over the block root of `slot`

  # https://github.com/ethereum/consensus-specs/blob/v1.5.0-alpha.8/specs/altair/validator.md#synccommitteecontribution
  SyncCommitteeAggregationBits* =
    BitArray[SYNC_SUBCOMMITTEE_SIZE]

  SyncCommitteeContribution* = object
    slot*: Slot
      ## Slot to which this contribution pertains

    beacon_block_root*: Eth2Digest
      ## Block root for this contribution

    subcommittee_index*: uint64 # `SyncSubcommitteeIndex` after validation
      ## The subcommittee this contribution pertains to out of the broader sync
      ## committee

    aggregation_bits*: SyncCommitteeAggregationBits
      ## A bit is set if a signature from the validator at the corresponding
      ## index in the subcommittee is present in the aggregate `signature`.

    signature*: ValidatorSig
      ## Signature by the validator(s) over the block root of `slot`

  # https://github.com/ethereum/consensus-specs/blob/v1.5.0-alpha.8/specs/altair/validator.md#contributionandproof
  ContributionAndProof* = object
    aggregator_index*: uint64 # `ValidatorIndex` after validation
    contribution*: SyncCommitteeContribution
    selection_proof*: ValidatorSig

  # https://github.com/ethereum/consensus-specs/blob/v1.5.0-alpha.8/specs/altair/validator.md#signedcontributionandproof
  SignedContributionAndProof* = object
    message*: ContributionAndProof
    signature*: ValidatorSig

  # https://github.com/ethereum/consensus-specs/blob/v1.5.0-alpha.8/specs/altair/validator.md#syncaggregatorselectiondata
  SyncAggregatorSelectionData* = object
    slot*: Slot
    subcommittee_index*: uint64 # `SyncSubcommitteeIndex` after validation

  ### Modified/overloaded

  FinalityBranch* =
    array[log2trunc(FINALIZED_ROOT_GINDEX), Eth2Digest]

  CurrentSyncCommitteeBranch* =
    array[log2trunc(CURRENT_SYNC_COMMITTEE_GINDEX), Eth2Digest]

  NextSyncCommitteeBranch* =
    array[log2trunc(NEXT_SYNC_COMMITTEE_GINDEX), Eth2Digest]

  # https://github.com/ethereum/consensus-specs/blob/v1.5.0-alpha.8/specs/altair/light-client/sync-protocol.md#lightclientheader
  LightClientHeader* = object
    beacon*: BeaconBlockHeader
      ## Beacon block header

  # https://github.com/ethereum/consensus-specs/blob/v1.4.0-beta.5/specs/altair/light-client/sync-protocol.md#lightclientbootstrap
  LightClientBootstrap* = object
    header*: LightClientHeader
      ## Header matching the requested beacon block root

    current_sync_committee*: SyncCommittee
      ## Current sync committee corresponding to `header.beacon.state_root`
    current_sync_committee_branch*: CurrentSyncCommitteeBranch

  # https://github.com/ethereum/consensus-specs/blob/v1.5.0-alpha.3/specs/altair/light-client/sync-protocol.md#lightclientupdate
  LightClientUpdate* = object
    attested_header*: LightClientHeader
      ## Header attested to by the sync committee

    next_sync_committee*: SyncCommittee
      ## Next sync committee corresponding to
      ## `attested_header.beacon.state_root`
    next_sync_committee_branch*: NextSyncCommitteeBranch

    # Finalized header corresponding to `attested_header.beacon.state_root`
    finalized_header*: LightClientHeader
    finality_branch*: FinalityBranch

    sync_aggregate*: SyncAggregate
      ## Sync committee aggregate signature
    signature_slot*: Slot
      ## Slot at which the aggregate signature was created (untrusted)

  # https://github.com/ethereum/consensus-specs/blob/v1.4.0-beta.5/specs/altair/light-client/sync-protocol.md#lightclientfinalityupdate
  LightClientFinalityUpdate* = object
    # Header attested to by the sync committee
    attested_header*: LightClientHeader

    # Finalized header corresponding to `attested_header.beacon.state_root`
    finalized_header*: LightClientHeader
    finality_branch*: FinalityBranch

    # Sync committee aggregate signature
    sync_aggregate*: SyncAggregate
    # Slot at which the aggregate signature was created (untrusted)
    signature_slot*: Slot

  # https://github.com/ethereum/consensus-specs/blob/v1.5.0-alpha.8/specs/altair/light-client/sync-protocol.md#lightclientoptimisticupdate
  LightClientOptimisticUpdate* = object
    # Header attested to by the sync committee
    attested_header*: LightClientHeader

    # Sync committee aggregate signature
    sync_aggregate*: SyncAggregate
    # Slot at which the aggregate signature was created (untrusted)
    signature_slot*: Slot

  SomeLightClientUpdateWithSyncCommittee* =
    LightClientUpdate

  SomeLightClientUpdateWithFinality* =
    LightClientUpdate |
    LightClientFinalityUpdate

  SomeLightClientUpdate* =
    LightClientUpdate |
    LightClientFinalityUpdate |
    LightClientOptimisticUpdate

  SomeLightClientObject* =
    LightClientBootstrap |
    SomeLightClientUpdate

  # https://github.com/ethereum/consensus-specs/blob/v1.4.0-beta.5/specs/altair/light-client/sync-protocol.md#lightclientstore
  LightClientStore* = object
    finalized_header*: LightClientHeader
      ## Header that is finalized

    current_sync_committee*: SyncCommittee
      ## Sync committees corresponding to the finalized header
    next_sync_committee*: SyncCommittee

    best_valid_update*: Opt[LightClientUpdate]
      ## Best available header to switch finalized head to
      ## if we see nothing else

    optimistic_header*: LightClientHeader
      ## Most recent available reasonably-safe header

    previous_max_active_participants*: uint64
      ## Max number of active participants in a sync committee
      ## (used to compute safety threshold)
    current_max_active_participants*: uint64

  # https://github.com/ethereum/consensus-specs/blob/v1.4.0/specs/altair/beacon-chain.md#beaconstate
  BeaconState* = object
    # Versioning
    genesis_time*: uint64
    genesis_validators_root*: Eth2Digest
    slot*: Slot
    fork*: Fork

    # History
    latest_block_header*: BeaconBlockHeader
      ## `latest_block_header.state_root == ZERO_HASH` temporarily

    block_roots*: HashArray[Limit SLOTS_PER_HISTORICAL_ROOT, Eth2Digest]
      ## Needed to process attestations, older to newer

    state_roots*: HashArray[Limit SLOTS_PER_HISTORICAL_ROOT, Eth2Digest]
    historical_roots*: HashList[Eth2Digest, Limit HISTORICAL_ROOTS_LIMIT]

    # Eth1
    eth1_data*: Eth1Data
    eth1_data_votes*:
      HashList[Eth1Data, Limit(EPOCHS_PER_ETH1_VOTING_PERIOD * SLOTS_PER_EPOCH)]
    eth1_deposit_index*: uint64

    # Registry
    validators*: HashList[Validator, Limit VALIDATOR_REGISTRY_LIMIT]
    balances*: HashList[Gwei, Limit VALIDATOR_REGISTRY_LIMIT]

    # Randomness
    randao_mixes*: HashArray[Limit EPOCHS_PER_HISTORICAL_VECTOR, Eth2Digest]

    # Slashings
    slashings*: HashArray[Limit EPOCHS_PER_SLASHINGS_VECTOR, Gwei]
      ## Per-epoch sums of slashed effective balances

    # Participation
    previous_epoch_participation*: EpochParticipationFlags
      ## [Modified in Altair]
    current_epoch_participation*: EpochParticipationFlags
      ## [Modified in Altair]

    # Finality
    justification_bits*: JustificationBits
      ## Bit set for every recent justified epoch

    previous_justified_checkpoint*: Checkpoint
    current_justified_checkpoint*: Checkpoint
    finalized_checkpoint*: Checkpoint

    # Inactivity
    inactivity_scores*: InactivityScores  # [New in Altair]

    # Light client sync committees
    current_sync_committee*: SyncCommittee     # [New in Altair]
    next_sync_committee*: SyncCommittee        # [New in Altair]

  UnslashedParticipatingBalances* = object
    previous_epoch*: array[TimelyFlag, Gwei]
    current_epoch_TIMELY_TARGET*: Gwei
    current_epoch*: Gwei # aka total_active_balance

  ParticipationFlag* {.pure.} = enum
    timelySourceAttester
    timelyTargetAttester
    timelyHeadAttester
    eligible

  ParticipationInfo* = object
    flags*: set[ParticipationFlag]
    delta*: RewardDelta

  EpochInfo* = object
    ## Information about the outcome of epoch processing
    validators*: seq[ParticipationInfo]
    balances*: UnslashedParticipatingBalances

  # TODO Careful, not nil analysis is broken / incomplete and the semantics will
  #      likely change in future versions of the language:
  #      https://github.com/nim-lang/RFCs/issues/250
  BeaconStateRef* = ref BeaconState not nil
  NilableBeaconStateRef* = ref BeaconState

  HashedBeaconState* = object
    data*: BeaconState
    root*: Eth2Digest # hash_tree_root(data)

  # https://github.com/ethereum/consensus-specs/blob/v1.4.0-beta.6/specs/phase0/beacon-chain.md#beaconblock
  BeaconBlock* = object
    ## For each slot, a proposer is chosen from the validator pool to propose
    ## a new block. Once the block as been proposed, it is transmitted to
    ## validators that will have a chance to vote on it through attestations.
    ## Each block collects attestations, or votes, on past blocks, thus a chain
    ## is formed.

    slot*: Slot
    proposer_index*: uint64 # `ValidatorIndex` after validation

    parent_root*: Eth2Digest
      ## Root hash of the previous block

    state_root*: Eth2Digest
      ## The state root, _after_ this block has been processed

    body*: BeaconBlockBody

  SigVerifiedBeaconBlock* = object
    ## A BeaconBlock that contains verified signatures
    ## but that has not been verified for state transition

    slot*: Slot
    proposer_index*: uint64 # `ValidatorIndex` after validation

    parent_root*: Eth2Digest
      ## Root hash of the previous block

    state_root*: Eth2Digest
      ## The state root, _after_ this block has been processed

    body*: SigVerifiedBeaconBlockBody

  TrustedBeaconBlock* = object
    ## When we receive blocks from outside sources, they are untrusted and go
    ## through several layers of validation. Blocks that have gone through
    ## validations can be trusted to be well-formed, with a correct signature,
    ## having a parent and applying cleanly to the state that their parent
    ## left them with.
    ##
    ## When loading such blocks from the database, to rewind states for example,
    ## it is expensive to redo the validations (in particular, the signature
    ## checks), thus `TrustedBlock` uses a `TrustedSig` type to mark that these
    ## checks can be skipped.
    ##
    ## TODO this could probably be solved with some type trickery, but there
    ##      too many bugs in nim around generics handling, and we've used up
    ##      the trickery budget in the serialization library already. Until
    ##      then, the type must be manually kept compatible with its untrusted
    ##      cousin.
    slot*: Slot
    proposer_index*: uint64 # `ValidatorIndex` after validation
    parent_root*: Eth2Digest
    state_root*: Eth2Digest
    body*: TrustedBeaconBlockBody

  # https://github.com/ethereum/consensus-specs/blob/v1.4.0/specs/altair/beacon-chain.md#beaconblockbody
  BeaconBlockBody* = object
    randao_reveal*: ValidatorSig
    eth1_data*: Eth1Data
      ## Eth1 data vote

    graffiti*: GraffitiBytes
      ## Arbitrary data

    # Operations
    proposer_slashings*: List[ProposerSlashing, Limit MAX_PROPOSER_SLASHINGS]
    attester_slashings*: List[AttesterSlashing, Limit MAX_ATTESTER_SLASHINGS]
    attestations*: List[Attestation, Limit MAX_ATTESTATIONS]
    deposits*: List[Deposit, Limit MAX_DEPOSITS]
    voluntary_exits*: List[SignedVoluntaryExit, Limit MAX_VOLUNTARY_EXITS]

    # [New in Altair]
    sync_aggregate*: SyncAggregate

  SigVerifiedBeaconBlockBody* = object
    ## A BeaconBlock body with signatures verified
    ## including:
    ## - Randao reveal
    ## - Attestations
    ## - ProposerSlashing (SignedBeaconBlockHeader)
    ## - AttesterSlashing (IndexedAttestation)
    ## - SignedVoluntaryExits
    ## - SyncAggregate
    ##
    ## However:
    ## - ETH1Data (Deposits) can contain invalid BLS signatures
    ##
    ## The block state transition has NOT been verified
    randao_reveal*: TrustedSig
    eth1_data*: Eth1Data
      ## Eth1 data vote

    graffiti*: GraffitiBytes
      ## Arbitrary data

    # Operations
    proposer_slashings*: List[TrustedProposerSlashing, Limit MAX_PROPOSER_SLASHINGS]
    attester_slashings*: List[TrustedAttesterSlashing, Limit MAX_ATTESTER_SLASHINGS]
    attestations*: List[TrustedAttestation, Limit MAX_ATTESTATIONS]
    deposits*: List[Deposit, Limit MAX_DEPOSITS]
    voluntary_exits*: List[TrustedSignedVoluntaryExit, Limit MAX_VOLUNTARY_EXITS]

    # [New in Altair]
    sync_aggregate*: TrustedSyncAggregate

  SyncnetBits* = BitArray[SYNC_COMMITTEE_SUBNET_COUNT]

  # https://github.com/ethereum/consensus-specs/blob/v1.4.0/specs/altair/p2p-interface.md#metadata
  MetaData* = object
    seq_number*: uint64
    attnets*: AttnetBits
    syncnets*: SyncnetBits

  TrustedBeaconBlockBody* = object
    ## A full verified block
    randao_reveal*: TrustedSig
    eth1_data*: Eth1Data
      ## Eth1 data vote

    graffiti*: GraffitiBytes
      ## Arbitrary data

    # Operations
    proposer_slashings*: List[TrustedProposerSlashing, Limit MAX_PROPOSER_SLASHINGS]
    attester_slashings*: List[TrustedAttesterSlashing, Limit MAX_ATTESTER_SLASHINGS]
    attestations*: List[TrustedAttestation, Limit MAX_ATTESTATIONS]
    deposits*: List[Deposit, Limit MAX_DEPOSITS]
    voluntary_exits*: List[TrustedSignedVoluntaryExit, Limit MAX_VOLUNTARY_EXITS]

    # [New in Altair]
    sync_aggregate*: TrustedSyncAggregate

  # https://github.com/ethereum/consensus-specs/blob/v1.4.0-beta.6/specs/phase0/beacon-chain.md#signedbeaconblock
  SignedBeaconBlock* = object
    message*: BeaconBlock
    signature*: ValidatorSig

    root* {.dontSerialize.}: Eth2Digest # cached root of signed beacon block

  SigVerifiedSignedBeaconBlock* = object
    ## A SignedBeaconBlock with signatures verified
    ## including:
    ## - Block signature
    ## - BeaconBlockBody
    ##   - Randao reveal
    ##   - Attestations
    ##   - ProposerSlashing (SignedBeaconBlockHeader)
    ##   - AttesterSlashing (IndexedAttestation)
    ##   - SignedVoluntaryExits
    ##
    ##   - ETH1Data (Deposits) can contain invalid BLS signatures
    ##
    ## The block state transition has NOT been verified
    message*: SigVerifiedBeaconBlock
    signature*: TrustedSig

    root* {.dontSerialize.}: Eth2Digest # cached root of signed beacon block

  MsgTrustedSignedBeaconBlock* = object
    message*: TrustedBeaconBlock
    signature*: ValidatorSig

    root* {.dontSerialize.}: Eth2Digest # cached root of signed beacon block

  TrustedSignedBeaconBlock* = object
    message*: TrustedBeaconBlock
    signature*: TrustedSig

    root* {.dontSerialize.}: Eth2Digest # cached root of signed beacon block

  SomeSignedBeaconBlock* =
    SignedBeaconBlock |
    SigVerifiedSignedBeaconBlock |
    MsgTrustedSignedBeaconBlock |
    TrustedSignedBeaconBlock
  SomeBeaconBlock* =
    BeaconBlock |
    SigVerifiedBeaconBlock |
    TrustedBeaconBlock
  SomeBeaconBlockBody* =
    BeaconBlockBody |
    SigVerifiedBeaconBlockBody |
    TrustedBeaconBlockBody

  SyncSubcommitteeIndex* = distinct uint8
  IndexInSyncCommittee* = distinct uint16

chronicles.formatIt BeaconBlock: it.shortLog
chronicles.formatIt SyncSubcommitteeIndex: uint8(it)

template `[]`*(a: auto; i: SyncSubcommitteeIndex): auto =
  a[i.asInt]

template `[]`*(arr: array[SYNC_COMMITTEE_SIZE, auto] | seq;
               idx: IndexInSyncCommittee): auto =
  arr[int idx]

makeLimitedU8(SyncSubcommitteeIndex, SYNC_COMMITTEE_SUBNET_COUNT)
makeLimitedU16(IndexInSyncCommittee, SYNC_COMMITTEE_SIZE)

func shortLog*(v: SomeBeaconBlock): auto =
  (
    slot: shortLog(v.slot),
    proposer_index: v.proposer_index,
    parent_root: shortLog(v.parent_root),
    state_root: shortLog(v.state_root),
    eth1data: v.body.eth1_data,
    graffiti: $v.body.graffiti,
    proposer_slashings_len: v.body.proposer_slashings.len(),
    attester_slashings_len: v.body.attester_slashings.len(),
    attestations_len: v.body.attestations.len(),
    deposits_len: v.body.deposits.len(),
    voluntary_exits_len: v.body.voluntary_exits.len(),
    sync_committee_participants: v.body.sync_aggregate.num_active_participants,
    block_number: 0'u64, # Bellatrix compat
    block_hash: "",      # Bellatrix compat
    parent_hash: "",     # Bellatrix compat
    fee_recipient: "",   # Bellatrix compat
    bls_to_execution_changes_len: 0,  # Capella compat
    blob_kzg_commitments_len: 0,  # Deneb compat
  )

func shortLog*(v: SomeSignedBeaconBlock): auto =
  (
    blck: shortLog(v.message),
    signature: shortLog(v.signature)
  )

func shortLog*(v: SyncCommitteeContribution): auto =
  (
    slot: shortLog(v.slot),
    beacon_block_root: shortLog(v.beacon_block_root),
    subcommittee_index: v.subcommittee_index,
    aggregation_bits: $v.aggregation_bits
  )

func shortLog*(v: SyncCommitteeMessage): auto =
  (
    slot: shortLog(v.slot),
    beacon_block_root: shortLog(v.beacon_block_root),
    validator_index: v.validator_index,
    signature: shortLog(v.signature)
  )

func shortLog*(v: ContributionAndProof): auto =
  (
    aggregator_index: v.aggregator_index,
    contribution: shortLog(v.contribution),
    selection_proof: shortLog(v.selection_proof)
  )

func shortLog*(v: SignedContributionAndProof): auto =
  (
    message: shortLog(v.message),
    signature: shortLog(v.signature)
  )

chronicles.formatIt SyncCommitteeMessage: shortLog(it)
chronicles.formatIt SyncCommitteeContribution: shortLog(it)
chronicles.formatIt ContributionAndProof: shortLog(it)
chronicles.formatIt SignedContributionAndProof: shortLog(it)

# https://github.com/ethereum/consensus-specs/blob/v1.5.0-alpha.3/specs/altair/light-client/sync-protocol.md#is_valid_light_client_header
func is_valid_light_client_header*(
    header: LightClientHeader, cfg: RuntimeConfig): bool =
  true

func shortLog*(v: LightClientHeader): auto =
  (
    beacon: shortLog(v.beacon)
  )

func shortLog*(v: LightClientBootstrap): auto =
  (
    header: shortLog(v.header)
  )

func shortLog*(v: LightClientUpdate): auto =
  (
    attested: shortLog(v.attested_header),
    has_next_sync_committee:
      v.next_sync_committee != static(default(typeof(v.next_sync_committee))),
    finalized: shortLog(v.finalized_header),
    num_active_participants: v.sync_aggregate.num_active_participants,
    signature_slot: v.signature_slot
  )

func shortLog*(v: LightClientFinalityUpdate): auto =
  (
    attested: shortLog(v.attested_header),
    finalized: shortLog(v.finalized_header),
    num_active_participants: v.sync_aggregate.num_active_participants,
    signature_slot: v.signature_slot
  )

func shortLog*(v: LightClientOptimisticUpdate): auto =
  (
    attested: shortLog(v.attested_header),
    num_active_participants: v.sync_aggregate.num_active_participants,
    signature_slot: v.signature_slot,
  )

chronicles.formatIt LightClientBootstrap: shortLog(it)
chronicles.formatIt LightClientUpdate: shortLog(it)
chronicles.formatIt LightClientFinalityUpdate: shortLog(it)
chronicles.formatIt LightClientOptimisticUpdate: shortLog(it)

func clear*(info: var EpochInfo) =
  info.validators.setLen(0)
  info.balances = UnslashedParticipatingBalances()

template asSigned*(
    x: SigVerifiedSignedBeaconBlock |
       MsgTrustedSignedBeaconBlock |
       TrustedSignedBeaconBlock): SignedBeaconBlock =
  isomorphicCast[SignedBeaconBlock](x)

template asSigVerified*(
    x: SignedBeaconBlock |
       MsgTrustedSignedBeaconBlock |
       TrustedSignedBeaconBlock): SigVerifiedSignedBeaconBlock =
  isomorphicCast[SigVerifiedSignedBeaconBlock](x)

template asSigVerified*(
    x: BeaconBlock | TrustedBeaconBlock): SigVerifiedBeaconBlock =
  isomorphicCast[SigVerifiedBeaconBlock](x)

template asMsgTrusted*(
    x: SignedBeaconBlock |
       SigVerifiedSignedBeaconBlock |
       TrustedSignedBeaconBlock): MsgTrustedSignedBeaconBlock =
  isomorphicCast[MsgTrustedSignedBeaconBlock](x)

template asTrusted*(
    x: SignedBeaconBlock |
       SigVerifiedSignedBeaconBlock |
       MsgTrustedSignedBeaconBlock): TrustedSignedBeaconBlock =
  isomorphicCast[TrustedSignedBeaconBlock](x)<|MERGE_RESOLUTION|>--- conflicted
+++ resolved
@@ -78,11 +78,7 @@
 type
   ### New types
 
-<<<<<<< HEAD
-  # https://github.com/ethereum/consensus-specs/blob/v1.5.0-alpha.6/specs/altair/validator.md#synccommitteemessage
-=======
   # https://github.com/ethereum/consensus-specs/blob/v1.5.0-alpha.8/specs/altair/validator.md#synccommitteemessage
->>>>>>> 91f47a38
   SyncCommitteeMessage* = object
     slot*: Slot
       ## Slot to which this contribution pertains
