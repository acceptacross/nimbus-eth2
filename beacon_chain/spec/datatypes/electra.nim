# beacon_chain
# Copyright (c) 2024 Status Research & Development GmbH
# Licensed and distributed under either of
#   * MIT license (license terms in the root directory or at https://opensource.org/licenses/MIT).
#   * Apache v2 license (license terms in the root directory or at https://www.apache.org/licenses/LICENSE-2.0).
# at your option. This file may not be copied, modified, or distributed except according to those terms.

{.push raises: [].}

# Types specific to Electra (i.e. known to have changed across hard forks) - see
# `base` for types and guidelines common across forks

# TODO Careful, not nil analysis is broken / incomplete and the semantics will
#      likely change in future versions of the language:
#      https://github.com/nim-lang/RFCs/issues/250
{.experimental: "notnil".}

import
  std/[sequtils, strutils, typetraits],
  stew/bitops2,
  chronicles,
  json_serialization,
  ssz_serialization/[merkleization, proofs],
  ssz_serialization/types as sszTypes,
  ../digest,
  "."/[stable, phase0]

from kzg4844 import KzgCommitment, KzgProof
from stew/bitops2 import log2trunc
from stew/byteutils import to0xHex
from ./altair import
  EpochParticipationFlags, InactivityScores, SyncAggregate, SyncCommittee,
  TrustedSyncAggregate, num_active_participants
from ./bellatrix import BloomLogs, ExecutionAddress, Transaction
from ./capella import
  ExecutionBranch, HistoricalSummary, SignedBLSToExecutionChangeList,
  Withdrawal, EXECUTION_PAYLOAD_GINDEX
from ./deneb import
  Blob, BlobIndex, Blobs, BlobsBundle, KzgCommitments, KzgProofs, shortLog

export json_serialization, stable, kzg4844

const
  # https://github.com/ethereum/consensus-specs/blob/v1.5.0-alpha.3/specs/electra/light-client/sync-protocol.md#constants
  # All of these indices are rooted in `BeaconState`.
  # The first member (`genesis_time`) is 256, subsequent members +1 each.
  # If there are ever more than 128 members in `BeaconState`, indices change!
  # `FINALIZED_ROOT_GINDEX` is one layer deeper, i.e., `276 * 2 + 1`.
  # https://github.com/ethereum/consensus-specs/blob/v1.5.0-alpha.3/ssz/merkle-proofs.md
  # finalized_checkpoint > root
  FINALIZED_ROOT_GINDEX_ELECTRA* = 553.GeneralizedIndex
  # current_sync_committee
  CURRENT_SYNC_COMMITTEE_GINDEX_ELECTRA* = 278.GeneralizedIndex
  # next_sync_committee
  NEXT_SYNC_COMMITTEE_GINDEX_ELECTRA* = 279.GeneralizedIndex

  # https://github.com/ethereum/consensus-specs/blob/v1.5.0-alpha.3/specs/electra/p2p-interface.md#preset
  # All of these indices are rooted in `BeaconBlockBody`.
  # The first member (`randao_reveal`) is 128, subsequent members +1 each.
  # If there are ever more than 64 members in `BeaconBlockBody`, indices change!
  # https://github.com/ethereum/consensus-specs/blob/v1.5.0-alpha.3/ssz/merkle-proofs.md
  # execution_payload
  EXECUTION_PAYLOAD_GINDEX_ELECTRA* = 137.GeneralizedIndex
type
  # https://github.com/ethereum/consensus-specs/blob/v1.5.0-alpha.3/specs/electra/beacon-chain.md#indexedattestation
  IndexedAttestation* {.
      sszProfile: StableIndexedAttestation.} = object
    attesting_indices*:
      List[uint64, Limit MAX_VALIDATORS_PER_COMMITTEE * MAX_COMMITTEES_PER_SLOT]
    data*: AttestationData
    signature*: ValidatorSig

  TrustedIndexedAttestation* {.
      sszProfile: StableIndexedAttestation.} = object
    # The Trusted version, at the moment, implies that the cryptographic signature was checked.
    # It DOES NOT imply that the state transition was verified.
    # Currently the code MUST verify the state transition as soon as the signature is verified
    attesting_indices*:
      List[uint64, Limit MAX_VALIDATORS_PER_COMMITTEE * MAX_COMMITTEES_PER_SLOT]
    data*: AttestationData
    signature*: TrustedSig

  # https://github.com/ethereum/consensus-specs/blob/v1.5.0-alpha.0/specs/electra/beacon-chain.md#attesterslashing
  AttesterSlashing* = object
    attestation_1*: IndexedAttestation  # [Modified in Electra:EIP7549]
    attestation_2*: IndexedAttestation  # [Modified in Electra:EIP7549]

  TrustedAttesterSlashing* = object
    # The Trusted version, at the moment, implies that the cryptographic signature was checked.
    # It DOES NOT imply that the state transition was verified.
    # Currently the code MUST verify the state transition as soon as the signature is verified
    attestation_1*: TrustedIndexedAttestation  # Modified in Electra:EIP7549]
    attestation_2*: TrustedIndexedAttestation  # Modified in Electra:EIP7549]

  # https://github.com/ethereum/consensus-specs/blob/v1.5.0-alpha.3/specs/electra/p2p-interface.md#custom-types
  KzgCommitmentInclusionProof* =
    array[KZG_COMMITMENT_INCLUSION_PROOF_DEPTH_ELECTRA, Eth2Digest]

  # https://github.com/ethereum/consensus-specs/blob/v1.4.0/specs/deneb/p2p-interface.md#blobsidecar
  BlobSidecar* = object
    index*: BlobIndex
      ## Index of blob in block
    blob*: Blob
    kzg_commitment*: KzgCommitment
    kzg_proof*: KzgProof
      ## Allows for quick verification of kzg_commitment
    signed_block_header*: SignedBeaconBlockHeader
    kzg_commitment_inclusion_proof*: KzgCommitmentInclusionProof
  BlobSidecars* = seq[ref BlobSidecar]

  # https://github.com/ethereum/consensus-specs/blob/v1.5.0-alpha.3/specs/electra/beacon-chain.md#executionpayload
  ExecutionPayload* {.sszProfile: StableExecutionPayload.} = object
    # Execution block header fields
    parent_hash*: Eth2Digest
    fee_recipient*: ExecutionAddress
      ## 'beneficiary' in the yellow paper
    state_root*: Eth2Digest
    receipts_root*: Eth2Digest
    logs_bloom*: BloomLogs
    prev_randao*: Eth2Digest
      ## 'difficulty' in the yellow paper
    block_number*: uint64
      ## 'number' in the yellow paper
    gas_limit*: uint64
    gas_used*: uint64
    timestamp*: uint64
    extra_data*: List[byte, MAX_EXTRA_DATA_BYTES]
    base_fee_per_gas*: UInt256

    # Extra payload fields
    block_hash*: Eth2Digest # Hash of execution block
    transactions*: List[Transaction, MAX_TRANSACTIONS_PER_PAYLOAD]
    withdrawals*: List[Withdrawal, MAX_WITHDRAWALS_PER_PAYLOAD]
    blob_gas_used*: uint64
    excess_blob_gas*: uint64
    deposit_requests*: List[DepositRequest, MAX_DEPOSIT_REQUESTS_PER_PAYLOAD]
      ## [New in Electra:EIP6110]
    withdrawal_requests*:
      List[WithdrawalRequest, MAX_WITHDRAWAL_REQUESTS_PER_PAYLOAD]
      ## [New in Electra:EIP7002:EIP7251]
    consolidation_requests*:
      List[ConsolidationRequest, Limit MAX_CONSOLIDATION_REQUESTS_PER_PAYLOAD]
      ## [New in Electra:EIP7251]

  ExecutionPayloadForSigning* = object
    executionPayload*: ExecutionPayload
    blockValue*: Wei
    blobsBundle*: BlobsBundle

  # https://github.com/ethereum/consensus-specs/blob/v1.5.0-alpha.3/specs/electra/beacon-chain.md#executionpayloadheader
  ExecutionPayloadHeader* {.sszProfile: StableExecutionPayloadHeader.} = object
    # Execution block header fields
    parent_hash*: Eth2Digest
    fee_recipient*: ExecutionAddress
    state_root*: Eth2Digest
    receipts_root*: Eth2Digest
    logs_bloom*: BloomLogs
    prev_randao*: Eth2Digest
    block_number*: uint64
    gas_limit*: uint64
    gas_used*: uint64
    timestamp*: uint64
    extra_data*: List[byte, MAX_EXTRA_DATA_BYTES]
    base_fee_per_gas*: UInt256

    # Extra payload fields
    block_hash*: Eth2Digest
      ## Hash of execution block
    transactions_root*: Eth2Digest
    withdrawals_root*: Eth2Digest
    blob_gas_used*: uint64
    excess_blob_gas*: uint64
    deposit_requests_root*: Eth2Digest  # [New in Electra:EIP6110]
    withdrawal_requests_root*: Eth2Digest  # [New in Electra:EIP7002:EIP7251]
    consolidation_requests_root*: Eth2Digest  # [New in Electra:EIP7251]

  ExecutePayload* = proc(
    execution_payload: ExecutionPayload): bool {.gcsafe, raises: [].}

<<<<<<< HEAD
  ExecutionBranch* =
    array[log2trunc(EXECUTION_PAYLOAD_GINDEX_ELECTRA), Eth2Digest]
=======
  # https://github.com/ethereum/consensus-specs/blob/v1.5.0-alpha.5/specs/electra/beacon-chain.md#pendingbalancedeposit
  PendingBalanceDeposit* = object
    index*: uint64
    amount*: Gwei

  # https://github.com/ethereum/consensus-specs/blob/v1.5.0-alpha.2/specs/electra/beacon-chain.md#pendingpartialwithdrawal
  PendingPartialWithdrawal* = object
    index*: uint64
    amount*: Gwei
    withdrawable_epoch*: Epoch

  # https://github.com/ethereum/consensus-specs/blob/v1.5.0-alpha.2/specs/electra/beacon-chain.md#executionlayerwithdrawalrequest
  WithdrawalRequest* = object
    source_address*: ExecutionAddress
    validator_pubkey*: ValidatorPubKey
    amount*: Gwei

  # https://github.com/ethereum/consensus-specs/blob/82133085a1295e93394ebdf71df8f2f6e0962588/specs/electra/beacon-chain.md#pendingconsolidation
  PendingConsolidation* = object
    source_index*: uint64
    target_index*: uint64

  # https://github.com/ethereum/consensus-specs/blob/v1.5.0-alpha.3/specs/electra/beacon-chain.md#consolidationrequest
  ConsolidationRequest* = object
    source_address*: ExecutionAddress
    source_pubkey*: ValidatorPubKey
    target_pubkey*: ValidatorPubKey
>>>>>>> 18af8dcd

  # https://github.com/ethereum/consensus-specs/blob/v1.5.0-alpha.5/specs/phase0/validator.md#aggregateandproof
  AggregateAndProof* = object
    aggregator_index*: uint64 # `ValidatorIndex` after validation
    aggregate*: Attestation
    selection_proof*: ValidatorSig

  # https://github.com/ethereum/consensus-specs/blob/v1.4.0/specs/phase0/validator.md#signedaggregateandproof
  SignedAggregateAndProof* = object
    message*: AggregateAndProof
    signature*: ValidatorSig

  FinalityBranch* =
    array[log2trunc(FINALIZED_ROOT_GINDEX_ELECTRA), Eth2Digest]

  CurrentSyncCommitteeBranch* =
    array[log2trunc(CURRENT_SYNC_COMMITTEE_GINDEX_ELECTRA), Eth2Digest]

  NextSyncCommitteeBranch* =
    array[log2trunc(NEXT_SYNC_COMMITTEE_GINDEX_ELECTRA), Eth2Digest]

  # https://github.com/ethereum/consensus-specs/blob/v1.4.0-beta.5/specs/capella/light-client/sync-protocol.md#modified-lightclientheader
  LightClientHeader* = object
    beacon*: BeaconBlockHeader
      ## Beacon block header

    execution*: electra.ExecutionPayloadHeader
      ## Execution payload header corresponding to `beacon.body_root` (from Capella onward)
    execution_branch*: ExecutionBranch

  # https://github.com/ethereum/consensus-specs/blob/v1.5.0-alpha.3/specs/altair/light-client/sync-protocol.md#lightclientbootstrap
  LightClientBootstrap* = object
    header*: LightClientHeader
      ## Header matching the requested beacon block root

    current_sync_committee*: SyncCommittee
      ## Current sync committee corresponding to `header.beacon.state_root`
    current_sync_committee_branch*: CurrentSyncCommitteeBranch

  # https://github.com/ethereum/consensus-specs/blob/v1.4.0-beta.5/specs/altair/light-client/sync-protocol.md#lightclientupdate
  LightClientUpdate* = object
    attested_header*: LightClientHeader
      ## Header attested to by the sync committee

    next_sync_committee*: SyncCommittee
      ## Next sync committee corresponding to
      ## `attested_header.beacon.state_root`
    next_sync_committee_branch*: NextSyncCommitteeBranch

    # Finalized header corresponding to `attested_header.beacon.state_root`
    finalized_header*: LightClientHeader
    finality_branch*: FinalityBranch

    sync_aggregate*: SyncAggregate
      ## Sync committee aggregate signature
    signature_slot*: Slot
      ## Slot at which the aggregate signature was created (untrusted)

  # https://github.com/ethereum/consensus-specs/blob/v1.5.0-alpha.5/specs/altair/light-client/sync-protocol.md#lightclientfinalityupdate
  LightClientFinalityUpdate* = object
    # Header attested to by the sync committee
    attested_header*: LightClientHeader

    # Finalized header corresponding to `attested_header.beacon.state_root`
    finalized_header*: LightClientHeader
    finality_branch*: FinalityBranch

    # Sync committee aggregate signature
    sync_aggregate*: SyncAggregate
    # Slot at which the aggregate signature was created (untrusted)
    signature_slot*: Slot

  # https://github.com/ethereum/consensus-specs/blob/v1.4.0-beta.5/specs/altair/light-client/sync-protocol.md#lightclientoptimisticupdate
  LightClientOptimisticUpdate* = object
    # Header attested to by the sync committee
    attested_header*: LightClientHeader

    # Sync committee aggregate signature
    sync_aggregate*: SyncAggregate
    # Slot at which the aggregate signature was created (untrusted)
    signature_slot*: Slot

  SomeLightClientUpdateWithSyncCommittee* =
    LightClientUpdate

  SomeLightClientUpdateWithFinality* =
    LightClientUpdate |
    LightClientFinalityUpdate

  SomeLightClientUpdate* =
    LightClientUpdate |
    LightClientFinalityUpdate |
    LightClientOptimisticUpdate

  SomeLightClientObject* =
    LightClientBootstrap |
    SomeLightClientUpdate

  # https://github.com/ethereum/consensus-specs/blob/v1.4.0-beta.5/specs/altair/light-client/sync-protocol.md#lightclientstore
  LightClientStore* = object
    finalized_header*: LightClientHeader
      ## Header that is finalized

    current_sync_committee*: SyncCommittee
      ## Sync committees corresponding to the finalized header
    next_sync_committee*: SyncCommittee

    best_valid_update*: Opt[LightClientUpdate]
      ## Best available header to switch finalized head to
      ## if we see nothing else

    optimistic_header*: LightClientHeader
      ## Most recent available reasonably-safe header

    previous_max_active_participants*: uint64
      ## Max number of active participants in a sync committee
      ## (used to compute safety threshold)
    current_max_active_participants*: uint64

  # https://github.com/ethereum/consensus-specs/blob/82133085a1295e93394ebdf71df8f2f6e0962588/specs/electra/beacon-chain.md#beaconstate
  BeaconState* {.
      sszProfile: StableBeaconState.}= object
    # Versioning
    genesis_time*: uint64
    genesis_validators_root*: Eth2Digest
    slot*: Slot
    fork*: Fork

    # History
    latest_block_header*: BeaconBlockHeader
      ## `latest_block_header.state_root == ZERO_HASH` temporarily

    block_roots*: HashArray[Limit SLOTS_PER_HISTORICAL_ROOT, Eth2Digest]
      ## Needed to process attestations, older to newer

    state_roots*: HashArray[Limit SLOTS_PER_HISTORICAL_ROOT, Eth2Digest]
    historical_roots*: HashList[Eth2Digest, Limit HISTORICAL_ROOTS_LIMIT]
      ## Frozen in Capella, replaced by historical_summaries

    # Eth1
    eth1_data*: Eth1Data
    eth1_data_votes*:
      HashList[Eth1Data, Limit(EPOCHS_PER_ETH1_VOTING_PERIOD * SLOTS_PER_EPOCH)]
    eth1_deposit_index*: uint64

    # Registry
    validators*: HashList[Validator, Limit VALIDATOR_REGISTRY_LIMIT]
    balances*: HashList[Gwei, Limit VALIDATOR_REGISTRY_LIMIT]

    # Randomness
    randao_mixes*: HashArray[Limit EPOCHS_PER_HISTORICAL_VECTOR, Eth2Digest]

    # Slashings
    slashings*: HashArray[Limit EPOCHS_PER_SLASHINGS_VECTOR, Gwei]
      ## Per-epoch sums of slashed effective balances

    # Participation
    previous_epoch_participation*: EpochParticipationFlags
    current_epoch_participation*: EpochParticipationFlags

    # Finality
    justification_bits*: JustificationBits
      ## Bit set for every recent justified epoch

    previous_justified_checkpoint*: Checkpoint
    current_justified_checkpoint*: Checkpoint
    finalized_checkpoint*: Checkpoint

    # Inactivity
    inactivity_scores*: InactivityScores

    # Light client sync committees
    current_sync_committee*: SyncCommittee
    next_sync_committee*: SyncCommittee

    # Execution
    latest_execution_payload_header*: ExecutionPayloadHeader
      ## [Modified in Electra:EIP6110:EIP7002]

    # Withdrawals
    next_withdrawal_index*: WithdrawalIndex
    next_withdrawal_validator_index*: uint64

    # Deep history valid from Capella onwards
    historical_summaries*:
      HashList[HistoricalSummary, Limit HISTORICAL_ROOTS_LIMIT]

    deposit_requests_start_index*: uint64  # [New in Electra:EIP6110]
    deposit_balance_to_consume*: Gwei  # [New in Electra:EIP7251]
    exit_balance_to_consume*: Gwei  # [New in Electra:EIP7251]
    earliest_exit_epoch*: Epoch  # [New in Electra:EIP7251]
    consolidation_balance_to_consume*: Gwei  # [New in Electra:EIP7251]
    earliest_consolidation_epoch*: Epoch  # [New in Electra:EIP7251]
    pending_balance_deposits*:
      HashList[PendingBalanceDeposit, Limit PENDING_BALANCE_DEPOSITS_LIMIT]
      ## [New in Electra:EIP7251]

    # [New in Electra:EIP7251]
    pending_partial_withdrawals*:
      HashList[PendingPartialWithdrawal, Limit PENDING_PARTIAL_WITHDRAWALS_LIMIT]
    pending_consolidations*:
      HashList[PendingConsolidation, Limit PENDING_CONSOLIDATIONS_LIMIT]
      ## [New in Electra:EIP7251]

  # TODO Careful, not nil analysis is broken / incomplete and the semantics will
  #      likely change in future versions of the language:
  #      https://github.com/nim-lang/RFCs/issues/250
  BeaconStateRef* = ref BeaconState not nil
  NilableBeaconStateRef* = ref BeaconState

  # TODO: There should be only a single generic HashedBeaconState definition
  HashedBeaconState* = object
    data*: BeaconState
    root*: Eth2Digest # hash_tree_root(data)

  # https://github.com/ethereum/consensus-specs/blob/v1.5.0-alpha.5/specs/phase0/beacon-chain.md#beaconblock
  BeaconBlock* = object
    ## For each slot, a proposer is chosen from the validator pool to propose
    ## a new block. Once the block as been proposed, it is transmitted to
    ## validators that will have a chance to vote on it through attestations.
    ## Each block collects attestations, or votes, on past blocks, thus a chain
    ## is formed.

    slot*: Slot
    proposer_index*: uint64 # `ValidatorIndex` after validation

    parent_root*: Eth2Digest
      ## Root hash of the previous block

    state_root*: Eth2Digest
      ## The state root, _after_ this block has been processed

    body*: BeaconBlockBody

  SigVerifiedBeaconBlock* = object
    ## A BeaconBlock that contains verified signatures
    ## but that has not been verified for state transition

    slot*: Slot
    proposer_index*: uint64 # `ValidatorIndex` after validation

    parent_root*: Eth2Digest
      ## Root hash of the previous block

    state_root*: Eth2Digest
      ## The state root, _after_ this block has been processed

    body*: SigVerifiedBeaconBlockBody

  TrustedBeaconBlock* = object
    ## When we receive blocks from outside sources, they are untrusted and go
    ## through several layers of validation. Blocks that have gone through
    ## validations can be trusted to be well-formed, with a correct signature,
    ## having a parent and applying cleanly to the state that their parent
    ## left them with.
    ##
    ## When loading such blocks from the database, to rewind states for example,
    ## it is expensive to redo the validations (in particular, the signature
    ## checks), thus `TrustedBlock` uses a `TrustedSig` type to mark that these
    ## checks can be skipped.
    ##
    ## TODO this could probably be solved with some type trickery, but there
    ##      too many bugs in nim around generics handling, and we've used up
    ##      the trickery budget in the serialization library already. Until
    ##      then, the type must be manually kept compatible with its untrusted
    ##      cousin.
    slot*: Slot
    proposer_index*: uint64 # `ValidatorIndex` after validation
    parent_root*: Eth2Digest
    state_root*: Eth2Digest
    body*: TrustedBeaconBlockBody

  # https://github.com/ethereum/consensus-specs/blob/v1.5.0-alpha.3/specs/electra/beacon-chain.md#beaconblockbody
  BeaconBlockBody* {.sszProfile: StableBeaconBlockBody.} = object
    randao_reveal*: ValidatorSig
    eth1_data*: Eth1Data
      ## Eth1 data vote

    graffiti*: GraffitiBytes
      ## Arbitrary data

    # Operations
    proposer_slashings*: List[ProposerSlashing, Limit MAX_PROPOSER_SLASHINGS]
    attester_slashings*:
      List[AttesterSlashing, Limit MAX_ATTESTER_SLASHINGS_ELECTRA]
      ## [Modified in Electra:EIP7549]
    attestations*: List[electra.Attestation, Limit MAX_ATTESTATIONS_ELECTRA]
      ## [Modified in Electra:EIP7549]
    deposits*: List[Deposit, Limit MAX_DEPOSITS]
    voluntary_exits*: List[SignedVoluntaryExit, Limit MAX_VOLUNTARY_EXITS]

    sync_aggregate*: SyncAggregate

    # Execution
    execution_payload*: electra.ExecutionPayload   # [Modified in Electra:EIP6110:EIP7002]
    bls_to_execution_changes*: SignedBLSToExecutionChangeList
    blob_kzg_commitments*: KzgCommitments

  SigVerifiedBeaconBlockBody* {.
      sszProfile: StableBeaconBlockBody.}  = object
    ## A BeaconBlock body with signatures verified
    ## including:
    ## - Randao reveal
    ## - Attestations
    ## - ProposerSlashing (SignedBeaconBlockHeader)
    ## - AttesterSlashing (IndexedAttestation)
    ## - SignedVoluntaryExits
    ## - SyncAggregate
    ##
    ## However:
    ## - ETH1Data (Deposits) can contain invalid BLS signatures
    ##
    ## The block state transition has NOT been verified
    randao_reveal*: TrustedSig
    eth1_data*: Eth1Data
      ## Eth1 data vote

    graffiti*: GraffitiBytes
      ## Arbitrary data

    # Operations
    proposer_slashings*:
      List[TrustedProposerSlashing, Limit MAX_PROPOSER_SLASHINGS]
    attester_slashings*:
      List[TrustedAttesterSlashing, Limit MAX_ATTESTER_SLASHINGS_ELECTRA]
      ## [Modified in Electra:EIP7549]
    attestations*: List[TrustedAttestation, Limit MAX_ATTESTATIONS_ELECTRA]
      ## [Modified in Electra:EIP7549]
    deposits*: List[Deposit, Limit MAX_DEPOSITS]
    voluntary_exits*: List[TrustedSignedVoluntaryExit, Limit MAX_VOLUNTARY_EXITS]

    sync_aggregate*: TrustedSyncAggregate

    # Execution
    execution_payload*: ExecutionPayload   # [Modified in Electra:EIP6110:EIP7002]
    bls_to_execution_changes*: SignedBLSToExecutionChangeList
    blob_kzg_commitments*: KzgCommitments

  TrustedBeaconBlockBody* {.
      sszProfile: StableBeaconBlockBody.}  = object
    ## A full verified block
    randao_reveal*: TrustedSig
    eth1_data*: Eth1Data
      ## Eth1 data vote

    graffiti*: GraffitiBytes
      ## Arbitrary data

    # Operations
    proposer_slashings*:
      List[TrustedProposerSlashing, Limit MAX_PROPOSER_SLASHINGS]
    attester_slashings*:
      List[TrustedAttesterSlashing, Limit MAX_ATTESTER_SLASHINGS_ELECTRA]
      ## [Modified in Electra:EIP7549]
    attestations*: List[TrustedAttestation, Limit MAX_ATTESTATIONS_ELECTRA]
      ## [Modified in Electra:EIP7549]
    deposits*: List[Deposit, Limit MAX_DEPOSITS]
    voluntary_exits*: List[TrustedSignedVoluntaryExit, Limit MAX_VOLUNTARY_EXITS]

    sync_aggregate*: TrustedSyncAggregate

    # Execution
    execution_payload*: ExecutionPayload   # [Modified in Electra:EIP6110:EIP7002]
    bls_to_execution_changes*: SignedBLSToExecutionChangeList
    blob_kzg_commitments*: KzgCommitments

  # https://github.com/ethereum/consensus-specs/blob/v1.4.0-beta.6/specs/phase0/beacon-chain.md#signedbeaconblock
  SignedBeaconBlock* = object
    message*: BeaconBlock
    signature*: ValidatorSig

    root* {.dontSerialize.}: Eth2Digest # cached root of signed beacon block

  SigVerifiedSignedBeaconBlock* = object
    ## A SignedBeaconBlock with signatures verified
    ## including:
    ## - Block signature
    ## - BeaconBlockBody
    ##   - Randao reveal
    ##   - Attestations
    ##   - ProposerSlashing (SignedBeaconBlockHeader)
    ##   - AttesterSlashing (IndexedAttestation)
    ##   - SignedVoluntaryExits
    ##
    ##   - ETH1Data (Deposits) can contain invalid BLS signatures
    ##
    ## The block state transition has NOT been verified
    message*: SigVerifiedBeaconBlock
    signature*: TrustedSig

    root* {.dontSerialize.}: Eth2Digest # cached root of signed beacon block

  MsgTrustedSignedBeaconBlock* = object
    message*: TrustedBeaconBlock
    signature*: ValidatorSig

    root* {.dontSerialize.}: Eth2Digest # cached root of signed beacon block

  TrustedSignedBeaconBlock* = object
    message*: TrustedBeaconBlock
    signature*: TrustedSig

    root* {.dontSerialize.}: Eth2Digest # cached root of signed beacon block

  # https://github.com/ethereum/consensus-specs/blob/v1.5.0-alpha.3/specs/electra/beacon-chain.md#attestation
  Attestation* {.sszProfile: StableAttestation.} = object
    aggregation_bits*: ElectraCommitteeValidatorsBits
    data*: AttestationData
    signature*: ValidatorSig
    committee_bits*: AttestationCommitteeBits  # [New in Electra:EIP7549]

  TrustedAttestation* {.
      sszProfile: StableAttestation.} = object
    # The Trusted version, at the moment, implies that the cryptographic signature was checked.
    # It DOES NOT imply that the state transition was verified.
    # Currently the code MUST verify the state transition as soon as the signature is verified
    aggregation_bits*: ElectraCommitteeValidatorsBits
    data*: AttestationData
    signature*: TrustedSig
    committee_bits*: AttestationCommitteeBits  # [New in Electra:EIP7549]

  SomeSignedBeaconBlock* =
    SignedBeaconBlock |
    SigVerifiedSignedBeaconBlock |
    MsgTrustedSignedBeaconBlock |
    TrustedSignedBeaconBlock
  SomeBeaconBlock* =
    BeaconBlock |
    SigVerifiedBeaconBlock |
    TrustedBeaconBlock
  SomeBeaconBlockBody* =
    BeaconBlockBody |
    SigVerifiedBeaconBlockBody |
    TrustedBeaconBlockBody

  BlockContents* = object
    `block`*: BeaconBlock
    kzg_proofs*: KzgProofs
    blobs*: Blobs

# TODO: There should be only a single generic HashedBeaconState definition
func initHashedBeaconState*(s: BeaconState): HashedBeaconState =
  HashedBeaconState(data: s)

func shortLog*(v: SomeBeaconBlock): auto =
  (
    slot: shortLog(v.slot),
    proposer_index: v.proposer_index,
    parent_root: shortLog(v.parent_root),
    state_root: shortLog(v.state_root),
    eth1data: v.body.eth1_data,
    graffiti: $v.body.graffiti,
    proposer_slashings_len: v.body.proposer_slashings.len(),
    attester_slashings_len: v.body.attester_slashings.len(),
    attestations_len: v.body.attestations.len(),
    deposits_len: v.body.deposits.len(),
    voluntary_exits_len: v.body.voluntary_exits.len(),
    sync_committee_participants: v.body.sync_aggregate.num_active_participants,
    block_number: v.body.execution_payload.block_number,
    # TODO checksum hex? shortlog?
    block_hash: to0xHex(v.body.execution_payload.block_hash.data),
    parent_hash: to0xHex(v.body.execution_payload.parent_hash.data),
    fee_recipient: to0xHex(v.body.execution_payload.fee_recipient.data),
    bls_to_execution_changes_len: v.body.bls_to_execution_changes.len(),
    blob_kzg_commitments_len: v.body.blob_kzg_commitments.len(),
  )

func shortLog*(v: BlobSidecar): auto =
  (
    index: v.index,
    blob: shortLog(v.blob),
    bloblen: v.blob.len(),
    block_header: shortLog(v.signed_block_header.message),
    kzg_commitment: shortLog(v.kzg_commitment),
    kzg_proof: shortLog(v.kzg_proof),
  )

func shortLog*(v: seq[BlobSidecar]): auto =
  "[" & v.mapIt(shortLog(it)).join(", ") & "]"

func shortLog*(v: seq[ref BlobSidecar]): auto =
  "[" & v.mapIt(shortLog(it[])).join(", ") & "]"

func shortLog*(v: SomeSignedBeaconBlock): auto =
  (
    blck: shortLog(v.message),
    signature: shortLog(v.signature)
  )

func shortLog*(v: ExecutionPayload): auto =
  (
    parent_hash: shortLog(v.parent_hash),
    fee_recipient: $v.fee_recipient,
    state_root: shortLog(v.state_root),
    receipts_root: shortLog(v.receipts_root),
    prev_randao: shortLog(v.prev_randao),
    block_number: v.block_number,
    gas_limit: v.gas_limit,
    gas_used: v.gas_used,
    timestamp: v.timestamp,
    extra_data: toPrettyString(distinctBase v.extra_data),
    base_fee_per_gas: $(v.base_fee_per_gas),
    block_hash: shortLog(v.block_hash),
    num_transactions: len(v.transactions),
    num_withdrawals: len(v.withdrawals),
    blob_gas_used: $(v.blob_gas_used),
    excess_blob_gas: $(v.excess_blob_gas)
  )

func kzg_commitment_inclusion_proof_gindex*(
    index: BlobIndex): GeneralizedIndex =
  # This index is rooted in `BeaconBlockBody`.
  # The first member (`randao_reveal`) is 128, subsequent members +1 each.
  # If there are ever more than 64 members in `BeaconBlockBody`, indices change!
  # https://github.com/ethereum/consensus-specs/blob/v1.5.0-alpha.3/ssz/merkle-proofs.md
  const
    # blob_kzg_commitments
    BLOB_KZG_COMMITMENTS_GINDEX =
      139.GeneralizedIndex
    # List + 0 = items, + 1 = len
    BLOB_KZG_COMMITMENTS_BASE_GINDEX =
      (BLOB_KZG_COMMITMENTS_GINDEX shl 1) + 0
    # List depth
    BLOB_KZG_COMMITMENTS_PROOF_DEPTH =
      log2trunc(nextPow2(KzgCommitments.maxLen.uint64))
    # First item
    BLOB_KZG_COMMITMENTS_FIRST_GINDEX =
      (BLOB_KZG_COMMITMENTS_BASE_GINDEX shl BLOB_KZG_COMMITMENTS_PROOF_DEPTH)
  static: doAssert(
    log2trunc(BLOB_KZG_COMMITMENTS_FIRST_GINDEX) ==
    KZG_COMMITMENT_INCLUSION_PROOF_DEPTH_ELECTRA)

  BLOB_KZG_COMMITMENTS_FIRST_GINDEX + index

# https://github.com/ethereum/consensus-specs/blob/v1.5.0-alpha.3/specs/electra/light-client/fork.md#normalize_merkle_branch
func normalize_merkle_branch*[N](
    branch: array[N, Eth2Digest],
    gindex: static GeneralizedIndex): auto =
  const depth = log2trunc(gindex)
  var res: array[depth, Eth2Digest]
  when depth >= branch.len:
    const num_extra = depth - branch.len
    res[num_extra ..< depth] = branch
  else:
    const num_extra = branch.len - depth
    for node in branch[0 ..< num_extra]:
      doAssert node.isZero, "Truncation of Merkle branch cannot lose info"
    res[0 ..< depth] = branch[num_extra ..< branch.len]
  res

# https://github.com/ethereum/consensus-specs/blob/v1.5.0-alpha.3/specs/altair/light-client/sync-protocol.md#is_valid_normalized_merkle_branch
func is_valid_normalized_merkle_branch*[N](
    leaf: Eth2Digest,
    branch: array[N, Eth2Digest],
    gindex: GeneralizedIndex,
    root: Eth2Digest): bool =
  let
    depth = log2trunc(gindex)
    index = get_subtree_index(gindex)
  doAssert branch.len >= depth, "Branch is set up in a way that always fails"
  let num_extra = branch.len - depth
  for i in 0 ..< num_extra:
    if not branch[i].isZero:
      return false
  is_valid_merkle_branch(leaf, branch[num_extra .. ^1], depth, index, root)

# https://github.com/ethereum/consensus-specs/blob/v1.5.0-alpha.3/specs/electra/light-client/sync-protocol.md#modified-get_lc_execution_root
func get_lc_execution_root*(
    header: LightClientHeader, cfg: RuntimeConfig): Eth2Digest =
  let epoch = header.beacon.slot.epoch

  # [New in Electra]
  if epoch >= cfg.ELECTRA_FORK_EPOCH:
    return hash_tree_root(header.execution)

  # [Modified in Electra]
  if epoch >= cfg.DENEB_FORK_EPOCH:
    let execution_header = deneb.ExecutionPayloadHeader(
      parent_hash: header.execution.parent_hash,
      fee_recipient: header.execution.fee_recipient,
      state_root: header.execution.state_root,
      receipts_root: header.execution.receipts_root,
      logs_bloom: header.execution.logs_bloom,
      prev_randao: header.execution.prev_randao,
      block_number: header.execution.block_number,
      gas_limit: header.execution.gas_limit,
      gas_used: header.execution.gas_used,
      timestamp: header.execution.timestamp,
      extra_data: header.execution.extra_data,
      base_fee_per_gas: header.execution.base_fee_per_gas,
      block_hash: header.execution.block_hash,
      transactions_root: header.execution.transactions_root,
      withdrawals_root: header.execution.withdrawals_root,
      blob_gas_used: header.execution.blob_gas_used,
      excess_blob_gas: header.execution.excess_blob_gas)
    return hash_tree_root(execution_header)

  if epoch >= cfg.CAPELLA_FORK_EPOCH:
    let execution_header = capella.ExecutionPayloadHeader(
      parent_hash: header.execution.parent_hash,
      fee_recipient: header.execution.fee_recipient,
      state_root: header.execution.state_root,
      receipts_root: header.execution.receipts_root,
      logs_bloom: header.execution.logs_bloom,
      prev_randao: header.execution.prev_randao,
      block_number: header.execution.block_number,
      gas_limit: header.execution.gas_limit,
      gas_used: header.execution.gas_used,
      timestamp: header.execution.timestamp,
      extra_data: header.execution.extra_data,
      base_fee_per_gas: header.execution.base_fee_per_gas,
      block_hash: header.execution.block_hash,
      transactions_root: header.execution.transactions_root,
      withdrawals_root: header.execution.withdrawals_root)
    return hash_tree_root(execution_header)

  ZERO_HASH

# https://github.com/ethereum/consensus-specs/blob/v1.5.0-alpha.3/specs/electra/light-client/sync-protocol.md#modified-execution_payload_gindex_at_slot
func execution_payload_gindex_at_epoch(
    epoch: Epoch, cfg: RuntimeConfig): GeneralizedIndex =
  doAssert epoch >= cfg.CAPELLA_FORK_EPOCH

  # [Modified in Electra]
  if epoch >= cfg.ELECTRA_FORK_EPOCH:
    return EXECUTION_PAYLOAD_GINDEX_ELECTRA
  EXECUTION_PAYLOAD_GINDEX

# https://github.com/ethereum/consensus-specs/blob/v1.5.0-alpha.3/specs/electra/light-client/sync-protocol.md#modified-is_valid_light_client_header
func is_valid_light_client_header*(
    header: LightClientHeader, cfg: RuntimeConfig): bool =
  let epoch = header.beacon.slot.epoch

  # [New in Electra:EIP6110:EIP7002:EIP7251]
  if epoch < cfg.ELECTRA_FORK_EPOCH:
    if not header.execution.deposit_requests_root.isZero or
        not header.execution.withdrawal_requests_root.isZero or
        not header.execution.consolidation_requests_root.isZero:
      return false

  if epoch < cfg.DENEB_FORK_EPOCH:
    if header.execution.blob_gas_used != 0 or
        header.execution.excess_blob_gas != 0:
      return false

  if epoch < cfg.CAPELLA_FORK_EPOCH:
    return
      header.execution == static(default(ExecutionPayloadHeader)) and
      header.execution_branch == static(default(ExecutionBranch))

  is_valid_normalized_merkle_branch(
    get_lc_execution_root(header, cfg),
    header.execution_branch,
    execution_payload_gindex_at_epoch(epoch, cfg),
    header.beacon.body_root)

# https://github.com/ethereum/consensus-specs/blob/v1.5.0-alpha.3/specs/electra/light-client/fork.md#upgrading-light-client-data
func upgrade_lc_header_to_electra*(
    pre: deneb.LightClientHeader): LightClientHeader =
  LightClientHeader(
    beacon: pre.beacon,
    execution: ExecutionPayloadHeader(
        parent_hash: pre.execution.parent_hash,
        fee_recipient: pre.execution.fee_recipient,
        state_root: pre.execution.state_root,
        receipts_root: pre.execution.receipts_root,
        logs_bloom: pre.execution.logs_bloom,
        prev_randao: pre.execution.prev_randao,
        block_number: pre.execution.block_number,
        gas_limit: pre.execution.gas_limit,
        gas_used: pre.execution.gas_used,
        timestamp: pre.execution.timestamp,
        extra_data: pre.execution.extra_data,
        base_fee_per_gas: pre.execution.base_fee_per_gas,
        block_hash: pre.execution.block_hash,
        transactions_root: pre.execution.transactions_root,
        withdrawals_root: pre.execution.withdrawals_root,
        blob_gas_used: pre.execution.blob_gas_used,
        excess_blob_gas: pre.execution.excess_blob_gas,
        deposit_requests_root: ZERO_HASH,  # [New in Electra:EIP6110]
        withdrawal_requests_root: ZERO_HASH,  # [New in Electra:EIP7002:EIP7251]
        consolidation_requests_root: ZERO_HASH),  # [New in Electra:EIP7251]
    execution_branch: normalize_merkle_branch(
      pre.execution_branch, EXECUTION_PAYLOAD_GINDEX_ELECTRA))

# https://github.com/ethereum/consensus-specs/blob/v1.5.0-alpha.3/specs/electra/light-client/fork.md#upgrading-light-client-data
func upgrade_lc_bootstrap_to_electra*(
    pre: deneb.LightClientBootstrap): LightClientBootstrap =
  LightClientBootstrap(
    header: upgrade_lc_header_to_electra(pre.header),
    current_sync_committee: pre.current_sync_committee,
    current_sync_committee_branch: normalize_merkle_branch(
      pre.current_sync_committee_branch, CURRENT_SYNC_COMMITTEE_GINDEX_ELECTRA))

# https://github.com/ethereum/consensus-specs/blob/v1.5.0-alpha.3/specs/electra/light-client/fork.md#upgrading-light-client-data
func upgrade_lc_update_to_electra*(
    pre: deneb.LightClientUpdate): LightClientUpdate =
  LightClientUpdate(
    attested_header: upgrade_lc_header_to_electra(pre.attested_header),
    next_sync_committee: pre.next_sync_committee,
    next_sync_committee_branch: normalize_merkle_branch(
      pre.next_sync_committee_branch, NEXT_SYNC_COMMITTEE_GINDEX_ELECTRA),
    finalized_header: upgrade_lc_header_to_electra(pre.finalized_header),
    finality_branch: normalize_merkle_branch(
      pre.finality_branch, FINALIZED_ROOT_GINDEX_ELECTRA),
    sync_aggregate: pre.sync_aggregate,
    signature_slot: pre.signature_slot)

# https://github.com/ethereum/consensus-specs/blob/v1.5.0-alpha.3/specs/electra/light-client/fork.md#upgrading-light-client-data
func upgrade_lc_finality_update_to_electra*(
    pre: deneb.LightClientFinalityUpdate): LightClientFinalityUpdate =
  LightClientFinalityUpdate(
    attested_header: upgrade_lc_header_to_electra(pre.attested_header),
    finalized_header: upgrade_lc_header_to_electra(pre.finalized_header),
    finality_branch: normalize_merkle_branch(
      pre.finality_branch, FINALIZED_ROOT_GINDEX_ELECTRA),
    sync_aggregate: pre.sync_aggregate,
    signature_slot: pre.signature_slot)

# https://github.com/ethereum/consensus-specs/blob/v1.5.0-alpha.3/specs/electra/light-client/fork.md#upgrading-light-client-data
func upgrade_lc_optimistic_update_to_electra*(
    pre: deneb.LightClientOptimisticUpdate): LightClientOptimisticUpdate =
  LightClientOptimisticUpdate(
    attested_header: upgrade_lc_header_to_electra(pre.attested_header),
    sync_aggregate: pre.sync_aggregate,
    signature_slot: pre.signature_slot)

func shortLog*(v: LightClientHeader): auto =
  (
    beacon: shortLog(v.beacon),
    execution: (
      block_hash: v.execution.block_hash,
      block_number: v.execution.block_number)
  )

func shortLog*(v: LightClientBootstrap): auto =
  (
    header: shortLog(v.header)
  )

func shortLog*(v: LightClientUpdate): auto =
  (
    attested: shortLog(v.attested_header),
    has_next_sync_committee:
      v.next_sync_committee != static(default(typeof(v.next_sync_committee))),
    finalized: shortLog(v.finalized_header),
    num_active_participants: v.sync_aggregate.num_active_participants,
    signature_slot: v.signature_slot
  )

func shortLog*(v: LightClientFinalityUpdate): auto =
  (
    attested: shortLog(v.attested_header),
    finalized: shortLog(v.finalized_header),
    num_active_participants: v.sync_aggregate.num_active_participants,
    signature_slot: v.signature_slot
  )

func shortLog*(v: LightClientOptimisticUpdate): auto =
  (
    attested: shortLog(v.attested_header),
    num_active_participants: v.sync_aggregate.num_active_participants,
    signature_slot: v.signature_slot,
  )

chronicles.formatIt LightClientBootstrap: shortLog(it)
chronicles.formatIt LightClientUpdate: shortLog(it)
chronicles.formatIt LightClientFinalityUpdate: shortLog(it)
chronicles.formatIt LightClientOptimisticUpdate: shortLog(it)

# https://github.com/ethereum/consensus-specs/blob/v1.5.0-alpha.3/specs/electra/light-client/fork.md#upgrading-the-store
func upgrade_lc_store_to_electra*(
    pre: deneb.LightClientStore): LightClientStore =
  let best_valid_update =
    if pre.best_valid_update.isNone:
      Opt.none(LightClientUpdate)
    else:
      Opt.some upgrade_lc_update_to_electra(pre.best_valid_update.get)
  LightClientStore(
    finalized_header: upgrade_lc_header_to_electra(pre.finalized_header),
    current_sync_committee: pre.current_sync_committee,
    next_sync_committee: pre.next_sync_committee,
    best_valid_update: best_valid_update,
    optimistic_header: upgrade_lc_header_to_electra(pre.optimistic_header),
    previous_max_active_participants: pre.previous_max_active_participants,
    current_max_active_participants: pre.current_max_active_participants)

template asSigned*(
    x: SigVerifiedSignedBeaconBlock |
       MsgTrustedSignedBeaconBlock |
       TrustedSignedBeaconBlock): SignedBeaconBlock =
  isomorphicCast[SignedBeaconBlock](x)

template asSigVerified*(
    x: SignedBeaconBlock |
       MsgTrustedSignedBeaconBlock |
       TrustedSignedBeaconBlock): SigVerifiedSignedBeaconBlock =
  isomorphicCast[SigVerifiedSignedBeaconBlock](x)

template asSigVerified*(
    x: BeaconBlock | TrustedBeaconBlock): SigVerifiedBeaconBlock =
  isomorphicCast[SigVerifiedBeaconBlock](x)

template asMsgTrusted*(
    x: SignedBeaconBlock |
       SigVerifiedSignedBeaconBlock |
       TrustedSignedBeaconBlock): MsgTrustedSignedBeaconBlock =
  isomorphicCast[MsgTrustedSignedBeaconBlock](x)

template asTrusted*(
    x: SignedBeaconBlock |
       SigVerifiedSignedBeaconBlock |
       MsgTrustedSignedBeaconBlock): TrustedSignedBeaconBlock =
  isomorphicCast[TrustedSignedBeaconBlock](x)

debugComment "this whole section with getValidatorIndices/shortLog needs refactoring and probably can be combined with identical implementations elsewhere"

from std/sets import toHashSet

iterator getValidatorIndices*(attester_slashing: AttesterSlashing | TrustedAttesterSlashing): uint64 =
  template attestation_1(): auto = attester_slashing.attestation_1
  template attestation_2(): auto = attester_slashing.attestation_2

  let attestation_2_indices = toHashSet(attestation_2.attesting_indices.asSeq)
  for validator_index in attestation_1.attesting_indices.asSeq:
    if validator_index notin attestation_2_indices:
      continue
    yield validator_index

func shortLog*(v: electra.Attestation | electra.TrustedAttestation): auto =
  (
    aggregation_bits: v.aggregation_bits,
    committee_bits: v.committee_bits,
    data: shortLog(v.data),
    signature: shortLog(v.signature)
  )

func init*(
    T: type Attestation,
    committee_index: CommitteeIndex,
    indices_in_committee: openArray[uint64],
    committee_len: int,
    data: AttestationData,
    signature: ValidatorSig): Result[T, cstring] =
  var committee_bits: AttestationCommitteeBits
  committee_bits[int(committee_index)] = true

  var bits = ElectraCommitteeValidatorsBits.init(committee_len)
  for index_in_committee in indices_in_committee:
    if index_in_committee >= committee_len.uint64: return err("Invalid index for committee")
    bits.setBit index_in_committee

  ok Attestation(
    aggregation_bits: bits,
    committee_bits: committee_bits,
    data: data,
    signature: signature
  )<|MERGE_RESOLUTION|>--- conflicted
+++ resolved
@@ -177,38 +177,8 @@
   ExecutePayload* = proc(
     execution_payload: ExecutionPayload): bool {.gcsafe, raises: [].}
 
-<<<<<<< HEAD
   ExecutionBranch* =
     array[log2trunc(EXECUTION_PAYLOAD_GINDEX_ELECTRA), Eth2Digest]
-=======
-  # https://github.com/ethereum/consensus-specs/blob/v1.5.0-alpha.5/specs/electra/beacon-chain.md#pendingbalancedeposit
-  PendingBalanceDeposit* = object
-    index*: uint64
-    amount*: Gwei
-
-  # https://github.com/ethereum/consensus-specs/blob/v1.5.0-alpha.2/specs/electra/beacon-chain.md#pendingpartialwithdrawal
-  PendingPartialWithdrawal* = object
-    index*: uint64
-    amount*: Gwei
-    withdrawable_epoch*: Epoch
-
-  # https://github.com/ethereum/consensus-specs/blob/v1.5.0-alpha.2/specs/electra/beacon-chain.md#executionlayerwithdrawalrequest
-  WithdrawalRequest* = object
-    source_address*: ExecutionAddress
-    validator_pubkey*: ValidatorPubKey
-    amount*: Gwei
-
-  # https://github.com/ethereum/consensus-specs/blob/82133085a1295e93394ebdf71df8f2f6e0962588/specs/electra/beacon-chain.md#pendingconsolidation
-  PendingConsolidation* = object
-    source_index*: uint64
-    target_index*: uint64
-
-  # https://github.com/ethereum/consensus-specs/blob/v1.5.0-alpha.3/specs/electra/beacon-chain.md#consolidationrequest
-  ConsolidationRequest* = object
-    source_address*: ExecutionAddress
-    source_pubkey*: ValidatorPubKey
-    target_pubkey*: ValidatorPubKey
->>>>>>> 18af8dcd
 
   # https://github.com/ethereum/consensus-specs/blob/v1.5.0-alpha.5/specs/phase0/validator.md#aggregateandproof
   AggregateAndProof* = object
