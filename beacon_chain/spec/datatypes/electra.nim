--- conflicted
+++ resolved
@@ -52,7 +52,6 @@
   # next_sync_committee
   NEXT_SYNC_COMMITTEE_GINDEX_ELECTRA* = 87.GeneralizedIndex
 
-<<<<<<< HEAD
   # https://github.com/ethereum/consensus-specs/blob/v1.5.0-alpha.3/specs/electra/p2p-interface.md#preset
   # All of these indices are rooted in `BeaconBlockBody`.
   # The first member (`randao_reveal`) is 128, subsequent members +1 each.
@@ -60,8 +59,6 @@
   # https://github.com/ethereum/consensus-specs/blob/v1.5.0-alpha.3/ssz/merkle-proofs.md
   # execution_payload
   EXECUTION_PAYLOAD_GINDEX_ELECTRA* = 137.GeneralizedIndex
-=======
->>>>>>> 5fe9e93e
 type
   # https://github.com/ethereum/consensus-specs/blob/v1.5.0-alpha.3/specs/electra/beacon-chain.md#indexedattestation
   IndexedAttestation* {.
@@ -162,38 +159,8 @@
   ExecutePayload* = proc(
     execution_payload: ExecutionPayload): bool {.gcsafe, raises: [].}
 
-<<<<<<< HEAD
   ExecutionBranch* =
     array[log2trunc(EXECUTION_PAYLOAD_GINDEX_ELECTRA), Eth2Digest]
-=======
-  # https://github.com/ethereum/consensus-specs/blob/82133085a1295e93394ebdf71df8f2f6e0962588/specs/electra/beacon-chain.md#depositreceipt
-  PendingBalanceDeposit* = object
-    index*: uint64
-    amount*: Gwei
-
-  # https://github.com/ethereum/consensus-specs/blob/v1.5.0-alpha.2/specs/electra/beacon-chain.md#pendingpartialwithdrawal
-  PendingPartialWithdrawal* = object
-    index*: uint64
-    amount*: Gwei
-    withdrawable_epoch*: Epoch
-
-  # https://github.com/ethereum/consensus-specs/blob/v1.5.0-alpha.2/specs/electra/beacon-chain.md#executionlayerwithdrawalrequest
-  WithdrawalRequest* = object
-    source_address*: ExecutionAddress
-    validator_pubkey*: ValidatorPubKey
-    amount*: Gwei
-
-  # https://github.com/ethereum/consensus-specs/blob/82133085a1295e93394ebdf71df8f2f6e0962588/specs/electra/beacon-chain.md#pendingconsolidation
-  PendingConsolidation* = object
-    source_index*: uint64
-    target_index*: uint64
-
-  # https://github.com/ethereum/consensus-specs/blob/v1.5.0-alpha.3/specs/electra/beacon-chain.md#consolidationrequest
-  ConsolidationRequest* = object
-    source_address*: ExecutionAddress
-    source_pubkey*: ValidatorPubKey
-    target_pubkey*: ValidatorPubKey
->>>>>>> 5fe9e93e
 
   # https://github.com/ethereum/consensus-specs/blob/v1.5.0-alpha.3/specs/phase0/validator.md#aggregateandproof
   AggregateAndProof* = object
@@ -758,24 +725,14 @@
 
   if epoch < cfg.CAPELLA_FORK_EPOCH:
     return
-<<<<<<< HEAD
-      header.execution == default(ExecutionPayloadHeader) and
-      header.execution_branch == default(ExecutionBranch)
-=======
       header.execution == static(default(ExecutionPayloadHeader)) and
       header.execution_branch == static(default(ExecutionBranch))
->>>>>>> 5fe9e93e
 
   is_valid_merkle_branch(
     get_lc_execution_root(header, cfg),
     header.execution_branch,
-<<<<<<< HEAD
     log2trunc(EXECUTION_PAYLOAD_GINDEX_ELECTRA),
     get_subtree_index(EXECUTION_PAYLOAD_GINDEX_ELECTRA),
-=======
-    log2trunc(EXECUTION_PAYLOAD_GINDEX),
-    get_subtree_index(EXECUTION_PAYLOAD_GINDEX),
->>>>>>> 5fe9e93e
     header.beacon.body_root)
 
 # https://github.com/ethereum/consensus-specs/blob/v1.5.0-alpha.3/specs/electra/light-client/fork.md#normalize_merkle_branch
@@ -820,12 +777,8 @@
         deposit_requests_root: ZERO_HASH,  # [New in Electra:EIP6110]
         withdrawal_requests_root: ZERO_HASH,  # [New in Electra:EIP7002:EIP7251]
         consolidation_requests_root: ZERO_HASH),  # [New in Electra:EIP7251]
-<<<<<<< HEAD
     execution_branch: normalize_merkle_branch(
       pre.execution_branch, EXECUTION_PAYLOAD_GINDEX_ELECTRA))
-=======
-    execution_branch: pre.execution_branch)
->>>>>>> 5fe9e93e
 
 # https://github.com/ethereum/consensus-specs/blob/v1.5.0-alpha.3/specs/electra/light-client/fork.md#upgrading-light-client-data
 func upgrade_lc_bootstrap_to_electra*(
@@ -886,11 +839,7 @@
   (
     attested: shortLog(v.attested_header),
     has_next_sync_committee:
-<<<<<<< HEAD
-      v.next_sync_committee != default(typeof(v.next_sync_committee)),
-=======
       v.next_sync_committee != static(default(typeof(v.next_sync_committee))),
->>>>>>> 5fe9e93e
     finalized: shortLog(v.finalized_header),
     num_active_participants: v.sync_aggregate.num_active_participants,
     signature_slot: v.signature_slot
