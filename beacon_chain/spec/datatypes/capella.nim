--- conflicted
+++ resolved
@@ -37,37 +37,6 @@
   EXECUTION_PAYLOAD_GINDEX* = 25.GeneralizedIndex
 
 type
-<<<<<<< HEAD
-=======
-  SignedBLSToExecutionChangeList* =
-    List[SignedBLSToExecutionChange, Limit MAX_BLS_TO_EXECUTION_CHANGES]
-
-  # https://github.com/ethereum/consensus-specs/blob/v1.5.0-alpha.6/specs/capella/beacon-chain.md#withdrawal
-  Withdrawal* = object
-    index*: WithdrawalIndex
-    validator_index*: uint64
-    address*: ExecutionAddress
-    amount*: Gwei
-
-  # https://github.com/ethereum/consensus-specs/blob/v1.4.0-beta.5/specs/capella/beacon-chain.md#blstoexecutionchange
-  BLSToExecutionChange* = object
-    validator_index*: uint64
-    from_bls_pubkey*: ValidatorPubKey
-    to_execution_address*: ExecutionAddress
-
-  # https://github.com/ethereum/consensus-specs/blob/v1.5.0-alpha.6/specs/capella/beacon-chain.md#signedblstoexecutionchange
-  SignedBLSToExecutionChange* = object
-    message*: BLSToExecutionChange
-    signature*: ValidatorSig
-
-  # https://github.com/ethereum/consensus-specs/blob/v1.5.0-alpha.6/specs/capella/beacon-chain.md#historicalsummary
-  HistoricalSummary* = object
-    # `HistoricalSummary` matches the components of the phase0
-    # `HistoricalBatch` making the two hash_tree_root-compatible.
-    block_summary_root*: Eth2Digest
-    state_summary_root*: Eth2Digest
-
->>>>>>> ff9d32d3
   # https://github.com/ethereum/consensus-specs/blob/v1.4.0-beta.5/specs/capella/beacon-chain.md#executionpayload
   ExecutionPayload* = object
     # Execution block header fields
