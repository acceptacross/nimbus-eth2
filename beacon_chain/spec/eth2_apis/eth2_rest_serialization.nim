# beacon_chain
# Copyright (c) 2018-2024 Status Research & Development GmbH
# Licensed and distributed under either of
#   * MIT license (license terms in the root directory or at https://opensource.org/licenses/MIT).
#   * Apache v2 license (license terms in the root directory or at https://www.apache.org/licenses/LICENSE-2.0).
# at your option. This file may not be copied, modified, or distributed except according to those terms.

{.push raises: [].}

import std/[typetraits, strutils]
import results, stew/[assign2, base10, byteutils, endians2], presto/common,
       libp2p/peerid, serialization, json_serialization,
       json_serialization/std/[net, sets],
       json_serialization/stew/results as jsonSerializationResults,
       stint, chronicles
import ".."/[eth2_ssz_serialization, forks, keystore],
       ".."/../consensus_object_pools/block_pools_types,
       ".."/mev/[bellatrix_mev, capella_mev],
       ".."/../validators/slashing_protection_common,
       "."/[rest_types, rest_keymanager_types]
import nimcrypto/utils as ncrutils

export
  eth2_ssz_serialization, results, peerid, common, serialization, chronicles,
  json_serialization, net, sets, rest_types, slashing_protection_common,
  jsonSerializationResults, rest_keymanager_types

from web3/primitives import Hash32, Quantity
export primitives.Hash32, primitives.Quantity

func decodeMediaType*(
    contentType: Opt[ContentTypeData]): Result[MediaType, string] =
  if contentType.isNone or isWildCard(contentType.get.mediaType):
    return err("Missing or incorrect Content-Type")
  ok contentType.get.mediaType

type
  EmptyBody* = object

createJsonFlavor RestJson

RestJson.useDefaultSerializationFor(
  AttestationData,
  BLSToExecutionChange,
  BeaconBlockHeader,
  BlobSidecarInfoObject,
  BlobsBundle,
  Checkpoint,
  ConsolidationRequest,
  ContributionAndProof,
  DataEnclosedObject,
  DataMetaEnclosedObject,
  DataOptimisticAndFinalizedObject,
  DataOptimisticObject,
  DataRootEnclosedObject,
  DataVersionEnclosedObject,
  DeleteKeystoresBody,
  DeleteKeystoresResponse,
  DeleteRemoteKeystoresResponse,
  DenebSignedBlockContents,
  Deposit,
  DepositData,
  DepositRequest,
  DepositTreeSnapshot,
  DistributedKeystoreInfo,
  Eip6404AccessTuple,
  Eip6404Authorization,
  Eip6404AuthorizationPayload,
  Eip6404ExecutionSignature,
  Eip6404FeesPerGas,
  Eip6404Transaction,
  Eip6404TransactionPayload,
  ElectraSignedBlockContents,
  EmptyBody,
  Eth1Data,
  EventBeaconBlockObject,
  ExecutionRequests,
  Fork,
  GetBlockAttestationsResponse,
  GetBlockHeaderResponse,
  GetBlockHeadersResponse,
  GetDepositContractResponse,
  GetDepositSnapshotResponse,
  GetDistributedKeystoresResponse,
  GetEpochCommitteesResponse,
  GetEpochSyncCommitteesResponse,
  GetForkChoiceResponse,
  GetForkScheduleResponse,
  GetGenesisResponse,
  GetHeaderResponseDeneb,
  GetHeaderResponseElectra,
  GetKeystoresResponse,
  GetNextWithdrawalsResponse,
  GetPoolAttesterSlashingsResponse,
  GetPoolProposerSlashingsResponse,
  GetPoolVoluntaryExitsResponse,
  GetRemoteKeystoresResponse,
  GetSpecVCResponse,
  GetStateFinalityCheckpointsResponse,
  GetStateForkResponse,
  GetStateRandaoResponse,
  GetStateRootResponse,
  GetStateValidatorBalancesResponse,
  GetStateValidatorResponse,
  GetStateValidatorsResponse,
  GetValidatorGasLimitResponse,
  HistoricalSummary,
  ImportDistributedKeystoresBody,
  ImportRemoteKeystoresBody,
  KeymanagerGenericError,
  KeystoreInfo,
  ListFeeRecipientResponse,
  ListGasLimitResponse,
  GetGraffitiResponse,
  GraffitiResponse,
  PendingAttestation,
  PendingConsolidation,
  PendingDeposit,
  PendingPartialWithdrawal,
  PostKeystoresResponse,
  PrepareBeaconProposer,
  ProposerSlashing,
  RemoteKeystoreInfo,
  RemoteSignerInfo,
  RequestItemStatus,
  RestAttesterDuty,
  RestBeaconCommitteeSelection,
  RestBeaconStatesCommittees,
  RestBeaconStatesFinalityCheckpoints,
  RestBlockHeader,
  RestBlockHeaderInfo,
  RestChainHeadV2,
  RestCommitteeSubscription,
  RestContributionAndProof,
  RestDepositContract,
  RestEpochRandao,
  RestEpochSyncCommittee,
  RestExtraData,
  RestGenesis,
  RestIndexedErrorMessage,
  RestIndexedErrorMessageItem,
  RestMetadata,
  RestNetworkIdentity,
  RestNimbusTimestamp1,
  RestNimbusTimestamp2,
  RestNode,
  RestNodeExtraData,
  RestNodePeer,
  RestNodeVersion,
  RestPeerCount,
  RestProposerDuty,
  RestRoot,
  RestSignedBlockHeader,
  RestSignedContributionAndProof,
  RestSyncCommitteeContribution,
  RestSyncCommitteeDuty,
  RestSyncCommitteeMessage,
  RestSyncCommitteeSelection,
  RestSyncCommitteeSubscription,
  RestSyncInfo,
  RestValidator,
  RestValidatorBalance,
  SPDIR,
  SPDIR_Meta,
  SPDIR_SignedAttestation,
  SPDIR_SignedBlock,
  SPDIR_Validator,
  SetFeeRecipientRequest,
  SetGasLimitRequest,
  SetGraffitiRequest,
  SignedBLSToExecutionChange,
  SignedBeaconBlockHeader,
  SignedContributionAndProof,
  SignedValidatorRegistrationV1,
  SignedVoluntaryExit,
  SubmitBlindedBlockResponseDeneb,
  SubmitBlindedBlockResponseElectra,
  SyncAggregate,
  SyncAggregatorSelectionData,
  SyncCommittee,
  SyncCommitteeContribution,
  SyncCommitteeMessage,
  Validator,
  ValidatorRegistrationV1,
  VoluntaryExit,
  Web3SignerAggregationSlotData,
  Web3SignerDepositData,
  Web3SignerErrorResponse,
  Web3SignerForkInfo,
  Web3SignerMerkleProof,
  Web3SignerRandaoRevealData,
  Web3SignerSignatureResponse,
  Web3SignerStatusResponse,
  Web3SignerSyncCommitteeMessageData,
  Web3SignerValidatorRegistration,
  Withdrawal,
  WithdrawalRequest,
  altair.BeaconBlock,
  altair.BeaconBlockBody,
  altair.BeaconState,
  altair.LightClientBootstrap,
  altair.LightClientFinalityUpdate,
  altair.LightClientHeader,
  altair.LightClientOptimisticUpdate,
  altair.LightClientUpdate,
  altair.SignedBeaconBlock,
  bellatrix.BeaconBlock,
  bellatrix.BeaconBlockBody,
  bellatrix.BeaconState,
  bellatrix.ExecutionPayload,
  bellatrix.ExecutionPayloadHeader,
  bellatrix.SignedBeaconBlock,
  bellatrix_mev.BlindedBeaconBlockBody,
  bellatrix_mev.BlindedBeaconBlock,
  bellatrix_mev.SignedBlindedBeaconBlock,
  capella.BeaconBlock,
  capella.BeaconBlockBody,
  capella.BeaconState,
  capella.ExecutionPayload,
  capella.ExecutionPayloadHeader,
  capella.LightClientBootstrap,
  capella.LightClientFinalityUpdate,
  capella.LightClientHeader,
  capella.LightClientOptimisticUpdate,
  capella.LightClientUpdate,
  capella.SignedBeaconBlock,
  capella_mev.BlindedBeaconBlock,
  capella_mev.BlindedBeaconBlockBody,
  capella_mev.SignedBlindedBeaconBlock,
  deneb.BeaconBlock,
  deneb.BeaconBlockBody,
  deneb.BeaconState,
  deneb.BlobSidecar,
  deneb.BlockContents,
  deneb.ExecutionPayload,
  deneb.ExecutionPayloadHeader,
  deneb.LightClientBootstrap,
  deneb.LightClientFinalityUpdate,
  deneb.LightClientHeader,
  deneb.LightClientOptimisticUpdate,
  deneb.LightClientUpdate,
  deneb.SignedBeaconBlock,
  deneb_mev.BlindedBeaconBlock,
  deneb_mev.BlindedBeaconBlockBody,
  deneb_mev.BuilderBid,
  deneb_mev.ExecutionPayloadAndBlobsBundle,
  deneb_mev.SignedBlindedBeaconBlock,
  deneb_mev.SignedBuilderBid,
  electra.AggregateAndProof,
  electra.Attestation,
  electra.AttesterSlashing,
  electra.BeaconBlock,
  electra.BeaconState,
  electra.BeaconBlockBody,
  electra.BlobSidecar,
  electra.BlockContents,
  electra.ExecutionPayload,
  electra.ExecutionPayloadHeader,
  electra.IndexedAttestation,
  electra.LightClientBootstrap,
  electra.LightClientFinalityUpdate,
  electra.LightClientHeader,
  electra.LightClientOptimisticUpdate,
  electra.LightClientUpdate,
  electra.SignedAggregateAndProof,
  electra.SignedBeaconBlock,
  electra.TrustedAttestation,
  electra_mev.BlindedBeaconBlock,
  electra_mev.BlindedBeaconBlockBody,
  electra_mev.BuilderBid,
  electra_mev.ExecutionPayloadAndBlobsBundle,
  electra_mev.SignedBlindedBeaconBlock,
  electra_mev.SignedBuilderBid,
  phase0.AggregateAndProof,
  phase0.Attestation,
  phase0.AttesterSlashing,
  phase0.BeaconBlock,
  phase0.BeaconBlockBody,
  phase0.BeaconState,
  phase0.IndexedAttestation,
  phase0.SignedAggregateAndProof,
  phase0.SignedBeaconBlock,
  phase0.TrustedAttestation
)

# TODO
# Tuples are widely used in the responses of the REST server
# If we switch to concrete types there, it would be possible
# to remove this overly generic definition.
template writeValue*(w: JsonWriter[RestJson], value: tuple) =
  writeRecordValue(w, value)

## The RestJson format implements JSON serialization in the way specified
## by the Beacon API:
##
## https://ethereum.github.io/beacon-APIs/
##
## In this format, we must always set `allowUnknownFields = true` in the
## decode calls in order to conform the following spec:
##
## All JSON responses return the requested data under a data key in the top
## level of their response.  Additional metadata may or may not be present
## in other keys at the top level of the response, dependent on the endpoint.
## The rules that require an increase in version number are as follows:
##
## - no field that is listed in an endpoint shall be removed without an increase
##   in the version number
##
## - no field that is listed in an endpoint shall be altered in terms of format
##   (e.g. from a string to an array) without an increase in the version number
##
## Note that it is possible for a field to be added to an endpoint's data or
## metadata without an increase in the version number.
##
## TODO nim-json-serializations should allow setting up this policy per format
##
## This also means that when new fields are introduced to the object definitions
## below, one must use the `Opt[T]` type.

const
  DecimalSet = {'0' .. '9'}
    # Base10 (decimal) set of chars
  ValidatorKeySize = RawPubKeySize * 2
    # Size of `ValidatorPubKey` hexadecimal value (without 0x)
  ValidatorSigSize = RawSigSize * 2
    # Size of `ValidatorSig` hexadecimal value (without 0x)
  RootHashSize = sizeof(Eth2Digest) * 2
    # Size of `xxx_root` hexadecimal value (without 0x)

  ApplicationJsonMediaType* = MediaType.init("application/json")
  TextPlainMediaType* = MediaType.init("text/plain")
  OctetStreamMediaType* = MediaType.init("application/octet-stream")
  UrlEncodedMediaType* = MediaType.init("application/x-www-form-urlencoded")
  UnableDecodeVersionError = "Unable to decode version"
  UnableDecodeError = "Unable to decode data"
  UnexpectedDecodeError = "Unexpected decoding error"

type
  EncodeTypes* =
    BlobSidecarInfoObject |
    DeleteKeystoresBody |
    EmptyBody |
    ImportDistributedKeystoresBody |
    ImportRemoteKeystoresBody |
    KeystoresAndSlashingProtection |
    PrepareBeaconProposer |
    ProposerSlashing |
    SetFeeRecipientRequest |
    SetGasLimitRequest |
    bellatrix_mev.SignedBlindedBeaconBlock |
    capella_mev.SignedBlindedBeaconBlock |
    deneb_mev.SignedBlindedBeaconBlock |
    electra_mev.SignedBlindedBeaconBlock |
    phase0.AttesterSlashing |
    SignedValidatorRegistrationV1 |
    SignedVoluntaryExit |
    Web3SignerRequest |
    RestNimbusTimestamp1 |
    SetGraffitiRequest

  EncodeOctetTypes* =
    altair.SignedBeaconBlock |
    bellatrix.SignedBeaconBlock |
    capella.SignedBeaconBlock |
    phase0.SignedBeaconBlock |
    DenebSignedBlockContents |
    ElectraSignedBlockContents |
    ForkedMaybeBlindedBeaconBlock

  EncodeArrays* =
    seq[phase0.Attestation] |
    seq[PrepareBeaconProposer] |
    seq[RemoteKeystoreInfo] |
    seq[RestCommitteeSubscription] |
    seq[RestSignedContributionAndProof] |
    seq[RestSyncCommitteeMessage] |
    seq[RestSyncCommitteeSubscription] |
    seq[phase0.SignedAggregateAndProof] |
    seq[SignedValidatorRegistrationV1] |
    seq[ValidatorIndex] |
    seq[RestBeaconCommitteeSelection] |
    seq[RestSyncCommitteeSelection]

  DecodeTypes* =
    DataEnclosedObject |
    DataMetaEnclosedObject |
    DataRootEnclosedObject |
    DataOptimisticObject |
    DataVersionEnclosedObject |
    DataOptimisticAndFinalizedObject |
    GetBlockV2Response |
    GetDistributedKeystoresResponse |
    GetKeystoresResponse |
    GetRemoteKeystoresResponse |
    GetStateForkResponse |
    GetStateV2Response |
    KeymanagerGenericError |
    KeystoresAndSlashingProtection |
    ListFeeRecipientResponse |
    PrepareBeaconProposer |
    RestIndexedErrorMessage |
    RestErrorMessage |
    RestValidator |
    Web3SignerErrorResponse |
    Web3SignerKeysResponse |
    Web3SignerSignatureResponse |
    Web3SignerStatusResponse |
    GetStateRootResponse |
    GetBlockRootResponse |
    SomeForkedLightClientObject |
    seq[SomeForkedLightClientObject] |
    RestNimbusTimestamp1 |
    RestNimbusTimestamp2 |
    GetGraffitiResponse

  DecodeConsensysTypes* = ProduceBlindedBlockResponse

  RestVersioned*[T] = object
    data*: T
    jsonVersion*: ConsensusFork
    sszContext*: ForkDigest

  RestBlockTypes* = phase0.BeaconBlock | altair.BeaconBlock |
                    bellatrix.BeaconBlock | capella.BeaconBlock |
                    deneb.BlockContents | deneb_mev.BlindedBeaconBlock |
                    electra.BlockContents | electra_mev.BlindedBeaconBlock

func readStrictHexChar(c: char, radix: static[uint8]): Result[int8, cstring] =
  ## Converts an hex char to an int
  const
    lowerLastChar = chr(ord('a') + radix - 11'u8)
    capitalLastChar = chr(ord('A') + radix - 11'u8)
  case c
  of '0' .. '9': ok(int8 ord(c) - ord('0'))
  of 'a' .. lowerLastChar: ok(int8 ord(c) - ord('a') + 10)
  of 'A' .. capitalLastChar: ok(int8 ord(c) - ord('A') + 10)
  else: err("Invalid hexadecimal character encountered!")

func readStrictDecChar(c: char, radix: static[uint8]): Result[int8, cstring] =
  const lastChar = char(ord('0') + radix - 1'u8)
  case c
  of '0' .. lastChar: ok(int8 ord(c) - ord('0'))
  else: err("Invalid decimal character encountered!")

func skipPrefixes(str: string,
                  radix: range[2..16]): Result[int, cstring] =
  ## Returns the index of the first meaningful char in `hexStr` by skipping
  ## "0x" prefix
  if len(str) < 2:
    return ok(0)

  return
    if str[0] == '0':
      if str[1] in {'x', 'X'}:
        if radix != 16:
          return err("Parsing mismatch, 0x prefix is only valid for a " &
                     "hexadecimal number (base 16)")
        ok(2)
      elif str[1] in {'o', 'O'}:
        if radix != 8:
          return err("Parsing mismatch, 0o prefix is only valid for an " &
                     "octal number (base 8)")
        ok(2)
      elif str[1] in {'b', 'B'}:
        if radix == 2:
          ok(2)
        elif radix == 16:
          # allow something like "0bcdef12345" which is a valid hex
          ok(0)
        else:
          err("Parsing mismatch, 0b prefix is only valid for a binary number " &
              "(base 2), or hex number")
      else:
        ok(0)
    else:
      ok(0)

func strictParse*[bits: static[int]](input: string,
                                     T: typedesc[StUint[bits]],
                                     radix: static[uint8] = 10
                                    ): Result[T, cstring] {.raises: [].} =
  var res: T
  static: doAssert (radix >= 2) and (radix <= 16),
            "Only base from 2..16 are supported"

  const
    base = radix.uint8.stuint(bits)
    zero = 0.uint8.stuint(256)

  var currentIndex =
    block:
      let res = skipPrefixes(input, radix)
      if res.isErr():
        return err(res.error)
      res.get()

  while currentIndex < len(input):
    let value =
      when radix <= 10:
        ? readStrictDecChar(input[currentIndex], radix)
      else:
        ? readStrictHexChar(input[currentIndex], radix)
    let mres = res * base
    if (res != zero) and (mres div base != res):
      return err("Overflow error")
    let ares = mres + value.stuint(bits)
    if ares < mres:
      return err("Overflow error")
    res = ares
    inc(currentIndex)
  ok(res)

proc prepareJsonResponse*(t: typedesc[RestApiResponse], d: auto): seq[byte] =
  let res =
    try:
      var stream = memoryOutput()
      var writer = JsonWriter[RestJson].init(stream)
      writer.beginRecord()
      writer.writeField("data", d)
      writer.endRecord()
      stream.getOutput(seq[byte])
    except IOError:
      default(seq[byte])
  res

proc prepareJsonStringResponse*[T: SomeForkedLightClientObject](
    t: typedesc[RestApiResponse], d: RestVersioned[T]): string =
  let res =
    try:
      var stream = memoryOutput()
      var writer = JsonWriter[RestJson].init(stream)
      withForkyObject(d.data):
        when lcDataFork > LightClientDataFork.None:
          writer.beginRecord()
          writer.writeField("version", d.jsonVersion.toString())
          writer.writeField("data", forkyObject)
          writer.endRecord()
      stream.getOutput(string)
    except IOError:
      default(string)
  res

proc prepareJsonStringResponse*(t: typedesc[RestApiResponse], d: auto): string =
  let res =
    try:
      var stream = memoryOutput()
      var writer = JsonWriter[RestJson].init(stream)
      writer.writeValue(d)
      stream.getOutput(string)
    except IOError:
      default(string)
  res

proc jsonResponseWRoot*(t: typedesc[RestApiResponse], data: auto,
                        dependent_root: Eth2Digest,
                        execOpt: Opt[bool]): RestApiResponse =
  let res =
    try:
      var stream = memoryOutput()
      var writer = JsonWriter[RestJson].init(stream)
      writer.beginRecord()
      writer.writeField("dependent_root", dependent_root)
      if execOpt.isSome():
        writer.writeField("execution_optimistic", execOpt.get())
      writer.writeField("data", data)
      writer.endRecord()
      stream.getOutput(seq[byte])
    except IOError:
      default(seq[byte])
  RestApiResponse.response(res, Http200, "application/json")

proc jsonResponse*(t: typedesc[RestApiResponse], data: auto): RestApiResponse =
  let res =
    try:
      var stream = memoryOutput()
      var writer = JsonWriter[RestJson].init(stream)
      writer.beginRecord()
      writer.writeField("data", data)
      writer.endRecord()
      stream.getOutput(seq[byte])
    except IOError:
      default(seq[byte])
  RestApiResponse.response(res, Http200, "application/json")

proc jsonResponseBlock*(t: typedesc[RestApiResponse],
                        data: ForkySignedBlindedBeaconBlock,
                        consensusFork: ConsensusFork,
                        execOpt: Opt[bool],
                        finalized: bool): RestApiResponse =
  let
    headers = [("eth-consensus-version", consensusFork.toString())]
    res =
      try:
        var stream = memoryOutput()
        var writer = JsonWriter[RestJson].init(stream)
        writer.beginRecord()
        writer.writeField("version", consensusFork.toString())
        if execOpt.isSome():
          writer.writeField("execution_optimistic", execOpt.get())
        writer.writeField("finalized", finalized)
        writer.writeField("data", data)
        writer.endRecord()
        stream.getOutput(seq[byte])
      except IOError:
        default(seq[byte])
  RestApiResponse.response(res, Http200, "application/json", headers = headers)

proc jsonResponseBlock*(t: typedesc[RestApiResponse],
                        data: ForkedSignedBeaconBlock,
                        execOpt: Opt[bool],
                        finalized: bool): RestApiResponse =
  let
    headers = [("eth-consensus-version", data.kind.toString())]
    res =
      try:
        var stream = memoryOutput()
        var writer = JsonWriter[RestJson].init(stream)
        writer.beginRecord()
        writer.writeField("version", data.kind.toString())
        if execOpt.isSome():
          writer.writeField("execution_optimistic", execOpt.get())
        writer.writeField("finalized", finalized)
        withBlck(data):
          writer.writeField("data", forkyBlck)
        writer.endRecord()
        stream.getOutput(seq[byte])
      except IOError:
        default(seq[byte])
  RestApiResponse.response(res, Http200, "application/json", headers = headers)

proc jsonResponseState*(t: typedesc[RestApiResponse],
                        data: ForkedHashedBeaconState,
                        execOpt: Opt[bool]): RestApiResponse =
  let
    headers = [("eth-consensus-version", data.kind.toString())]
    res =
      try:
        var stream = memoryOutput()
        var writer = JsonWriter[RestJson].init(stream)
        writer.beginRecord()
        writer.writeField("version", data.kind.toString())
        if execOpt.isSome():
          writer.writeField("execution_optimistic", execOpt.get())
        withState(data):
          writer.writeField("data", forkyState.data)
        writer.endRecord()
        stream.getOutput(seq[byte])
      except IOError:
        default(seq[byte])
  RestApiResponse.response(res, Http200, "application/json", headers = headers)

proc jsonResponseWOpt*(t: typedesc[RestApiResponse], data: auto,
                       execOpt: Opt[bool]): RestApiResponse =
  let res =
    try:
      var stream = memoryOutput()
      var writer = JsonWriter[RestJson].init(stream)
      writer.beginRecord()
      if execOpt.isSome():
        writer.writeField("execution_optimistic", execOpt.get())
      writer.writeField("data", data)
      writer.endRecord()
      stream.getOutput(seq[byte])
    except IOError:
      default(seq[byte])
  RestApiResponse.response(res, Http200, "application/json")

proc prepareJsonResponseFinalized*(
    t: typedesc[RestApiResponse], data: auto, exec: Opt[bool],
    finalized: bool
): seq[byte] =
  try:
    var
      stream = memoryOutput()
      writer = JsonWriter[RestJson].init(stream)
    writer.beginRecord()
    if exec.isSome():
      writer.writeField("execution_optimistic", exec.get())
    writer.writeField("finalized", finalized)
    writer.writeField("data", data)
    writer.endRecord()
    stream.getOutput(seq[byte])
  except IOError:
    default(seq[byte])

proc jsonResponseFinalized*(t: typedesc[RestApiResponse], data: auto,
                            exec: Opt[bool],
                            finalized: bool): RestApiResponse =
  let res = RestApiResponse.prepareJsonResponseFinalized(data, exec, finalized)
  RestApiResponse.response(res, Http200, "application/json")

proc jsonResponseFinalizedWVersion*(t: typedesc[RestApiResponse],
                            data: auto,
                            exec: Opt[bool],
                            finalized: bool,
                            version: ConsensusFork): RestApiResponse =
  let
    headers = [("eth-consensus-version", version.toString())]
    res =
      block:
        var default: seq[byte]
        try:
          var stream = memoryOutput()
          var writer = JsonWriter[RestJson].init(stream)
          writer.beginRecord()
          writer.writeField("version", version.toString())
          if exec.isSome():
            writer.writeField("execution_optimistic", exec.get())
          writer.writeField("finalized", finalized)
          writer.writeField("data", data)
          writer.endRecord()
          stream.getOutput(seq[byte])
        except IOError:
          default
  RestApiResponse.response(res, Http200, "application/json", headers = headers)

proc jsonResponseWVersion*(t: typedesc[RestApiResponse], data: auto,
                           version: ConsensusFork): RestApiResponse =
  let
    headers = [("eth-consensus-version", version.toString())]
    res =
      try:
        var stream = memoryOutput()
        var writer = JsonWriter[RestJson].init(stream)
        writer.beginRecord()
        writer.writeField("version", version.toString())
        writer.writeField("data", data)
        writer.endRecord()
        stream.getOutput(seq[byte])
      except IOError:
        default(seq[byte])
  RestApiResponse.response(res, Http200, "application/json", headers = headers)

proc jsonResponseVersioned*[T: SomeForkedLightClientObject](
    t: typedesc[RestApiResponse],
    entries: openArray[RestVersioned[T]]): RestApiResponse =
  let res =
    try:
      var stream = memoryOutput()
      var writer = JsonWriter[RestJson].init(stream)
      for e in writer.stepwiseArrayCreation(entries):
        withForkyObject(e.data):
          when lcDataFork > LightClientDataFork.None:
            writer.beginRecord()
            writer.writeField("version", e.jsonVersion.toString())
            writer.writeField("data", forkyObject)
            writer.endRecord()
      stream.getOutput(seq[byte])
    except IOError:
      default(seq[byte])
  RestApiResponse.response(res, Http200, "application/json")

proc jsonResponsePlain*(t: typedesc[RestApiResponse],
                        data: auto): RestApiResponse =
  let res =
    try:
      var stream = memoryOutput()
      var writer = JsonWriter[RestJson].init(stream)
      writer.writeValue(data)
      stream.getOutput(seq[byte])
    except IOError:
      default(seq[byte])
  RestApiResponse.response(res, Http200, "application/json")

proc jsonResponsePlain*(t: typedesc[RestApiResponse],
                        data: auto, headers: HttpTable): RestApiResponse =
  let res =
    try:
      var stream = memoryOutput()
      var writer = JsonWriter[RestJson].init(stream)
      writer.writeValue(data)
      stream.getOutput(seq[byte])
    except IOError:
      default(seq[byte])
  RestApiResponse.response(res, Http200, "application/json", headers = headers)

proc jsonResponseWMeta*(t: typedesc[RestApiResponse],
                        data: auto, meta: auto): RestApiResponse =
  let res =
    try:
      var stream = memoryOutput()
      var writer = JsonWriter[RestJson].init(stream)
      writer.beginRecord()
      writer.writeField("data", data)
      writer.writeField("meta", meta)
      writer.endRecord()
      stream.getOutput(seq[byte])
    except IOError:
      default(seq[byte])
  RestApiResponse.response(res, Http200, "application/json")

proc jsonMsgResponse*(t: typedesc[RestApiResponse],
                      msg: string = ""): RestApiResponse =
  let data =
    try:
      var stream = memoryOutput()
      var writer = JsonWriter[RestJson].init(stream)
      writer.beginRecord()
      writer.writeField("code", 200)
      writer.writeField("message", msg)
      writer.endRecord()
      stream.getOutput(seq[byte])
    except IOError:
      default(seq[byte])
  RestApiResponse.response(data, Http200, "application/json")

proc jsonError*(t: typedesc[RestApiResponse], status: HttpCode = Http200,
                msg: string = ""): RestApiResponse =
  let data =
    try:
      var stream = memoryOutput()
      var writer = JsonWriter[RestJson].init(stream)
      writer.beginRecord()
      writer.writeField("code", int(status.toInt()))
      writer.writeField("message", msg)
      writer.endRecord()
      stream.getOutput(string)
    except IOError:
      default(string)
  RestApiResponse.error(status, data, "application/json")

proc jsonError*(t: typedesc[RestApiResponse], status: HttpCode = Http200,
                msg: string = "", stacktrace: string): RestApiResponse =
  let data =
    try:
      var stream = memoryOutput()
      var writer = JsonWriter[RestJson].init(stream)
      writer.beginRecord()
      writer.writeField("code", int(status.toInt()))
      writer.writeField("message", msg)
      if len(stacktrace) > 0:
        writer.writeField("stacktraces", [stacktrace])
      writer.endRecord()
      stream.getOutput(string)
    except IOError:
      default(string)
  RestApiResponse.error(status, data, "application/json")

proc jsonError*(t: typedesc[RestApiResponse], status: HttpCode = Http200,
                msg: string = "",
                stacktraces: openArray[string]): RestApiResponse =
  let data =
    try:
      var stream = memoryOutput()
      var writer = JsonWriter[RestJson].init(stream)
      writer.beginRecord()
      writer.writeField("code", int(status.toInt()))
      writer.writeField("message", msg)
      writer.writeField("stacktraces", stacktraces)
      writer.endRecord()
      stream.getOutput(string)
    except IOError:
      default(string)
  RestApiResponse.error(status, data, "application/json")

proc jsonError*(t: typedesc[RestApiResponse],
                rmsg: RestErrorMessage): RestApiResponse =
  let data =
    try:
      var stream = memoryOutput()
      var writer = JsonWriter[RestJson].init(stream)
      writer.beginRecord()
      writer.writeField("code", rmsg.code)
      writer.writeField("message", rmsg.message)
      if rmsg.stacktraces.isSome():
        writer.writeField("stacktraces", rmsg.stacktraces)
      writer.endRecord()
      stream.getOutput(string)
    except IOError:
      default(string)
  RestApiResponse.error(rmsg.code.toHttpCode().get(), data, "application/json")

proc jsonErrorList*(t: typedesc[RestApiResponse],
                    status: HttpCode = Http200,
                    msg: string = "", failures: auto): RestApiResponse =
  let data =
    try:
      var stream = memoryOutput()
      var writer = JsonWriter[RestJson].init(stream)
      writer.beginRecord()
      writer.writeField("code", int(status.toInt()))
      writer.writeField("message", msg)
      writer.writeField("failures", failures)
      writer.endRecord()
      stream.getOutput(string)
    except IOError:
      default(string)
  RestApiResponse.error(status, data, "application/json")

proc sszResponseVersioned*[T: SomeForkedLightClientObject](
    t: typedesc[RestApiResponse],
    entries: openArray[RestVersioned[T]]): RestApiResponse =
  let res =
    try:
      var stream = memoryOutput()
      for e in entries:
        withForkyUpdate(e.data):
          when lcDataFork > LightClientDataFork.None:
            var cursor = stream.delayFixedSizeWrite(sizeof(uint64))
            let initPos = stream.pos
            stream.write e.sszContext.data
            var writer = SszWriter.init(stream)
            writer.writeValue forkyUpdate
            cursor.finalWrite (stream.pos - initPos).uint64.toBytesLE()
      stream.getOutput(seq[byte])
    except IOError:
      default(seq[byte])
  RestApiResponse.response(res, Http200, "application/octet-stream")

proc sszResponsePlain*(t: typedesc[RestApiResponse], res: seq[byte],
                       headers: openArray[RestKeyValueTuple] = []
                      ): RestApiResponse =
  RestApiResponse.response(res, Http200, "application/octet-stream",
                           headers = headers)

proc sszResponse*(t: typedesc[RestApiResponse], data: auto,
                  headers: openArray[RestKeyValueTuple] = []
                 ): RestApiResponse =
  let res =
    try:
      var stream = memoryOutput()
      var writer = SszWriter.init(stream)
      writer.writeValue(data)
      stream.getOutput(seq[byte])
    except IOError:
      default(seq[byte])
  RestApiResponse.response(res, Http200, "application/octet-stream",
                           headers = headers)

proc sszResponse*(t: typedesc[RestApiResponse], data: auto,
                  headers: HttpTable): RestApiResponse =
  let res =
    try:
      var stream = memoryOutput()
      var writer = SszWriter.init(stream)
      writer.writeValue(data)
      stream.getOutput(seq[byte])
    except IOError:
      default(seq[byte])
  RestApiResponse.response(res, Http200, "application/octet-stream",
                           headers = headers)

template hexOriginal(data: openArray[byte]): string =
  to0xHex(data)

proc decodeJsonString*[T](t: typedesc[T],
                          data: JsonString): Result[T, cstring] =
  try:
    ok(RestJson.decode(string(data), T,
                       requireAllFields = true,
                       allowUnknownFields = true))
  except SerializationError:
    err("Unable to deserialize data")

## uint64
proc writeValue*(
    w: var JsonWriter[RestJson], value: uint64) {.raises: [IOError].} =
  writeValue(w, Base10.toString(value))

proc readValue*(reader: var JsonReader[RestJson], value: var uint64) {.
     raises: [IOError, SerializationError].} =
  let svalue = reader.readValue(string)
  let res = Base10.decode(uint64, svalue)
  if res.isOk():
    value = res.get()
  else:
    reader.raiseUnexpectedValue($res.error() & ": " & svalue)

## RestReward
proc writeValue*(
    w: var JsonWriter[RestJson], value: RestReward) {.raises: [IOError].} =
  writeValue(w, $int64(value))

proc readValue*(reader: var JsonReader[RestJson], value: var RestReward) {.
     raises: [IOError, SerializationError].} =
  let svalue = reader.readValue(string)
  if svalue.startsWith("-"):
    let res =
      Base10.decode(uint64, svalue.toOpenArray(1, len(svalue) - 1)).valueOr:
        reader.raiseUnexpectedValue($error & ": " & svalue)
    if res > uint64(high(int64)):
      reader.raiseUnexpectedValue("Integer value overflow " & svalue)
    value = RestReward(-int64(res))
  else:
    let res =
      Base10.decode(uint64, svalue).valueOr:
        reader.raiseUnexpectedValue($error & ": " & svalue)
    if res > uint64(high(int64)):
      reader.raiseUnexpectedValue("Integer value overflow " & svalue)
    value = RestReward(int64(res))

## uint8
proc writeValue*(
    w: var JsonWriter[RestJson], value: uint8) {.raises: [IOError].} =
  writeValue(w, Base10.toString(value))

proc readValue*(reader: var JsonReader[RestJson], value: var uint8) {.
     raises: [IOError, SerializationError].} =
  let svalue = reader.readValue(string)
  let res = Base10.decode(uint8, svalue)
  if res.isOk():
    value = res.get()
  else:
    reader.raiseUnexpectedValue($res.error() & ": " & svalue)

## BlockNumber/Quantity
proc writeValue*(
    w: var JsonWriter[RestJson], value: Quantity) {.raises: [IOError].} =
  w.writeValue(distinctBase(value))

proc readValue*(
    reader: var JsonReader[RestJson],
    value: var Quantity) {.raises: [IOError, SerializationError].} =
  reader.readValue(distinctBase(value))

## RestNumeric
proc writeValue*(w: var JsonWriter[RestJson],
                 value: RestNumeric) {.raises: [IOError].} =
  writeValue(w, int(value))

proc readValue*(reader: var JsonReader[RestJson],
                value: var RestNumeric) {.
     raises: [IOError, SerializationError].} =
  value = RestNumeric(reader.readValue(int))

## JustificationBits
proc writeValue*(
    w: var JsonWriter[RestJson], value: JustificationBits
) {.raises: [IOError].} =
  w.writeValue hexOriginal([uint8(value)])

proc readValue*(reader: var JsonReader[RestJson], value: var JustificationBits) {.
    raises: [IOError, SerializationError].} =
  let hex = reader.readValue(string)
  try:
    value = JustificationBits(hexToByteArray(hex, 1)[0])
  except ValueError:
    raiseUnexpectedValue(reader,
                        "The `justification_bits` value must be a hex string")

## openArray[byte]
proc writeValue*(
    w: var JsonWriter[RestJson], value: openArray[byte]
) {.raises: [IOError].} =
  w.writeValue hexOriginal(value)

proc readValue*(reader: var JsonReader[RestJson], value: var openArray[byte]) {.
    raises: [IOError, SerializationError].} =
  let hex = reader.readValue(string)
  try:
    hexToByteArrayStrict(hex, value)
  except ValueError:
    raiseUnexpectedValue(reader, "Byte array value must be a hex string")

## UInt256
proc writeValue*(
    w: var JsonWriter[RestJson], value: UInt256) {.raises: [IOError].} =
  writeValue(w, toString(value))

proc readValue*(reader: var JsonReader[RestJson], value: var UInt256) {.
     raises: [IOError, SerializationError].} =
  let svalue = reader.readValue(string)
  try:
    value = parse(svalue, UInt256, 10)
  except ValueError:
    raiseUnexpectedValue(reader,
                         "UInt256 value should be a valid decimal string")

## Gwei
proc writeValue*(
    writer: var JsonWriter[RestJson], value: Gwei) {.raises: [IOError].} =
  writer.writeValue(distinctBase(value))

proc readValue*(
    reader: var JsonReader[RestJson],
    value: var Gwei) {.raises: [IOError, SerializationError].} =
  reader.readValue(distinctBase(value))

## Slot
proc writeValue*(
    writer: var JsonWriter[RestJson], value: Slot) {.raises: [IOError].} =
  writeValue(writer, Base10.toString(uint64(value)))

proc readValue*(reader: var JsonReader[RestJson], value: var Slot) {.
     raises: [IOError, SerializationError].} =
  let svalue = reader.readValue(string)
  let res = Base10.decode(uint64, svalue)
  if res.isOk():
    value = Slot(res.get())
  else:
    reader.raiseUnexpectedValue($res.error())

## Epoch
proc writeValue*(
    writer: var JsonWriter[RestJson], value: Epoch) {.raises: [IOError].} =
  writeValue(writer, Base10.toString(uint64(value)))

proc readValue*(reader: var JsonReader[RestJson], value: var Epoch) {.
     raises: [IOError, SerializationError].} =
  let svalue = reader.readValue(string)
  let res = Base10.decode(uint64, svalue)
  if res.isOk():
    value = Epoch(res.get())
  else:
    reader.raiseUnexpectedValue($res.error())

## EpochParticipationFlags
proc writeValue*(
    writer: var JsonWriter[RestJson], epochFlags: EpochParticipationFlags
) {.raises: [IOError].} =
  for e in writer.stepwiseArrayCreation(epochFlags.asList):
    writer.writeValue $e

proc readValue*(reader: var JsonReader[RestJson],
                epochFlags: var EpochParticipationFlags)
               {.raises: [SerializationError, IOError].} =
  for e in reader.readArray(string):
    let parsed = try:
      parseBiggestUInt(e)
    except ValueError:
      reader.raiseUnexpectedValue(
        "A string-encoded 8-bit usigned integer value expected")

    if parsed > uint8.high:
      reader.raiseUnexpectedValue(
        "The unsigned integer value should fit in 8 bits")

    if not epochFlags.asList.add(uint8(parsed)):
      reader.raiseUnexpectedValue(
        "The participation flags list size exceeds limit")

## ValidatorIndex
proc writeValue*(
    writer: var JsonWriter[RestJson], value: ValidatorIndex
) {.raises: [IOError].} =
  writeValue(writer, Base10.toString(uint64(value)))

proc readValue*(reader: var JsonReader[RestJson], value: var ValidatorIndex)
               {.raises: [IOError, SerializationError].} =
  let svalue = reader.readValue(string)
  let res = Base10.decode(uint64, svalue)
  if res.isOk():
    let v = res.get()
    if v < VALIDATOR_REGISTRY_LIMIT:
      value = ValidatorIndex(v)
    else:
      reader.raiseUnexpectedValue(
        "Validator index is bigger then VALIDATOR_REGISTRY_LIMIT")
  else:
    reader.raiseUnexpectedValue($res.error())

## IndexInSyncCommittee
proc writeValue*(
    writer: var JsonWriter[RestJson], value: IndexInSyncCommittee
) {.raises: [IOError].} =
  writeValue(writer, Base10.toString(distinctBase(value)))

proc readValue*(reader: var JsonReader[RestJson], value: var IndexInSyncCommittee)
               {.raises: [IOError, SerializationError].} =
  let svalue = reader.readValue(string)
  let res = Base10.decode(uint64, svalue)
  if res.isOk():
    let v = res.get()
    if v < SYNC_COMMITTEE_SIZE:
      value = IndexInSyncCommittee(v)
    else:
      reader.raiseUnexpectedValue(
        "Index in committee is bigger than SYNC_COMMITTEE_SIZE")
  else:
    reader.raiseUnexpectedValue($res.error())

## RestValidatorIndex
proc writeValue*(
    writer: var JsonWriter[RestJson], value: RestValidatorIndex
) {.raises: [IOError].} =
  writeValue(writer, Base10.toString(uint64(value)))

proc readValue*(reader: var JsonReader[RestJson],
                value: var RestValidatorIndex) {.
     raises: [IOError, SerializationError].} =
  let svalue = reader.readValue(string)
  let res = Base10.decode(uint64, svalue)
  if res.isOk():
    let v = res.get()
    value = RestValidatorIndex(v)
  else:
    reader.raiseUnexpectedValue($res.error())

## CommitteeIndex
proc writeValue*(
    writer: var JsonWriter[RestJson], value: CommitteeIndex
) {.raises: [IOError].} =
  writeValue(writer, value.asUInt64)

proc readValue*(reader: var JsonReader[RestJson], value: var CommitteeIndex) {.
     raises: [IOError, SerializationError].} =
  var v: uint64
  reader.readValue(v)

  let res = CommitteeIndex.init(v)
  if res.isOk():
    value = res.get()
  else:
    reader.raiseUnexpectedValue($res.error())

## ValidatorSig
proc writeValue*(
    writer: var JsonWriter[RestJson], value: ValidatorSig
) {.raises: [IOError].} =
  writeValue(writer, hexOriginal(toRaw(value)))

proc readValue*(reader: var JsonReader[RestJson], value: var ValidatorSig) {.
     raises: [IOError, SerializationError].} =
  let hexValue = reader.readValue(string)
  let res = ValidatorSig.fromHex(hexValue)
  if res.isOk():
    value = res.get()
  else:
    reader.raiseUnexpectedValue($res.error())

## TrustedSig
proc writeValue*(
    writer: var JsonWriter[RestJson], value: TrustedSig
) {.raises: [IOError].} =
  writeValue(writer, hexOriginal(toRaw(value)))

proc readValue*(reader: var JsonReader[RestJson], value: var TrustedSig) {.
     raises: [IOError, SerializationError].} =
  let hexValue = reader.readValue(string)
  let res = ValidatorSig.fromHex(hexValue)
  if res.isOk():
    value = cast[TrustedSig](res.get())
  else:
    reader.raiseUnexpectedValue($res.error())

## ValidatorPubKey
proc writeValue*(
    writer: var JsonWriter[RestJson], value: ValidatorPubKey
) {.raises: [IOError].} =
  writeValue(writer, hexOriginal(toRaw(value)))

proc readValue*(reader: var JsonReader[RestJson], value: var ValidatorPubKey) {.
     raises: [IOError, SerializationError].} =
  let hexValue = reader.readValue(string)
  let res = ValidatorPubKey.fromHex(hexValue)
  if res.isOk():
    value = res.get()
  else:
    reader.raiseUnexpectedValue($res.error())

proc readValue*(reader: var JsonReader[RestJson], value: var HashedValidatorPubKey) {.
     raises: [IOError, SerializationError].} =
  var key: ValidatorPubKey
  readValue(reader, key)

  value = HashedValidatorPubKey.init(key)

proc writeValue*(
    writer: var JsonWriter[RestJson], value: HashedValidatorPubKey) {.raises: [IOError].} =
  writeValue(writer, value.pubkey)

## BitSeq
proc readValue*(reader: var JsonReader[RestJson], value: var BitSeq) {.
     raises: [IOError, SerializationError].} =
  try:
    value = BitSeq hexToSeqByte(reader.readValue(string))
  except ValueError:
    raiseUnexpectedValue(reader, "A BitSeq value should be a valid hex string")

proc writeValue*(
    writer: var JsonWriter[RestJson], value: BitSeq) {.raises: [IOError].} =
  writeValue(writer, hexOriginal(value.bytes()))

## BitList
proc readValue*(reader: var JsonReader[RestJson], value: var BitList) {.
     raises: [IOError, SerializationError].} =
  type T = type(value)
  value = T readValue(reader, BitSeq)

proc writeValue*(
    writer: var JsonWriter[RestJson], value: BitList) {.raises: [IOError].} =
  writeValue(writer, BitSeq value)

## BitArray
proc readValue*(reader: var JsonReader[RestJson], value: var BitArray) {.
     raises: [IOError, SerializationError].} =
  try:
    hexToByteArray(readValue(reader, string), value.bytes)
  except ValueError:
    raiseUnexpectedValue(reader,
                         "A BitArray value should be a valid hex string")

proc writeValue*(
    writer: var JsonWriter[RestJson], value: BitArray) {.raises: [IOError].} =
  writeValue(writer, hexOriginal(value.bytes))

## BlockHash/Hash32
proc readValue*(reader: var JsonReader[RestJson], value: var Hash32) {.
     raises: [IOError, SerializationError].} =
  try:
    hexToByteArray(reader.readValue(string), distinctBase(value))
  except ValueError:
    raiseUnexpectedValue(reader,
                         "Hash32 value should be a valid hex string")

proc writeValue*(
    writer: var JsonWriter[RestJson], value: Hash32) {.raises: [IOError].} =
  writeValue(writer, hexOriginal(distinctBase(value)))

## Eth2Digest
proc readValue*(reader: var JsonReader[RestJson], value: var Eth2Digest) {.
     raises: [IOError, SerializationError].} =
  try:
    hexToByteArray(reader.readValue(string), value.data)
  except ValueError:
    raiseUnexpectedValue(reader,
                         "Eth2Digest value should be a valid hex string")

proc writeValue*(
    writer: var JsonWriter[RestJson], value: Eth2Digest) {.raises: [IOError].} =
  writeValue(writer, hexOriginal(value.data))

## BloomLogs
proc readValue*(reader: var JsonReader[RestJson], value: var BloomLogs) {.
     raises: [IOError, SerializationError].} =
  try:
    hexToByteArray(reader.readValue(string), value.data)
  except ValueError:
    raiseUnexpectedValue(reader,
                         "BloomLogs value should be a valid hex string")

proc writeValue*(
    writer: var JsonWriter[RestJson], value: BloomLogs) {.raises: [IOError].} =
  writeValue(writer, hexOriginal(value.data))

## HashArray
proc readValue*(reader: var JsonReader[RestJson], value: var HashArray) {.
     raises: [IOError, SerializationError].} =
  readValue(reader, value.data)

proc writeValue*(
    writer: var JsonWriter[RestJson], value: HashArray) {.raises: [IOError].} =
  writeValue(writer, value.data)

## HashList
proc readValue*(reader: var JsonReader[RestJson], value: var HashList) {.
     raises: [IOError, SerializationError].} =
  readValue(reader, value.data)
  value.resetCache()

proc writeValue*(
    writer: var JsonWriter[RestJson], value: HashList) {.raises: [IOError].} =
  writeValue(writer, value.data)

## Eth1Address
proc readValue*(reader: var JsonReader[RestJson], value: var Eth1Address) {.
     raises: [IOError, SerializationError].} =
  try:
    hexToByteArray(reader.readValue(string), distinctBase(value))
  except ValueError:
    raiseUnexpectedValue(reader,
                         "Eth1Address value should be a valid hex string")

proc writeValue*(
    writer: var JsonWriter[RestJson], value: Eth1Address
) {.raises: [IOError].} =
  writeValue(writer, hexOriginal(distinctBase(value)))

## Blob
## https://github.com/ethereum/beacon-APIs/blob/v2.4.2/types/primitive.yaml#L129-L133
proc readValue*(reader: var JsonReader[RestJson], value: var Blob) {.
     raises: [IOError, SerializationError].} =
  try:
    hexToByteArray(reader.readValue(string), distinctBase(value))
  except ValueError:
    raiseUnexpectedValue(reader,
                         "Blob value should be a valid hex string")

proc writeValue*(
    writer: var JsonWriter[RestJson], value: Blob
) {.raises: [IOError].} =
  writeValue(writer, hexOriginal(distinctBase(value)))

## KzgCommitment and KzgProof; both are the same type, but this makes it
## explicit.
## https://github.com/ethereum/beacon-APIs/blob/v2.4.2/types/primitive.yaml#L135-L146
proc readValue*(reader: var JsonReader[RestJson],
     value: var (KzgCommitment|KzgProof)) {.
     raises: [IOError, SerializationError].} =
  try:
    hexToByteArray(reader.readValue(string), distinctBase(value.bytes))
  except ValueError:
    raiseUnexpectedValue(reader,
                         "KzgCommitment value should be a valid hex string")

proc writeValue*(
    writer: var JsonWriter[RestJson], value: KzgCommitment | KzgProof
) {.raises: [IOError].} =
  writeValue(writer, hexOriginal(distinctBase(value.bytes)))

## GraffitiBytes
proc writeValue*(
    writer: var JsonWriter[RestJson], value: GraffitiBytes
) {.raises: [IOError].} =
  writeValue(writer, hexOriginal(distinctBase(value)))

proc readValue*(reader: var JsonReader[RestJson], T: type GraffitiBytes): T
               {.raises: [IOError, SerializationError].} =
  try:
    init(GraffitiBytes, reader.readValue(string))
  except ValueError as err:
    reader.raiseUnexpectedValue err.msg

## Version | ForkDigest | DomainType | GraffitiBytes | RestWithdrawalPrefix
proc readValue*(
    reader: var JsonReader[RestJson],
    value: var (Version | ForkDigest | DomainType | GraffitiBytes |
                RestWithdrawalPrefix)) {.
     raises: [IOError, SerializationError].} =
  try:
    hexToByteArray(reader.readValue(string), distinctBase(value))
  except ValueError:
    raiseUnexpectedValue(
      reader, "Expected a valid hex string with " & $value.len() & " bytes")

template unrecognizedFieldWarning(fieldNameParam, typeNameParam: string) =
  # TODO: There should be a different notification mechanism for informing the
  #       caller of a deserialization routine for unexpected fields.
  #       The chonicles import in this module should be removed.
  trace "JSON field not recognized by the current version of Nimbus. Consider upgrading",
        fieldName = fieldNameParam, typeName = typeNameParam

template unrecognizedFieldIgnore =
  discard readValue(reader, JsonString)

## RestTransactions
proc readValue*(
    reader: var JsonReader[RestJson],
    value: var RestTransactions) {.raises: [IOError, SerializationError].} =
  case reader.tokKind
  of JsonValueKind.Object:
    value = RestTransactions(kind: RestTransactionsKind.Electra)
    reader.readValue(value.electraData)
  of JsonValueKind.String:
    value = RestTransactions(kind: RestTransactionsKind.Bellatrix)
    reader.readValue(value.bellatrixData)
  else:
    reader.raiseUnexpectedValue(
      "Expected a valid hex string or a valid Transaction object")

## ForkedBeaconBlock
template prepareForkedBlockReading(blockType: typedesc,
                                   reader: var JsonReader[RestJson],
                                   version: var Opt[ConsensusFork],
                                   data: var Opt[JsonString],
                                   blinded: var Opt[bool],
                                   payloadValue: var Opt[Uint256],
                                   blockValue: var Opt[Uint256]) =
  for fieldName {.inject.} in readObjectFields(reader):
    case fieldName
    of "version":
      if version.isSome():
        reader.raiseUnexpectedField("Multiple version fields found",
                                    blockType.name)
      let vres = reader.readValue(string).toLowerAscii()
      version = ConsensusFork.init(vres)
      if version.isNone():
        reader.raiseUnexpectedValue("Incorrect version field value")
    of "data":
      when (blockType is ForkedBlindedBeaconBlock) or
           (blockType is ProduceBlockResponseV3):
        if data.isSome():
          reader.raiseUnexpectedField(
            "Multiple '" & fieldName & "' fields found", blockType.name)
        data = Opt.some(reader.readValue(JsonString))
      else:
        unrecognizedFieldWarning(fieldName, blockType.name)
    of "block_header", "block":
      when (blockType is Web3SignerForkedBeaconBlock):
        if data.isSome():
          reader.raiseUnexpectedField(
            "Multiple '" & fieldName & "' fields found", blockType.name)
        data = Opt.some(reader.readValue(JsonString))
      else:
        unrecognizedFieldWarning(fieldName, blockType.name)
    of "execution_payload_blinded":
      when (blockType is ProduceBlockResponseV3):
        if blinded.isSome():
          reader.raiseUnexpectedField(
            "Multiple `execution_payload_blinded` fields found", blockType.name)
        blinded = Opt.some(reader.readValue(bool))
      else:
        unrecognizedFieldWarning(fieldName, blockType.name)
    of "execution_payload_value":
      when (blockType is ProduceBlockResponseV3):
        if payloadValue.isSome():
          reader.raiseUnexpectedField(
            "Multiple `execution_payload_value` fields found", blockType.name)
        payloadValue = Opt.some(reader.readValue(Uint256))
      else:
        unrecognizedFieldWarning(fieldName, blockType.name)
    of "consensus_block_value":
      when (blockType is ProduceBlockResponseV3):
        if blockValue.isSome():
          reader.raiseUnexpectedField(
            "Multiple `consensus_block_value` fields found", blockType.name)
        blockValue = Opt.some(reader.readValue(Uint256))
      else:
        unrecognizedFieldWarning(fieldName, blockType.name)
    else:
      unrecognizedFieldWarning(fieldName, blockType.name)

  if version.isNone():
    reader.raiseUnexpectedValue("Field `version` is missing")
  if data.isNone():
    reader.raiseUnexpectedValue("Field `data` is missing")

proc readValue*[BlockType: ForkedBlindedBeaconBlock](
       reader: var JsonReader[RestJson],
       value: var BlockType
     ) {.raises: [IOError, SerializationError].} =
  var
    version: Opt[ConsensusFork]
    data: Opt[JsonString]
    blinded: Opt[bool]
    payloadValue: Opt[Uint256]
    blockValue: Opt[Uint256]

  prepareForkedBlockReading(BlockType, reader, version, data, blinded,
                            payloadValue, blockValue)

  case version.get():
  of ConsensusFork.Phase0:
    let res =
      try:
        RestJson.decode(string(data.get()),
                        phase0.BeaconBlock,
                        requireAllFields = true,
                        allowUnknownFields = true)
      except SerializationError as exc:
        reader.raiseUnexpectedValue("Incorrect phase0 block format, [" &
                                    exc.formatMsg("BlindedBlock") & "]")

    value = ForkedBlindedBeaconBlock(kind: ConsensusFork.Phase0,
                                     phase0Data: res)
  of ConsensusFork.Altair:
    let res =
      try:
        RestJson.decode(string(data.get()),
                        altair.BeaconBlock,
                        requireAllFields = true,
                        allowUnknownFields = true)
      except SerializationError as exc:
        reader.raiseUnexpectedValue("Incorrect altair block format, [" &
                                    exc.formatMsg("BlindedBlock") & "]")
    value = ForkedBlindedBeaconBlock(kind: ConsensusFork.Altair,
                                     altairData: res)
  of ConsensusFork.Bellatrix .. ConsensusFork.Capella:
    reader.raiseUnexpectedValue("pre-Deneb blinded block formats unsupported")
  of ConsensusFork.Deneb:
    let res =
      try:
        RestJson.decode(string(data.get()),
                        deneb_mev.BlindedBeaconBlock,
                        requireAllFields = true,
                        allowUnknownFields = true)
      except SerializationError as exc:
        reader.raiseUnexpectedValue("Incorrect deneb block format, [" &
                                    exc.formatMsg("BlindedBlock") & "]")
    value = ForkedBlindedBeaconBlock(kind: ConsensusFork.Deneb,
                                     denebData: res)
  of ConsensusFork.Electra:
    let res =
      try:
        RestJson.decode(string(data.get()),
                        electra_mev.BlindedBeaconBlock,
                        requireAllFields = true,
                        allowUnknownFields = true)
      except SerializationError as exc:
        reader.raiseUnexpectedValue("Incorrect electra block format, [" &
                                    exc.formatMsg("BlindedBlock") & "]")
    value = ForkedBlindedBeaconBlock(kind: ConsensusFork.Electra,
                                     electraData: res)

proc readValue*[BlockType: Web3SignerForkedBeaconBlock](
    reader: var JsonReader[RestJson],
    value: var BlockType) {.raises: [IOError, SerializationError].} =
  var
    version: Opt[ConsensusFork]
    data: Opt[JsonString]
    blinded: Opt[bool]
    payloadValue: Opt[Uint256]
    blockValue: Opt[Uint256]

  prepareForkedBlockReading(BlockType, reader, version, data, blinded,
                            payloadValue, blockValue)

  if version.get() <= ConsensusFork.Altair:
    reader.raiseUnexpectedValue(
      "Web3Signer implementation supports Capella and newer")

  let res =
    try:
      RestJson.decode(string(data.get()),
                      BeaconBlockHeader,
                      requireAllFields = true,
                      allowUnknownFields = true)
    except SerializationError:
      reader.raiseUnexpectedValue("Incorrect block header format")

  value = Web3SignerForkedBeaconBlock(kind: version.get(), data: res)

proc writeValue*[BlockType: Web3SignerForkedBeaconBlock](
    writer: var JsonWriter[RestJson], value: BlockType) {.raises: [IOError].} =
  # https://consensys.github.io/web3signer/web3signer-eth2.html#tag/Signing/operation/ETH2_SIGN
  # https://github.com/ConsenSys/web3signer/blob/d51337e96ba5ce410222943556bed7c4856b8e57/core/src/main/java/tech/pegasys/web3signer/core/service/http/handlers/signing/eth2/json/BlockRequestDeserializer.java#L42-L58
  writer.beginRecord()
  writer.writeField("version", value.kind.toString.toUpperAscii)
  writer.writeField("block_header", value.data)
  writer.endRecord()

<<<<<<< HEAD
## RestPublishedBeaconBlockBody
proc readValue*(reader: var JsonReader[RestJson],
                value: var RestPublishedBeaconBlockBody) {.
     raises: [IOError, SerializationError].} =
  var
    randao_reveal: Opt[ValidatorSig]
    eth1_data: Opt[Eth1Data]
    graffiti: Opt[GraffitiBytes]
    proposer_slashings:
      Opt[List[ProposerSlashing, Limit MAX_PROPOSER_SLASHINGS]]
    attester_slashings:
      Opt[List[phase0.AttesterSlashing, Limit MAX_ATTESTER_SLASHINGS]]
    attestations: Opt[List[phase0.Attestation, Limit MAX_ATTESTATIONS]]
    deposits: Opt[List[Deposit, Limit MAX_DEPOSITS]]
    voluntary_exits: Opt[List[SignedVoluntaryExit, Limit MAX_VOLUNTARY_EXITS]]
    sync_aggregate: Opt[SyncAggregate]
    execution_payload: Opt[RestExecutionPayload]
    bls_to_execution_changes: Opt[SignedBLSToExecutionChangeList]
    blob_kzg_commitments: Opt[KzgCommitments]

  for fieldName in readObjectFields(reader):
    case fieldName
    of "randao_reveal":
      if randao_reveal.isSome():
        reader.raiseUnexpectedField("Multiple `randao_reveal` fields found",
                                    "RestPublishedBeaconBlockBody")
      randao_reveal = Opt.some(reader.readValue(ValidatorSig))
    of "eth1_data":
      if eth1_data.isSome():
        reader.raiseUnexpectedField("Multiple `eth1_data` fields found",
                                    "RestPublishedBeaconBlockBody")
      eth1_data = Opt.some(reader.readValue(Eth1Data))
    of "graffiti":
      if graffiti.isSome():
        reader.raiseUnexpectedField("Multiple `graffiti` fields found",
                                    "RestPublishedBeaconBlockBody")
      graffiti = Opt.some(reader.readValue(GraffitiBytes))
    of "proposer_slashings":
      if proposer_slashings.isSome():
        reader.raiseUnexpectedField(
          "Multiple `proposer_slashings` fields found",
          "RestPublishedBeaconBlockBody")
      proposer_slashings = Opt.some(
        reader.readValue(List[ProposerSlashing, Limit MAX_PROPOSER_SLASHINGS]))
    of "attester_slashings":
      if attester_slashings.isSome():
        reader.raiseUnexpectedField(
          "Multiple `attester_slashings` fields found",
          "RestPublishedBeaconBlockBody")
      attester_slashings = Opt.some(
        reader.readValue(
          List[phase0.AttesterSlashing, Limit MAX_ATTESTER_SLASHINGS]))
    of "attestations":
      if attestations.isSome():
        reader.raiseUnexpectedField("Multiple `attestations` fields found",
                                    "RestPublishedBeaconBlockBody")
      attestations = Opt.some(
        reader.readValue(List[phase0.Attestation, Limit MAX_ATTESTATIONS]))
    of "deposits":
      if deposits.isSome():
        reader.raiseUnexpectedField("Multiple `deposits` fields found",
                                    "RestPublishedBeaconBlockBody")
      deposits = Opt.some(reader.readValue(List[Deposit, Limit MAX_DEPOSITS]))
    of "voluntary_exits":
      if voluntary_exits.isSome():
        reader.raiseUnexpectedField("Multiple `voluntary_exits` fields found",
                                    "RestPublishedBeaconBlockBody")
      voluntary_exits = Opt.some(
        reader.readValue(List[SignedVoluntaryExit, Limit MAX_VOLUNTARY_EXITS]))
    of "sync_aggregate":
      if sync_aggregate.isSome():
        reader.raiseUnexpectedField("Multiple `sync_aggregate` fields found",
                                    "RestPublishedBeaconBlockBody")
      sync_aggregate = Opt.some(reader.readValue(SyncAggregate))
    of "execution_payload":
      if execution_payload.isSome():
        reader.raiseUnexpectedField("Multiple `execution_payload` fields found",
                                    "RestPublishedBeaconBlockBody")
      execution_payload = Opt.some(reader.readValue(RestExecutionPayload))
    of "bls_to_execution_changes":
      if bls_to_execution_changes.isSome():
        reader.raiseUnexpectedField("Multiple `bls_to_execution_changes` fields found",
                                    "RestPublishedBeaconBlockBody")
      bls_to_execution_changes = Opt.some(
        reader.readValue(SignedBLSToExecutionChangeList))
    of "blob_kzg_commitments":
      if blob_kzg_commitments.isSome():
        reader.raiseUnexpectedField("Multiple `blob_kzg_commitments` fields found",
                                    "RestPublishedBeaconBlockBody")
      blob_kzg_commitments = Opt.some(reader.readValue(KzgCommitments))
    else:
      unrecognizedFieldWarning(fieldName, typeof(value).name)

  if randao_reveal.isNone():
    reader.raiseUnexpectedValue("Field `randao_reveal` is missing")
  if eth1_data.isNone():
    reader.raiseUnexpectedValue("Field `eth1_data` is missing")
  if graffiti.isNone():
    reader.raiseUnexpectedValue("Field `graffiti` is missing")
  if proposer_slashings.isNone():
    reader.raiseUnexpectedValue("Field `proposer_slashings` is missing")
  if attester_slashings.isNone():
    reader.raiseUnexpectedValue("Field `attester_slashings` is missing")
  if attestations.isNone():
    reader.raiseUnexpectedValue("Field `attestations` is missing")
  if deposits.isNone():
    reader.raiseUnexpectedValue("Field `deposits` is missing")
  if voluntary_exits.isNone():
    reader.raiseUnexpectedValue("Field `voluntary_exits` is missing")

  let bodyKind =
    if  execution_payload.isSome() and
        execution_payload.get().blob_gas_used.isSome() and
        blob_kzg_commitments.isSome():
      ConsensusFork.Deneb
    elif execution_payload.isSome() and
        execution_payload.get().withdrawals.isSome() and
        bls_to_execution_changes.isSome() and
        sync_aggregate.isSome():
      ConsensusFork.Capella
    elif execution_payload.isSome() and sync_aggregate.isSome():
      ConsensusFork.Bellatrix
    elif execution_payload.isNone() and sync_aggregate.isSome():
      ConsensusFork.Altair
    else:
      ConsensusFork.Phase0

  withConsensusFork(bodyKind):
    when consensusFork >= ConsensusFork.Bellatrix:
      const transactionsKind =
        when consensusFork >= ConsensusFork.Electra:
          RestTransactionsKind.Electra
        else:
          RestTransactionsKind.Bellatrix
      template ep_src: auto = execution_payload.get()
      if ep_src.transactions.kind != transactionsKind:
        reader.raiseUnexpectedValue("Field `transactions` has wrong format")

    var body = consensusFork.BeaconBlockBody(
      randao_reveal: randao_reveal.get(),
      eth1_data: eth1_data.get(),
      graffiti: graffiti.get(),
      proposer_slashings: proposer_slashings.get(),
      deposits: deposits.get(),
      voluntary_exits: voluntary_exits.get())
    when consensusFork >= ConsensusFork.Electra:
      debugComment "electra support missing, including attslashing/atts"
    else:
      body.attester_slashings = attester_slashings.get()
      body.attestations = attestations.get()
    when consensusFork >= ConsensusFork.Altair:
      body.sync_aggregate = sync_aggregate.get()
    when consensusFork >= ConsensusFork.Bellatrix:
      template ep_dst: untyped = body.execution_payload
      assign(ep_dst.parent_hash, ep_src.parent_hash)
      assign(ep_dst.fee_recipient, ep_src.fee_recipient)
      assign(ep_dst.state_root, ep_src.state_root)
      assign(ep_dst.receipts_root, ep_src.receipts_root)
      assign(ep_dst.logs_bloom, ep_src.logs_bloom)
      assign(ep_dst.prev_randao, ep_src.prev_randao)
      assign(ep_dst.block_number, ep_src.block_number)
      assign(ep_dst.gas_limit, ep_src.gas_limit)
      assign(ep_dst.gas_used, ep_src.gas_used)
      assign(ep_dst.timestamp, ep_src.timestamp)
      assign(ep_dst.extra_data, ep_src.extra_data)
      assign(ep_dst.base_fee_per_gas, ep_src.base_fee_per_gas)
      assign(ep_dst.block_hash, ep_src.block_hash)
      when consensusFork >= ConsensusFork.Electra:
        ep_dst.transactions = ep_src.transactions.electraData
      else:
        ep_dst.transactions = ep_src.transactions.bellatrixData
    when consensusFork >= ConsensusFork.Capella:
      assign(ep_dst.withdrawals, ep_src.withdrawals.get())
    when consensusFork >= ConsensusFork.Deneb:
      assign(ep_dst.blob_gas_used, ep_src.blob_gas_used.get())
      assign(ep_dst.excess_blob_gas, ep_src.excess_blob_gas.get())
    value = RestPublishedBeaconBlockBody.init(body)

## RestPublishedBeaconBlock
proc readValue*(reader: var JsonReader[RestJson],
                value: var RestPublishedBeaconBlock) {.
     raises: [IOError, SerializationError].} =
  var
    slot: Opt[Slot]
    proposer_index: Opt[uint64]
    parent_root: Opt[Eth2Digest]
    state_root: Opt[Eth2Digest]
    blockBody: Opt[RestPublishedBeaconBlockBody]

  for fieldName in readObjectFields(reader):
    case fieldName
    of "slot":
      if slot.isSome():
        reader.raiseUnexpectedField("Multiple `slot` fields found",
                                    "RestPublishedBeaconBlock")
      slot = Opt.some(reader.readValue(Slot))
    of "proposer_index":
      if proposer_index.isSome():
        reader.raiseUnexpectedField("Multiple `proposer_index` fields found",
                                    "RestPublishedBeaconBlock")
      proposer_index = Opt.some(reader.readValue(uint64))
    of "parent_root":
      if parent_root.isSome():
        reader.raiseUnexpectedField("Multiple `parent_root` fields found",
                                    "RestPublishedBeaconBlock")
      parent_root = Opt.some(reader.readValue(Eth2Digest))
    of "state_root":
      if state_root.isSome():
        reader.raiseUnexpectedField("Multiple `state_root` fields found",
                                    "RestPublishedBeaconBlock")
      state_root = Opt.some(reader.readValue(Eth2Digest))
    of "body":
      if blockBody.isSome():
        reader.raiseUnexpectedField("Multiple `body` fields found",
                                    "RestPublishedBeaconBlock")
      blockBody = Opt.some(reader.readValue(RestPublishedBeaconBlockBody))
    else:
      unrecognizedFieldWarning(fieldName, typeof(value).name)

  if slot.isNone():
    reader.raiseUnexpectedValue("Field `slot` is missing")
  if proposer_index.isNone():
    reader.raiseUnexpectedValue("Field `proposer_index` is missing")
  if parent_root.isNone():
    reader.raiseUnexpectedValue("Field `parent_root` is missing")
  if state_root.isNone():
    reader.raiseUnexpectedValue("Field `state_root` is missing")
  if blockBody.isNone():
    reader.raiseUnexpectedValue("Field `body` is missing")

  let body = blockBody.get()
  value = RestPublishedBeaconBlock(
    case body.kind
    of ConsensusFork.Phase0:
      ForkedBeaconBlock.init(
        phase0.BeaconBlock(
          slot: slot.get(),
          proposer_index: proposer_index.get(),
          parent_root: parent_root.get(),
          state_root: state_root.get(),
          body: body.phase0Body
        )
      )
    of ConsensusFork.Altair:
      ForkedBeaconBlock.init(
        altair.BeaconBlock(
          slot: slot.get(),
          proposer_index: proposer_index.get(),
          parent_root: parent_root.get(),
          state_root: state_root.get(),
          body: body.altairBody
        )
      )
    of ConsensusFork.Bellatrix:
      ForkedBeaconBlock.init(
        bellatrix.BeaconBlock(
          slot: slot.get(),
          proposer_index: proposer_index.get(),
          parent_root: parent_root.get(),
          state_root: state_root.get(),
          body: body.bellatrixBody
        )
      )
    of ConsensusFork.Capella:
      ForkedBeaconBlock.init(
        capella.BeaconBlock(
          slot: slot.get(),
          proposer_index: proposer_index.get(),
          parent_root: parent_root.get(),
          state_root: state_root.get(),
          body: body.capellaBody
        )
      )
    of ConsensusFork.Deneb:
      ForkedBeaconBlock.init(
        deneb.BeaconBlock(
          slot: slot.get(),
          proposer_index: proposer_index.get(),
          parent_root: parent_root.get(),
          state_root: state_root.get(),
          body: body.denebBody
        )
      )
    of ConsensusFork.Electra:
      ForkedBeaconBlock.init(
        electra.BeaconBlock(
          slot: slot.get(),
          proposer_index: proposer_index.get(),
          parent_root: parent_root.get(),
          state_root: state_root.get(),
          body: body.electraBody
        )
      )
  )

## RestPublishedSignedBeaconBlock
proc readValue*(reader: var JsonReader[RestJson],
                value: var RestPublishedSignedBeaconBlock) {.
    raises: [IOError, SerializationError].} =
  var signature: Opt[ValidatorSig]
  var message: Opt[RestPublishedBeaconBlock]
  for fieldName in readObjectFields(reader):
    case fieldName
    of "message":
      if message.isSome():
        reader.raiseUnexpectedField("Multiple `message` fields found",
                                    "RestPublishedSignedBeaconBlock")
      message = Opt.some(reader.readValue(RestPublishedBeaconBlock))
    of "signature":
      if signature.isSome():
        reader.raiseUnexpectedField("Multiple `signature` fields found",
                                    "RestPublishedSignedBeaconBlock")
      signature = Opt.some(reader.readValue(ValidatorSig))
    else:
      unrecognizedFieldWarning(fieldName, typeof(value).name)

  if signature.isNone():
    reader.raiseUnexpectedValue("Field `signature` is missing")
  if message.isNone():
    reader.raiseUnexpectedValue("Field `message` is missing")

  let blck = ForkedBeaconBlock(message.get())
  value = RestPublishedSignedBeaconBlock ForkedSignedBeaconBlock.init(
    blck, blck.hash_tree_root(), signature.get())

proc readValue*(reader: var JsonReader[RestJson],
                value: var RestPublishedSignedBlockContents) {.
    raises: [IOError, SerializationError].} =
  var signature: Opt[ValidatorSig]
  var message: Opt[RestPublishedBeaconBlock]
  var signed_message: Opt[RestPublishedSignedBeaconBlock]
  var signed_block_data: Opt[JsonString]
  var kzg_proofs: Opt[deneb.KzgProofs]
  var blobs: Opt[deneb.Blobs]

  # Pre-Deneb, there were always the same two top-level fields
  # ('signature' and 'message'). For Deneb, there's a different set of
  # a top-level fields: 'signed_block' 'kzg_proofs', `blobs`. The
  # former is the same as the pre-Deneb object.
  for fieldName in readObjectFields(reader):
    case fieldName
    of "message":
      if message.isSome():
        reader.raiseUnexpectedField("Multiple `message` fields found",
                                    "RestPublishedSignedBlockContents")
      message = Opt.some(reader.readValue(RestPublishedBeaconBlock))
    of "signature":
      if signature.isSome():
        reader.raiseUnexpectedField("Multiple `signature` fields found",
                                    "RestPublishedSignedBlockContents")
      signature = Opt.some(reader.readValue(ValidatorSig))
    of "signed_block":
      if signed_block_data.isSome():
        reader.raiseUnexpectedField("Multiple `signed_block` fields found",
                                    "RestPublishedSignedBlockContents")
      signed_block_data = Opt.some(reader.readValue(JsonString))
      if message.isSome() or signature.isSome():
        reader.raiseUnexpectedField(
          "Found `signed_block` field alongside message or signature fields",
          "RestPublishedSignedBlockContents")
      signed_message =
        try:
          Opt.some(RestJson.decode(string(signed_block_data.get()),
                                   RestPublishedSignedBeaconBlock,
                                   requireAllFields = true,
                                   allowUnknownFields = true))
        except SerializationError:
          Opt.none(RestPublishedSignedBeaconBlock)
      if signed_message.isNone():
        reader.raiseUnexpectedValue("Incorrect signed_block format")
    of "kzg_proofs":
      if kzg_proofs.isSome():
        reader.raiseUnexpectedField(
          "Multiple `kzg_proofs` fields found",
          "RestPublishedSignedBlockContents")
      if signature.isSome():
        reader.raiseUnexpectedField(
          "Found `kzg_proofs` field alongside signature field",
          "RestPublishedSignedBlockContents")
      kzg_proofs = Opt.some(reader.readValue(deneb.KzgProofs))
    of "blobs":
      if blobs.isSome():
        reader.raiseUnexpectedField(
          "Multiple `blobs` fields found",
          "RestPublishedSignedBlockContents")
      if signature.isSome():
        reader.raiseUnexpectedField(
          "Found `blobs` field alongside signature field",
          "RestPublishedSignedBlockContents")
      blobs = Opt.some(reader.readValue(deneb.Blobs))
    else:
      unrecognizedFieldWarning(fieldName, typeof(value).name)

  if signed_message.isSome():
    if message.isSome():
      reader.raiseUnexpectedValue("Field `message` found but unsupported")
    if signature.isSome():
      reader.raiseUnexpectedValue("Field `signature` found but unsupported")
    if kzg_proofs.isNone():
      reader.raiseUnexpectedValue("Field `kzg_proofs` is missing")
    if blobs.isNone():
      reader.raiseUnexpectedValue("Field `blobs` is missing")
    if kzg_proofs.get.len != blobs.get.len:
      reader.raiseUnexpectedValue("Length mismatch of `kzg_proofs` and `blobs`")

    withBlck(distinctBase(signed_message.get)):
      when consensusFork >= ConsensusFork.Deneb:
        template kzg_commitments: untyped =
          forkyBlck.message.body.blob_kzg_commitments
        if kzg_proofs.get().len != kzg_commitments.len:
          reader.raiseUnexpectedValue(
            "Length mismatch of `kzg_proofs` and `blob_kzg_commitments`")
        value = RestPublishedSignedBlockContents.init(
          consensusFork.BlockContents(
            `block`: forkyBlck.message,
            kzg_proofs: kzg_proofs.get(),
            blobs: blobs.get()),
          forkyBlck.root, forkyBlck.signature)
      else:
        reader.raiseUnexpectedValue("`signed_message` supported post-Deneb")
  else:
    if signature.isNone():
      reader.raiseUnexpectedValue("Field `signature` is missing")
    if message.isNone():
      reader.raiseUnexpectedValue("Field `message` is missing")
    if kzg_proofs.isSome():
      reader.raiseUnexpectedValue("Field `kzg_proofs` found but unsupported")
    if blobs.isSome():
      reader.raiseUnexpectedValue("Field `blobs` found but unsupported")

    withBlck(distinctBase(message.get)):
      when consensusFork < ConsensusFork.Deneb:
        value = RestPublishedSignedBlockContents.init(
          forkyBlck, forkyBlck.hash_tree_root(), signature.get)
      else:
        reader.raiseUnexpectedValue("`message` support stopped at Deneb")

=======
>>>>>>> 91f47a38
## ForkedSignedBeaconBlock
proc readValue*(reader: var JsonReader[RestJson],
                value: var ForkedSignedBeaconBlock) {.
     raises: [IOError, SerializationError].} =
  var
    version: Opt[ConsensusFork]
    data: Opt[JsonString]

  for fieldName in readObjectFields(reader):
    case fieldName
    of "version":
      if version.isSome():
        reader.raiseUnexpectedField("Multiple version fields found",
                                    "ForkedSignedBeaconBlock")
      version = ConsensusFork.init(reader.readValue(string))
      if version.isNone:
        reader.raiseUnexpectedValue("Incorrect version field value")
    of "data":
      if data.isSome():
        reader.raiseUnexpectedField("Multiple data fields found",
                                    "ForkedSignedBeaconBlock")
      data = Opt.some(reader.readValue(JsonString))
    else:
      unrecognizedFieldWarning(fieldName, typeof(value).name)

  if version.isNone():
    reader.raiseUnexpectedValue("Field version is missing")
  if data.isNone():
    reader.raiseUnexpectedValue("Field data is missing")

  case version.get():
  of ConsensusFork.Phase0:
    let res =
      try:
        RestJson.decode(string(data.get()),
                        phase0.SignedBeaconBlock,
                        requireAllFields = true,
                        allowUnknownFields = true)
      except SerializationError:
        reader.raiseUnexpectedValue("Incorrect phase0 block format")

    value = ForkedSignedBeaconBlock.init(res)
  of ConsensusFork.Altair:
    let res =
      try:
        RestJson.decode(string(data.get()),
                        altair.SignedBeaconBlock,
                        requireAllFields = true,
                        allowUnknownFields = true)
      except SerializationError:
        reader.raiseUnexpectedValue("Incorrect altair block format")

    value = ForkedSignedBeaconBlock.init(res)
  of ConsensusFork.Bellatrix:
    let res =
      try:
        RestJson.decode(string(data.get()),
                        bellatrix.SignedBeaconBlock,
                        requireAllFields = true,
                        allowUnknownFields = true)
      except SerializationError:
        reader.raiseUnexpectedValue("Incorrect bellatrix block format")

    value = ForkedSignedBeaconBlock.init(res)
  of ConsensusFork.Capella:
    let res =
      try:
        RestJson.decode(string(data.get()),
                        capella.SignedBeaconBlock,
                        requireAllFields = true,
                        allowUnknownFields = true)
      except SerializationError:
        reader.raiseUnexpectedValue("Incorrect capella block format")

    value = ForkedSignedBeaconBlock.init(res)
  of ConsensusFork.Deneb:
    let res =
      try:
        RestJson.decode(string(data.get()),
                        deneb.SignedBeaconBlock,
                        requireAllFields = true,
                        allowUnknownFields = true)
      except SerializationError:
        reader.raiseUnexpectedValue("Incorrect deneb block format")

    value = ForkedSignedBeaconBlock.init(res)
  of ConsensusFork.Electra:
    let res =
      try:
        RestJson.decode(string(data.get()),
                        electra.SignedBeaconBlock,
                        requireAllFields = true,
                        allowUnknownFields = true)
      except SerializationError:
        reader.raiseUnexpectedValue("Incorrect electra block format")

    value = ForkedSignedBeaconBlock.init(res)
  withBlck(value):
    forkyBlck.root = hash_tree_root(forkyBlck.message)

proc writeValue*(
    writer: var JsonWriter[RestJson], value: ForkedSignedBeaconBlock
) {.raises: [IOError].} =
  writer.beginRecord()
  writer.writeField("version", value.kind.toString)
  case value.kind
  of ConsensusFork.Phase0:
    writer.writeField("data", value.phase0Data)
  of ConsensusFork.Altair:
    writer.writeField("data", value.altairData)
  of ConsensusFork.Bellatrix:
    writer.writeField("data", value.bellatrixData)
  of ConsensusFork.Capella:
    writer.writeField("data", value.capellaData)
  of ConsensusFork.Deneb:
    writer.writeField("data", value.denebData)
  of ConsensusFork.Electra:
    writer.writeField("data", value.electraData)
  writer.endRecord()

# ForkedHashedBeaconState is used where a `ForkedBeaconState` normally would
# be used, mainly because caching the hash early on is easier to do
proc readValue*(reader: var JsonReader[RestJson],
                value: var ForkedHashedBeaconState) {.
     raises: [IOError, SerializationError].} =
  var
    version: Opt[ConsensusFork]
    data: Opt[JsonString]

  for fieldName in readObjectFields(reader):
    case fieldName
    of "version":
      if version.isSome():
        reader.raiseUnexpectedField("Multiple version fields found",
                                    "ForkedBeaconState")
      version = ConsensusFork.init(reader.readValue(string))
      if version.isNone:
        reader.raiseUnexpectedValue("Incorrect version field value")
    of "data":
      if data.isSome():
        reader.raiseUnexpectedField("Multiple data fields found",
                                    "ForkedBeaconState")
      data = Opt.some(reader.readValue(JsonString))
    else:
      unrecognizedFieldWarning(fieldName, typeof(value).name)

  if version.isNone():
    reader.raiseUnexpectedValue("Field version is missing")
  if data.isNone():
    reader.raiseUnexpectedValue("Field data is missing")

  # Use a temporary to avoid stack instances and `value` mutation in case of
  # exception
  let
    tmp = (ref ForkedHashedBeaconState)(kind: version.get())

  template toValue(field: untyped) =
    if tmp[].kind == value.kind:
      assign(value.field, tmp[].field)
    else:
      value = tmp[] # slow, but rare (hopefully)
    value.field.root = hash_tree_root(value.field.data)

  case version.get():
  of ConsensusFork.Phase0:
    try:
      tmp[].phase0Data.data = RestJson.decode(
        string(data.get()),
        phase0.BeaconState,
        requireAllFields = true,
        allowUnknownFields = true)
    except SerializationError:
      reader.raiseUnexpectedValue("Incorrect phase0 beacon state format")

    toValue(phase0Data)
  of ConsensusFork.Altair:
    try:
      tmp[].altairData.data = RestJson.decode(
        string(data.get()),
        altair.BeaconState,
        requireAllFields = true,
        allowUnknownFields = true)
    except SerializationError:
      reader.raiseUnexpectedValue("Incorrect altair beacon state format")

    toValue(altairData)
  of ConsensusFork.Bellatrix:
    try:
      tmp[].bellatrixData.data = RestJson.decode(
        string(data.get()),
        bellatrix.BeaconState,
        requireAllFields = true,
        allowUnknownFields = true)
    except SerializationError:
      reader.raiseUnexpectedValue("Incorrect bellatrix beacon state format")
    toValue(bellatrixData)
  of ConsensusFork.Capella:
    try:
      tmp[].capellaData.data = RestJson.decode(
        string(data.get()),
        capella.BeaconState,
        requireAllFields = true,
        allowUnknownFields = true)
    except SerializationError:
      reader.raiseUnexpectedValue("Incorrect capella beacon state format")
    toValue(capellaData)
  of ConsensusFork.Deneb:
    try:
      tmp[].denebData.data = RestJson.decode(
        string(data.get()),
        deneb.BeaconState,
        requireAllFields = true,
        allowUnknownFields = true)
    except SerializationError:
      reader.raiseUnexpectedValue("Incorrect deneb beacon state format")
    toValue(denebData)
  of ConsensusFork.Electra:
    try:
      tmp[].electraData.data = RestJson.decode(
        string(data.get()),
        electra.BeaconState,
        requireAllFields = true,
        allowUnknownFields = true)
    except SerializationError:
      reader.raiseUnexpectedValue("Incorrect electra beacon state format")
    toValue(electraData)

proc writeValue*(
    writer: var JsonWriter[RestJson], value: ForkedHashedBeaconState
) {.raises: [IOError].} =
  writer.beginRecord()
  writer.writeField("version", value.kind.toString)
  case value.kind
  of ConsensusFork.Phase0:
    writer.writeField("data", value.phase0Data.data)
  of ConsensusFork.Altair:
    writer.writeField("data", value.altairData.data)
  of ConsensusFork.Bellatrix:
    writer.writeField("data", value.bellatrixData.data)
  of ConsensusFork.Capella:
    writer.writeField("data", value.capellaData.data)
  of ConsensusFork.Deneb:
    writer.writeField("data", value.denebData.data)
  of ConsensusFork.Electra:
    writer.writeField("data", value.electraData.data)
  writer.endRecord()

## SomeForkedLightClientObject
proc readValue*[T: SomeForkedLightClientObject](
    reader: var JsonReader[RestJson], value: var T) {.
    raises: [IOError, SerializationError].} =
  var
    version: Opt[ConsensusFork]
    data: Opt[JsonString]

  for fieldName in readObjectFields(reader):
    case fieldName
    of "version":
      if version.isSome:
        reader.raiseUnexpectedField("Multiple version fields found", T.name)
      let consensusFork =
        ConsensusFork.decodeString(reader.readValue(string)).valueOr:
          reader.raiseUnexpectedValue("Incorrect version field value")
      version.ok consensusFork
    of "data":
      if data.isSome:
        reader.raiseUnexpectedField("Multiple data fields found", T.name)
      data.ok reader.readValue(JsonString)
    else:
      unrecognizedFieldWarning(fieldName, typeof(value).name)

  if version.isNone:
    reader.raiseUnexpectedValue("Field version is missing")
  if data.isNone:
    reader.raiseUnexpectedValue("Field data is missing")

  withLcDataFork(lcDataForkAtConsensusFork(version.get)):
    when lcDataFork > LightClientDataFork.None:
      try:
        value = T.init(RestJson.decode(
          string(data.get()),
          T.Forky(lcDataFork),
          requireAllFields = true,
          allowUnknownFields = true))
      except SerializationError:
        reader.raiseUnexpectedValue("Incorrect format (" & $lcDataFork & ")")
    else:
      reader.raiseUnexpectedValue("Unsupported fork " & $version.get)

## ForkedAggregateAndProof
proc readValue*(reader: var JsonReader[RestJson],
                value: var ForkedAggregateAndProof) {.
     raises: [IOError, SerializationError].} =
  var
    version: Opt[ConsensusFork]
    data: Opt[JsonString]

  for fieldName {.inject.} in readObjectFields(reader):
    case fieldName
    of "version":
      if version.isSome():
        reader.raiseUnexpectedField("Multiple version fields found",
                                    "ForkedAggregateAndProof")
      let vres = reader.readValue(string).toLowerAscii()
      version = ConsensusFork.init(vres)
      if version.isNone():
        reader.raiseUnexpectedValue("Incorrect version field value")
    of "data":
      if data.isSome():
        reader.raiseUnexpectedField(
          "Multiple '" & fieldName & "' fields found",
          "ForkedAggregateAndProof")
      data = Opt.some(reader.readValue(JsonString))
    else:
      unrecognizedFieldWarning(fieldName, "ForkedAggregateAndProof")

  if version.isNone():
    reader.raiseUnexpectedValue("Field `version` is missing")
  if data.isNone():
    reader.raiseUnexpectedValue("Field `data` is missing")

  withConsensusFork(version.get()):
    when consensusFork < ConsensusFork.Electra:
      let res =
        try:
          RestJson.decode(string(data.get()),
                          phase0.AggregateAndProof,
                          requireAllFields = true,
                          allowUnknownFields = true)
        except SerializationError as exc:
          reader.raiseUnexpectedValue(
            "Incorrect phase0 aggregated attestation format, [" &
            exc.formatMsg("ForkedAggregateAndProof") & "]")
      value = ForkedAggregateAndProof.init(res, consensusFork)
    else:
      let res =
        try:
          RestJson.decode(string(data.get()),
                          electra.AggregateAndProof,
                          requireAllFields = true,
                          allowUnknownFields = true)
        except SerializationError as exc:
          reader.raiseUnexpectedValue(
            "Incorrect electra aggregated attestation format, [" &
            exc.formatMsg("ForkedAggregateAndProof") & "]")
      value = ForkedAggregateAndProof.init(res, consensusFork)

proc writeValue*(writer: var JsonWriter[RestJson],
                 proof: ForkedAggregateAndProof) {.raises: [IOError].} =
  writer.beginRecord()
  writer.writeField("version", proof.kind)
  withAggregateAndProof(proof):
    writer.writeField("data", forkyProof)
  writer.endRecord()

## Web3SignerRequest
proc writeValue*(
    writer: var JsonWriter[RestJson], value: Web3SignerRequest
) {.raises: [IOError].} =
  debugComment "electra web3signer needs some EIP-7549 changes"

  writer.beginRecord()
  case value.kind
  of Web3SignerRequestKind.AggregationSlot:
    doAssert(value.forkInfo.isSome(),
             "forkInfo should be set for this type of request")
    writer.writeField("type", "AGGREGATION_SLOT")
    writer.writeField("fork_info", value.forkInfo.get())
    if isSome(value.signingRoot):
      writer.writeField("signingRoot", value.signingRoot)
    writer.writeField("aggregation_slot", value.aggregationSlot)
  of Web3SignerRequestKind.AggregateAndProof:
    doAssert(value.forkInfo.isSome(),
             "forkInfo should be set for this type of request")
    writer.writeField("type", "AGGREGATE_AND_PROOF")
    writer.writeField("fork_info", value.forkInfo.get())
    if isSome(value.signingRoot):
      writer.writeField("signingRoot", value.signingRoot)
    writer.writeField("aggregate_and_proof", value.aggregateAndProof)
  of Web3SignerRequestKind.AggregateAndProofV2:
    doAssert(value.forkInfo.isSome(),
             "forkInfo should be set for this type of request")
    writer.writeField("type", "AGGREGATE_AND_PROOF_V2")
    writer.writeField("fork_info", value.forkInfo.get())
    if isSome(value.signingRoot):
      writer.writeField("signingRoot", value.signingRoot)
    writer.writeField("aggregate_and_proof", value.forkedAggregateAndProof)
  of Web3SignerRequestKind.Attestation:
    doAssert(value.forkInfo.isSome(),
             "forkInfo should be set for this type of request")
    writer.writeField("type", "ATTESTATION")
    writer.writeField("fork_info", value.forkInfo.get())
    if isSome(value.signingRoot):
      writer.writeField("signingRoot", value.signingRoot)
    writer.writeField("attestation", value.attestation)
  of Web3SignerRequestKind.BlockV2:
    doAssert(value.forkInfo.isSome(),
             "forkInfo should be set for this type of request")
    writer.writeField("type", "BLOCK_V2")
    writer.writeField("fork_info", value.forkInfo.get())
    if isSome(value.signingRoot):
      writer.writeField("signingRoot", value.signingRoot)

    # https://github.com/Consensys/web3signer/blob/2d956c019663ac70f60640d23196d1d321c1b1fa/core/src/main/resources/openapi-specs/eth2/signing/schemas.yaml#L483-L500
    writer.writeField("beacon_block", value.beaconBlockHeader)

    if isSome(value.proofs):
      writer.writeField("proofs", value.proofs.get())
  of Web3SignerRequestKind.Deposit:
    writer.writeField("type", "DEPOSIT")
    if isSome(value.signingRoot):
      writer.writeField("signingRoot", value.signingRoot)
    writer.writeField("deposit", value.deposit)
  of Web3SignerRequestKind.RandaoReveal:
    doAssert(value.forkInfo.isSome(),
             "forkInfo should be set for this type of request")
    writer.writeField("type", "RANDAO_REVEAL")
    writer.writeField("fork_info", value.forkInfo.get())
    if isSome(value.signingRoot):
      writer.writeField("signingRoot", value.signingRoot)
    writer.writeField("randao_reveal", value.randaoReveal)
  of Web3SignerRequestKind.VoluntaryExit:
    doAssert(value.forkInfo.isSome(),
             "forkInfo should be set for this type of request")
    writer.writeField("type", "VOLUNTARY_EXIT")
    writer.writeField("fork_info", value.forkInfo.get())
    if isSome(value.signingRoot):
      writer.writeField("signingRoot", value.signingRoot)
    writer.writeField("voluntary_exit", value.voluntaryExit)
  of Web3SignerRequestKind.SyncCommitteeMessage:
    doAssert(value.forkInfo.isSome(),
             "forkInfo should be set for this type of request")
    writer.writeField("type", "SYNC_COMMITTEE_MESSAGE")
    writer.writeField("fork_info", value.forkInfo.get())
    if isSome(value.signingRoot):
      writer.writeField("signingRoot", value.signingRoot)
    writer.writeField("sync_committee_message", value.syncCommitteeMessage)
  of Web3SignerRequestKind.SyncCommitteeSelectionProof:
    doAssert(value.forkInfo.isSome(),
             "forkInfo should be set for this type of request")
    writer.writeField("type", "SYNC_COMMITTEE_SELECTION_PROOF")
    writer.writeField("fork_info", value.forkInfo.get())
    if isSome(value.signingRoot):
      writer.writeField("signingRoot", value.signingRoot)
    writer.writeField("sync_aggregator_selection_data",
                      value.syncAggregatorSelectionData)
  of Web3SignerRequestKind.SyncCommitteeContributionAndProof:
    doAssert(value.forkInfo.isSome(),
             "forkInfo should be set for this type of request")
    writer.writeField("type", "SYNC_COMMITTEE_CONTRIBUTION_AND_PROOF")
    writer.writeField("fork_info", value.forkInfo.get())
    if isSome(value.signingRoot):
      writer.writeField("signingRoot", value.signingRoot)
    writer.writeField("contribution_and_proof",
                      value.syncCommitteeContributionAndProof)
  of Web3SignerRequestKind.ValidatorRegistration:
    # https://consensys.github.io/web3signer/web3signer-eth2.html#operation/ETH2_SIGN
    doAssert(value.forkInfo.isSome(),
             "forkInfo should be set for this type of request")
    writer.writeField("type", "VALIDATOR_REGISTRATION")
    writer.writeField("fork_info", value.forkInfo.get())
    if isSome(value.signingRoot):
      writer.writeField("signingRoot", value.signingRoot)
    writer.writeField("validator_registration", value.validatorRegistration)
  writer.endRecord()

proc readValue*(reader: var JsonReader[RestJson],
                value: var Web3SignerRequest) {.
     raises: [IOError, SerializationError].} =
  var
    requestKind: Opt[Web3SignerRequestKind]
    forkInfo: Opt[Web3SignerForkInfo]
    signingRoot: Opt[Eth2Digest]
    data: Opt[JsonString]
    proofs: seq[Web3SignerMerkleProof]
    dataName: string

  for fieldName in readObjectFields(reader):
    case fieldName
    of "type":
      if requestKind.isSome():
        reader.raiseUnexpectedField("Multiple `type` fields found",
                                    "Web3SignerRequest")
      let vres = reader.readValue(string)
      requestKind = Opt.some(
        case vres
        of "AGGREGATION_SLOT":
          Web3SignerRequestKind.AggregationSlot
        of "AGGREGATE_AND_PROOF":
          Web3SignerRequestKind.AggregateAndProof
        of "AGGREGATE_AND_PROOF_V2":
          Web3SignerRequestKind.AggregateAndProofV2
        of "ATTESTATION":
          Web3SignerRequestKind.Attestation
        of "BLOCK_V2":
          Web3SignerRequestKind.BlockV2
        of "DEPOSIT":
          Web3SignerRequestKind.Deposit
        of "RANDAO_REVEAL":
          Web3SignerRequestKind.RandaoReveal
        of "VOLUNTARY_EXIT":
          Web3SignerRequestKind.VoluntaryExit
        of "SYNC_COMMITTEE_MESSAGE":
          Web3SignerRequestKind.SyncCommitteeMessage
        of "SYNC_COMMITTEE_SELECTION_PROOF":
          Web3SignerRequestKind.SyncCommitteeSelectionProof
        of "SYNC_COMMITTEE_CONTRIBUTION_AND_PROOF":
          Web3SignerRequestKind.SyncCommitteeContributionAndProof
        of "VALIDATOR_REGISTRATION":
          Web3SignerRequestKind.ValidatorRegistration
        else:
          reader.raiseUnexpectedValue("Unexpected `type` value")
      )
    of "fork_info":
      if forkInfo.isSome():
        reader.raiseUnexpectedField("Multiple `fork_info` fields found",
                                    "Web3SignerRequest")
      forkInfo = Opt.some(reader.readValue(Web3SignerForkInfo))
    of "signingRoot":
      if signingRoot.isSome():
        reader.raiseUnexpectedField("Multiple `signingRoot` fields found",
                                    "Web3SignerRequest")
      signingRoot = Opt.some(reader.readValue(Eth2Digest))
    of "proofs":
      let newProofs = reader.readValue(seq[Web3SignerMerkleProof])
      proofs.add(newProofs)
    of "aggregation_slot", "aggregate_and_proof", "block", "beacon_block",
       "randao_reveal", "voluntary_exit", "sync_committee_message",
       "sync_aggregator_selection_data", "contribution_and_proof",
       "attestation", "deposit", "validator_registration":
      if data.isSome():
        reader.raiseUnexpectedField("Multiple data fields found",
                                    "Web3SignerRequest")
      dataName = fieldName
      data = Opt.some(reader.readValue(JsonString))

    else:
      unrecognizedFieldWarning(fieldName, typeof(value).name)

  if requestKind.isNone():
    reader.raiseUnexpectedValue("Field `type` is missing")

  value =
    case requestKind.get()
    of Web3SignerRequestKind.AggregationSlot:
      if dataName != "aggregation_slot":
        reader.raiseUnexpectedValue("Field `aggregation_slot` is missing")
      if forkInfo.isNone():
        reader.raiseUnexpectedValue("Field `fork_info` is missing")
      let data = decodeJsonString(Web3SignerAggregationSlotData,
                                  data.get()).valueOr:
        reader.raiseUnexpectedValue(
          "Incorrect field `aggregation_slot` format")
      Web3SignerRequest(kind: Web3SignerRequestKind.AggregationSlot,
        forkInfo: forkInfo, signingRoot: signingRoot, aggregationSlot: data
      )
    of Web3SignerRequestKind.AggregateAndProof:
      if dataName != "aggregate_and_proof":
        reader.raiseUnexpectedValue("Field `aggregate_and_proof` is missing")
      if forkInfo.isNone():
        reader.raiseUnexpectedValue("Field `fork_info` is missing")
      let data = decodeJsonString(phase0.AggregateAndProof, data.get()).valueOr:
        reader.raiseUnexpectedValue(
          "Incorrect field `aggregate_and_proof` format")
      Web3SignerRequest(
        kind: Web3SignerRequestKind.AggregateAndProof,
        forkInfo: forkInfo, signingRoot: signingRoot, aggregateAndProof: data
      )
    of Web3SignerRequestKind.AggregateAndProofV2:
      if dataName != "aggregate_and_proof":
        reader.raiseUnexpectedValue("Field `aggregate_and_proof` is missing")
      if forkInfo.isNone():
        reader.raiseUnexpectedValue("Field `fork_info` is missing")
      let data = decodeJsonString(ForkedAggregateAndProof, data.get()).valueOr:
        reader.raiseUnexpectedValue(
          "Incorrect field `aggregate_and_proof` format")
      Web3SignerRequest(
        kind: Web3SignerRequestKind.AggregateAndProofV2,
        forkInfo: forkInfo, signingRoot: signingRoot,
        forkedAggregateAndProof: data
      )
    of Web3SignerRequestKind.Attestation:
      if dataName != "attestation":
        reader.raiseUnexpectedValue("Field `attestation` is missing")
      if forkInfo.isNone():
        reader.raiseUnexpectedValue("Field `fork_info` is missing")
      let data = decodeJsonString(AttestationData, data.get()).valueOr:
        reader.raiseUnexpectedValue("Incorrect field `attestation` format")
      Web3SignerRequest(
        kind: Web3SignerRequestKind.Attestation,
        forkInfo: forkInfo, signingRoot: signingRoot, attestation: data
      )
    of Web3SignerRequestKind.BlockV2:
      # https://github.com/ConsenSys/web3signer/blob/41834a927088f1bde7a097e17d19e954d0058e54/core/src/main/resources/openapi-specs/eth2/signing/schemas.yaml#L421-L425 (branch v22.7.0)
      # It's the "beacon_block" field even when it's not a block, but a header
      if dataName != "beacon_block":
        reader.raiseUnexpectedValue("Field `beacon_block` is missing")
      if forkInfo.isNone():
        reader.raiseUnexpectedValue("Field `fork_info` is missing")
      let data = decodeJsonString(Web3SignerForkedBeaconBlock,
                                  data.get()).valueOr:
        reader.raiseUnexpectedValue("Incorrect field `beacon_block` format")
      if len(proofs) > 0:
        Web3SignerRequest(
          kind: Web3SignerRequestKind.BlockV2,
          forkInfo: forkInfo, signingRoot: signingRoot, beaconBlockHeader: data,
          proofs: Opt.some(proofs)
        )
      else:
        Web3SignerRequest(
          kind: Web3SignerRequestKind.BlockV2,
          forkInfo: forkInfo, signingRoot: signingRoot, beaconBlockHeader: data
        )
    of Web3SignerRequestKind.Deposit:
      if dataName != "deposit":
        reader.raiseUnexpectedValue("Field `deposit` is missing")
      let data = decodeJsonString(Web3SignerDepositData, data.get()).valueOr:
        reader.raiseUnexpectedValue("Incorrect field `deposit` format")
      Web3SignerRequest(
        kind: Web3SignerRequestKind.Deposit,
        signingRoot: signingRoot, deposit: data
      )
    of Web3SignerRequestKind.RandaoReveal:
      if dataName != "randao_reveal":
        reader.raiseUnexpectedValue("Field `randao_reveal` is missing")
      if forkInfo.isNone():
        reader.raiseUnexpectedValue("Field `fork_info` is missing")
      let data = decodeJsonString(Web3SignerRandaoRevealData,
                                  data.get()).valueOr:
        reader.raiseUnexpectedValue("Incorrect field `randao_reveal` format")
      Web3SignerRequest(
        kind: Web3SignerRequestKind.RandaoReveal,
        forkInfo: forkInfo, signingRoot: signingRoot, randaoReveal: data
      )
    of Web3SignerRequestKind.VoluntaryExit:
      if dataName != "voluntary_exit":
        reader.raiseUnexpectedValue("Field `voluntary_exit` is missing")
      if forkInfo.isNone():
        reader.raiseUnexpectedValue("Field `fork_info` is missing")
      let data = decodeJsonString(VoluntaryExit, data.get()).valueOr:
        reader.raiseUnexpectedValue("Incorrect field `voluntary_exit` format")
      Web3SignerRequest(
        kind: Web3SignerRequestKind.VoluntaryExit,
        forkInfo: forkInfo, signingRoot: signingRoot, voluntaryExit: data
      )
    of Web3SignerRequestKind.SyncCommitteeMessage:
      if dataName != "sync_committee_message":
        reader.raiseUnexpectedValue(
          "Field `sync_committee_message` is missing")
      if forkInfo.isNone():
        reader.raiseUnexpectedValue("Field `fork_info` is missing")
      let data = decodeJsonString(Web3SignerSyncCommitteeMessageData,
                                  data.get()).valueOr:
        reader.raiseUnexpectedValue(
          "Incorrect field `sync_committee_message` format")
      Web3SignerRequest(
        kind: Web3SignerRequestKind.SyncCommitteeMessage,
        forkInfo: forkInfo, signingRoot: signingRoot,
        syncCommitteeMessage: data
      )
    of Web3SignerRequestKind.SyncCommitteeSelectionProof:
      if dataName != "sync_aggregator_selection_data":
        reader.raiseUnexpectedValue(
          "Field `sync_aggregator_selection_data` is missing")
      if forkInfo.isNone():
        reader.raiseUnexpectedValue("Field `fork_info` is missing")
      let data = decodeJsonString(SyncAggregatorSelectionData,
                                  data.get()).valueOr:
        reader.raiseUnexpectedValue(
          "Incorrect field `sync_aggregator_selection_data` format")
      Web3SignerRequest(
        kind: Web3SignerRequestKind.SyncCommitteeSelectionProof,
        forkInfo: forkInfo, signingRoot: signingRoot,
        syncAggregatorSelectionData: data
      )
    of Web3SignerRequestKind.SyncCommitteeContributionAndProof:
      if dataName != "contribution_and_proof":
        reader.raiseUnexpectedValue(
          "Field `contribution_and_proof` is missing")
      if forkInfo.isNone():
        reader.raiseUnexpectedValue("Field `fork_info` is missing")
      let data = decodeJsonString(ContributionAndProof, data.get()).valueOr:
        reader.raiseUnexpectedValue(
          "Incorrect field `contribution_and_proof` format")
      Web3SignerRequest(
        kind: Web3SignerRequestKind.SyncCommitteeContributionAndProof,
        forkInfo: forkInfo, signingRoot: signingRoot,
        syncCommitteeContributionAndProof: data
      )
    of Web3SignerRequestKind.ValidatorRegistration:
      if dataName != "validator_registration":
        reader.raiseUnexpectedValue(
          "Field `validator_registration` is missing")
      if forkInfo.isNone():
        reader.raiseUnexpectedValue("Field `fork_info` is missing")
      let data = decodeJsonString(Web3SignerValidatorRegistration,
                                  data.get()).valueOr:
        reader.raiseUnexpectedValue(
          "Incorrect field `validator_registration` format")
      Web3SignerRequest(
        kind: Web3SignerRequestKind.ValidatorRegistration,
        forkInfo: forkInfo, signingRoot: signingRoot,
        validatorRegistration: data
      )

## RemoteKeystoreStatus
proc writeValue*(
    writer: var JsonWriter[RestJson], value: RemoteKeystoreStatus
) {.raises: [IOError].} =
  writer.beginRecord()
  writer.writeField("status", $value.status)
  if value.message.isSome():
    writer.writeField("message", value.message.get())
  writer.endRecord()

proc readValue*(reader: var JsonReader[RestJson],
                value: var RemoteKeystoreStatus) {.
     raises: [IOError, SerializationError].} =
  var message: Opt[string]
  var status: Opt[KeystoreStatus]

  for fieldName in readObjectFields(reader):
    case fieldName
    of "message":
      if message.isSome():
        reader.raiseUnexpectedField("Multiple `message` fields found",
                                    "RemoteKeystoreStatus")
      message = Opt.some(reader.readValue(string))
    of "status":
      if status.isSome():
        reader.raiseUnexpectedField("Multiple `status` fields found",
                                    "RemoteKeystoreStatus")
      let res = reader.readValue(string)
      status = Opt.some(
        case res
        of "error":
          KeystoreStatus.error
        of "not_active":
          KeystoreStatus.notActive
        of "not_found":
          KeystoreStatus.notFound
        of "deleted":
          KeystoreStatus.deleted
        of "duplicate":
          KeystoreStatus.duplicate
        of "imported":
          KeystoreStatus.imported
        else:
          reader.raiseUnexpectedValue("Invalid `status` value")
      )
    else:
      unrecognizedFieldWarning(fieldName, typeof(value).name)

  if status.isNone():
    reader.raiseUnexpectedValue("Field `status` is missing")

  value = RemoteKeystoreStatus(status: status.get(), message: message)

## ScryptSalt
proc readValue*(reader: var JsonReader[RestJson], value: var ScryptSalt) {.
     raises: [SerializationError, IOError].} =
  let res = ncrutils.fromHex(reader.readValue(string))
  if len(res) == 0:
    reader.raiseUnexpectedValue("Invalid scrypt salt value")
  value = ScryptSalt(res)

## Pbkdf2Params
proc writeValue*(
    writer: var JsonWriter[RestJson], value: Pbkdf2Params
) {.raises: [IOError].} =
  writer.beginRecord()
  writer.writeField("dklen", JsonString(Base10.toString(value.dklen)))
  writer.writeField("c", JsonString(Base10.toString(value.c)))
  writer.writeField("prf", value.prf)
  writer.writeField("salt", value.salt)
  writer.endRecord()

proc readValue*(reader: var JsonReader[RestJson], value: var Pbkdf2Params) {.
     raises: [SerializationError, IOError].} =
  var
    dklen: Opt[uint64]
    c: Opt[uint64]
    prf: Opt[PrfKind]
    salt: Opt[Pbkdf2Salt]

  for fieldName in readObjectFields(reader):
    case fieldName
    of "dklen":
      if dklen.isSome():
        reader.raiseUnexpectedField("Multiple `dklen` fields found",
                                    "Pbkdf2Params")
      dklen = Opt.some(reader.readValue(uint64))
    of "c":
      if c.isSome():
        reader.raiseUnexpectedField("Multiple `c` fields found",
                                    "Pbkdf2Params")
      c = Opt.some(reader.readValue(uint64))
    of "prf":
      if prf.isSome():
        reader.raiseUnexpectedField("Multiple `prf` fields found",
                                    "Pbkdf2Params")
      prf = Opt.some(reader.readValue(PrfKind))
    of "salt":
      if salt.isSome():
        reader.raiseUnexpectedField("Multiple `salt` fields found",
                                    "Pbkdf2Params")
      salt = Opt.some(reader.readValue(Pbkdf2Salt))
    else:
      unrecognizedFieldWarning(fieldName, typeof(value).name)

  if dklen.isNone():
    reader.raiseUnexpectedValue("Field `dklen` is missing")
  if c.isNone():
    reader.raiseUnexpectedValue("Field `c` is missing")
  if prf.isNone():
    reader.raiseUnexpectedValue("Field `prf` is missing")
  if salt.isNone():
    reader.raiseUnexpectedValue("Field `salt` is missing")

  value = Pbkdf2Params(
    dklen: dklen.get(),
    c: c.get(),
    prf: prf.get(),
    salt: salt.get()
  )

## ScryptParams
proc writeValue*(
    writer: var JsonWriter[RestJson], value: ScryptParams
) {.raises: [IOError].} =
  writer.beginRecord()
  writer.writeField("dklen", JsonString(Base10.toString(value.dklen)))
  writer.writeField("n", JsonString(Base10.toString(uint64(value.n))))
  writer.writeField("p", JsonString(Base10.toString(uint64(value.p))))
  writer.writeField("r", JsonString(Base10.toString(uint64(value.r))))
  writer.writeField("salt", value.salt)
  writer.endRecord()

proc readValue*(reader: var JsonReader[RestJson], value: var ScryptParams) {.
     raises: [SerializationError, IOError].} =
  var
    dklen: Opt[uint64]
    n, p, r: Opt[int]
    salt: Opt[ScryptSalt]

  for fieldName in readObjectFields(reader):
    case fieldName
    of "dklen":
      if dklen.isSome():
        reader.raiseUnexpectedField("Multiple `dklen` fields found",
                                    "ScryptParams")
      dklen = Opt.some(reader.readValue(uint64))
    of "n":
      if n.isSome():
        reader.raiseUnexpectedField("Multiple `n` fields found",
                                    "ScryptParams")
      let res = reader.readValue(int)
      if res < 0:
        reader.raiseUnexpectedValue("Unexpected negative `n` value")
      n = Opt.some(res)
    of "p":
      if p.isSome():
        reader.raiseUnexpectedField("Multiple `p` fields found",
                                    "ScryptParams")
      let res = reader.readValue(int)
      if res < 0:
        reader.raiseUnexpectedValue("Unexpected negative `p` value")
      p = Opt.some(res)
    of "r":
      if r.isSome():
        reader.raiseUnexpectedField("Multiple `r` fields found",
                                    "ScryptParams")
      let res = reader.readValue(int)
      if res < 0:
        reader.raiseUnexpectedValue("Unexpected negative `r` value")
      r = Opt.some(res)
    of "salt":
      if salt.isSome():
        reader.raiseUnexpectedField("Multiple `salt` fields found",
                                    "ScryptParams")
      salt = Opt.some(reader.readValue(ScryptSalt))
    else:
      unrecognizedFieldWarning(fieldName, typeof(value).name)

  if dklen.isNone():
    reader.raiseUnexpectedValue("Field `dklen` is missing")
  if n.isNone():
    reader.raiseUnexpectedValue("Field `n` is missing")
  if p.isNone():
    reader.raiseUnexpectedValue("Field `p` is missing")
  if r.isNone():
    reader.raiseUnexpectedValue("Field `r` is missing")
  if salt.isNone():
    reader.raiseUnexpectedValue("Field `salt` is missing")

  value = ScryptParams(
    dklen: dklen.get(),
    n: n.get(), p: p.get(), r: r.get(),
    salt: salt.get()
  )

## Keystore
proc writeValue*(
    writer: var JsonWriter[RestJson], value: Keystore
) {.error: "keystores must be converted to json with Json.encode(keystore). " &
           "There is no REST-specific encoding" .}

proc readValue*(reader: var JsonReader[RestJson], value: var Keystore) {.
     error: "Keystores must be loaded with `parseKeystore`. " &
            "There is no REST-specific encoding".}

## KeystoresAndSlashingProtection
proc writeValue*(
    writer: var JsonWriter[RestJson], value: KeystoresAndSlashingProtection
) {.raises: [IOError].} =
  writer.beginRecord()
  let keystores =
    block:
      var res: seq[string]
      for keystore in value.keystores:
        let encoded = Json.encode(keystore)
        res.add(encoded)
      res
  writer.writeField("keystores", keystores)
  writer.writeField("passwords", value.passwords)
  if value.slashing_protection.isSome():
    let slashingProtection = RestJson.encode(value.slashing_protection.get)
    writer.writeField("slashing_protection", slashingProtection)
  writer.endRecord()

proc readValue*(reader: var JsonReader[RestJson],
                value: var KeystoresAndSlashingProtection) {.
     raises: [SerializationError, IOError].} =
  var
    strKeystores: seq[string]
    passwords: seq[string]
    strSlashing: Opt[string]

  for fieldName in readObjectFields(reader):
    case fieldName
    of "keystores":
      strKeystores = reader.readValue(seq[string])
    of "passwords":
      passwords = reader.readValue(seq[string])
    of "slashing_protection":
      if strSlashing.isSome():
        reader.raiseUnexpectedField(
          "Multiple `slashing_protection` fields found",
          "KeystoresAndSlashingProtection")
      strSlashing = Opt.some(reader.readValue(string))
    else:
      unrecognizedFieldWarning(fieldName, typeof(value).name)

  if len(strKeystores) == 0:
    reader.raiseUnexpectedValue("Missing or empty `keystores` value")
  if len(passwords) == 0:
    reader.raiseUnexpectedValue("Missing or empty `passwords` value")

  let keystores =
    block:
      var res: seq[Keystore]
      for item in strKeystores:
        let key =
          try:
            parseKeystore(item)
          except SerializationError:
            # TODO re-raise the exception by adjusting the column index, so the user
            # will get an accurate syntax error within the larger message
            reader.raiseUnexpectedValue("Invalid keystore format")
        res.add(key)
      res

  let slashing =
    if strSlashing.isSome():
      let db =
        try:
          RestJson.decode(strSlashing.get(),
                          SPDIR,
                          requireAllFields = true,
                          allowUnknownFields = true)
        except SerializationError:
          reader.raiseUnexpectedValue("Invalid slashing protection format")
      Opt.some(db)
    else:
      Opt.none(SPDIR)

  value = KeystoresAndSlashingProtection(
    keystores: keystores, passwords: passwords, slashing_protection: slashing
  )

## RestActivityItem
proc writeValue*(
    writer: var JsonWriter[RestJson], value: RestActivityItem
) {.raises: [IOError].} =
  writer.beginRecord()
  writer.writeField("index", value.index)
  writer.writeField("epoch", value.epoch)
  writer.writeField("active", value.active)
  writer.endRecord()

proc readValue*(reader: var JsonReader[RestJson],
                value: var RestActivityItem) {.
     raises: [SerializationError, IOError].} =
  var index: Opt[ValidatorIndex]
  var epoch: Opt[Epoch]
  var active: Opt[bool]

  for fieldName in readObjectFields(reader):
    case fieldName
    of "index":
      if index.isSome():
        reader.raiseUnexpectedField(
          "Multiple `index` fields found", "RestActivityItem")
      index = Opt.some(reader.readValue(ValidatorIndex))
    of "epoch":
      if epoch.isSome():
        reader.raiseUnexpectedField(
          "Multiple `epoch` fields found", "RestActivityItem")
      epoch = Opt.some(reader.readValue(Epoch))
    of "active":
      if active.isSome():
        reader.raiseUnexpectedField(
          "Multiple `active` fields found", "RestActivityItem")
      active = Opt.some(reader.readValue(bool))
    else:
      unrecognizedFieldIgnore()

  if index.isNone():
    reader.raiseUnexpectedValue("Missing or empty `index` value")
  if epoch.isNone():
    reader.raiseUnexpectedValue("Missing or empty `epoch` value")
  if active.isNone():
    reader.raiseUnexpectedValue("Missing or empty `active` value")

  value = RestActivityItem(index: index.get(), epoch: epoch.get(),
                           active: active.get())

## RestLivenessItem
proc writeValue*(
    writer: var JsonWriter[RestJson], value: RestLivenessItem
) {.raises: [IOError].} =
  writer.beginRecord()
  writer.writeField("index", value.index)
  writer.writeField("is_live", value.is_live)
  writer.endRecord()

proc readValue*(reader: var JsonReader[RestJson],
                value: var RestLivenessItem) {.
     raises: [SerializationError, IOError].} =
  var index: Opt[ValidatorIndex]
  var isLive: Opt[bool]

  for fieldName in readObjectFields(reader):
    case fieldName
    of "index":
      if index.isSome():
        reader.raiseUnexpectedField(
          "Multiple `index` fields found", "RestLivenessItem")
      index = Opt.some(reader.readValue(ValidatorIndex))
    of "is_live":
      if isLive.isSome():
        reader.raiseUnexpectedField(
          "Multiple `is_live` fields found", "RestLivenessItem")
      isLive = Opt.some(reader.readValue(bool))
    else:
      unrecognizedFieldIgnore()

  if index.isNone():
    reader.raiseUnexpectedValue("Missing or empty `index` value")
  if isLive.isNone():
    reader.raiseUnexpectedValue("Missing or empty `is_live` value")

  value = RestLivenessItem(index: index.get(), is_live: isLive.get())

## HeadChangeInfoObject
proc writeValue*(
    writer: var JsonWriter[RestJson], value: HeadChangeInfoObject
) {.raises: [IOError].} =
  writer.beginRecord()
  writer.writeField("slot", value.slot)
  writer.writeField("block", value.block_root)
  writer.writeField("state", value.state_root)
  writer.writeField("epoch_transition", value.epoch_transition)
  writer.writeField("previous_duty_dependent_root",
                    value.previous_duty_dependent_root)
  writer.writeField("current_duty_dependent_root",
                    value.current_duty_dependent_root)
  if value.optimistic.isSome():
    writer.writeField("execution_optimistic", value.optimistic.get())
  writer.endRecord()

## ReorgInfoObject
proc writeValue*(
    writer: var JsonWriter[RestJson], value: ReorgInfoObject
) {.raises: [IOError].} =
  writer.beginRecord()
  writer.writeField("slot", value.slot)
  writer.writeField("depth", value.depth)
  writer.writeField("old_head_block", value.old_head_block)
  writer.writeField("new_head_block", value.new_head_block)
  writer.writeField("old_head_state", value.old_head_state)
  writer.writeField("new_head_state", value.new_head_state)
  if value.optimistic.isSome():
    writer.writeField("execution_optimistic", value.optimistic.get())
  writer.endRecord()

## FinalizationInfoObject
proc writeValue*(
    writer: var JsonWriter[RestJson], value: FinalizationInfoObject
) {.raises: [IOError].} =
  writer.beginRecord()
  writer.writeField("block", value.block_root)
  writer.writeField("state", value.state_root)
  writer.writeField("epoch", value.epoch)
  if value.optimistic.isSome():
    writer.writeField("execution_optimistic", value.optimistic.get())
  writer.endRecord()

## RestNodeValidity
proc writeValue*(
    writer: var JsonWriter[RestJson], value: RestNodeValidity
) {.raises: [IOError].} =
  writer.writeValue($value)

## RestErrorMessage
proc readValue*(reader: var JsonReader[RestJson],
                value: var RestErrorMessage) {.
     raises: [SerializationError, IOError].} =
  var
    code: Opt[int]
    message: Opt[string]
    stacktraces: Opt[seq[string]]

  for fieldName in readObjectFields(reader):
    case fieldName
    of "code":
      if code.isSome():
        reader.raiseUnexpectedField("Multiple `code` fields found",
                                    "RestErrorMessage")
      let ires =
        try:
          let res = reader.readValue(int)
          if res < 0:
            reader.raiseUnexpectedValue("Invalid `code` field value")
          Opt.some(res)
        except SerializationError:
          Opt.none(int)
      if ires.isNone():
        let sres =
          try: parseInt(reader.readValue(string))
          except ValueError:
            reader.raiseUnexpectedValue("Invalid `code` field format")
        if sres < 0:
          reader.raiseUnexpectedValue("Invalid `code` field value")
        code = Opt.some(sres)
      else:
        code = ires
    of "message":
      if message.isSome():
        reader.raiseUnexpectedField("Multiple `message` fields found",
                                    "RestErrorMessage")
      message = Opt.some(reader.readValue(string))
    of "stacktraces":
      if stacktraces.isSome():
        reader.raiseUnexpectedField("Multiple `stacktraces` fields found",
                                    "RestErrorMessage")
      stacktraces = Opt.some(reader.readValue(seq[string]))
    else:
      unrecognizedFieldIgnore()

  if code.isNone():
    reader.raiseUnexpectedValue("Missing or invalid `code` value")
  if message.isNone():
    reader.raiseUnexpectedValue("Missing or invalid `message` value")

  value = RestErrorMessage(
    code: code.get(), message: message.get(),
    stacktraces: stacktraces
  )

proc writeValue*(writer: var JsonWriter[RestJson], value: RestErrorMessage) {.
     raises: [IOError].} =
  writer.beginRecord()
  writer.writeField("code", value.code)
  writer.writeField("message", value.message)
  if value.stacktraces.isSome():
    writer.writeField("stacktraces", value.stacktraces.get())
  writer.endRecord()

## VCRuntimeConfig
proc readValue*(reader: var JsonReader[RestJson],
                value: var VCRuntimeConfig) {.
     raises: [SerializationError, IOError].} =
  for fieldName in readObjectFields(reader):
    let fieldValue = reader.readValue(string)
    if value.hasKeyOrPut(toUpperAscii(fieldName), fieldValue):
      let msg = "Multiple `" & fieldName & "` fields found"
      reader.raiseUnexpectedField(msg, "VCRuntimeConfig")

## ForkedMaybeBlindedBeaconBlock
proc writeValue*(writer: var JsonWriter[RestJson],
                 value: ProduceBlockResponseV3) {.raises: [IOError].} =
  writer.beginRecord()
  withForkyMaybeBlindedBlck(value):
    writer.writeField("version", consensusFork.toString())
    writer.writeField("execution_payload_blinded", isBlinded)
    if value.executionValue.isSome():
      writer.writeField("execution_payload_value",
                        $(value.executionValue.get()))
    if value.consensusValue.isSome():
      writer.writeField("consensus_block_value",
                        $(value.consensusValue.get()))
    writer.writeField("data", forkyMaybeBlindedBlck)
  writer.endRecord()

proc readValue*(reader: var JsonReader[RestJson],
                value: var ProduceBlockResponseV3) {.
     raises: [SerializationError, IOError].} =
  var
    version: Opt[ConsensusFork]
    blinded: Opt[bool]
    executionValue: Opt[UInt256]
    consensusValue: Opt[UInt256]
    data: Opt[JsonString]

  prepareForkedBlockReading(ProduceBlockResponseV3, reader, version, data,
                            blinded, executionValue, consensusValue)

  if blinded.isNone():
    reader.raiseUnexpectedValue("Field `execution_payload_blinded` is missing")
  if executionValue.isNone():
    reader.raiseUnexpectedValue("Field `execution_payload_value` is missing")
  # TODO (cheatfate): At some point we should add check for missing
  # `consensus_block_value` too
  if data.isNone():
    reader.raiseUnexpectedValue("Field `data` is missing")

  withConsensusFork(version.get):
    when consensusFork >= ConsensusFork.Deneb:
      if blinded.get:
        value = ForkedMaybeBlindedBeaconBlock.init(
          RestJson.decode(
            string(data.get()), consensusFork.BlindedBlockContents,
            requireAllFields = true, allowUnknownFields = true),
          executionValue, consensusValue)
      else:
        value = ForkedMaybeBlindedBeaconBlock.init(
          RestJson.decode(
            string(data.get()), consensusFork.BlockContents,
            requireAllFields = true, allowUnknownFields = true),
          executionValue, consensusValue)
    elif consensusFork >= ConsensusFork.Bellatrix:
      if blinded.get:
        reader.raiseUnexpectedValue(
          "`execution_payload_blinded` unsupported for `version`")
      value = ForkedMaybeBlindedBeaconBlock.init(
        RestJson.decode(
          string(data.get()), consensusFork.BlockContents,
          requireAllFields = true, allowUnknownFields = true),
        executionValue, consensusValue)
    else:
      if blinded.get:
        reader.raiseUnexpectedValue(
          "`execution_payload_blinded` unsupported for `version`")
      value = ForkedMaybeBlindedBeaconBlock.init(
        RestJson.decode(
          string(data.get()), consensusFork.BlockContents,
          requireAllFields = true, allowUnknownFields = true))

proc parseRoot(value: string): Result[Eth2Digest, cstring] =
  try:
    ok(Eth2Digest(data: hexToByteArray[32](value)))
  except ValueError:
    err("Unable to decode root value")

## GraffitiString
proc writeValue*(writer: var JsonWriter[RestJson], value: GraffitiString) {.
     raises: [IOError].} =
  writeValue(writer, $value)

proc readValue*(reader: var JsonReader[RestJson], T: type GraffitiString): T {.
     raises: [IOError, SerializationError].} =
  let res = init(GraffitiString, reader.readValue(string))
  if res.isErr():
    reader.raiseUnexpectedValue res.error
  res.get

proc decodeBody*(
       t: typedesc[RestPublishedSignedBeaconBlock],
       body: ContentBody,
       version: string
     ): Result[RestPublishedSignedBeaconBlock, RestErrorMessage] =
  if body.contentType == ApplicationJsonMediaType:
    let consensusFork = ConsensusFork.decodeString(version).valueOr:
      return err(RestErrorMessage.init(Http400, UnableDecodeVersionError,
                                       [version, $error]))

    template getBlck(blckType: untyped): untyped =
      try:
        RestPublishedSignedBeaconBlock(ForkedSignedBeaconBlock.init(
          RestJson.decode(body.data, blckType,
                          requireAllFields = true,
                          allowUnknownFields = true)))
      except SerializationError as exc:
        debug "Failed to decode JSON data",
              err = exc.formatMsg("<data>"),
              data = string.fromBytes(body.data)
        return err(RestErrorMessage.init(Http400, UnableDecodeError,
                                         [version, exc.formatMsg("<data>")]))
      except CatchableError as exc:
        return err(RestErrorMessage.init(Http400, UnexpectedDecodeError,
                                         [version, $exc.msg]))

    withConsensusFork(consensusFork):
      ok(getBlck(consensusFork.SignedBeaconBlock))

  elif body.contentType == OctetStreamMediaType:
    let consensusFork = ConsensusFork.decodeString(version).valueOr:
      return err(RestErrorMessage.init(Http400, UnableDecodeVersionError,
                                       [version, $error]))
    case consensusFork
    of ConsensusFork.Phase0:
      let blck =
        try:
          SSZ.decode(body.data, phase0.SignedBeaconBlock)
        except SerializationError as exc:
          return err(RestErrorMessage.init(Http400, UnableDecodeError,
                                           [version, exc.formatMsg("<data>")]))
        except CatchableError as exc:
          return err(RestErrorMessage.init(Http400, UnexpectedDecodeError,
                                           [version, $exc.msg]))
      ok(RestPublishedSignedBeaconBlock(ForkedSignedBeaconBlock.init(blck)))
    of ConsensusFork.Altair:
      let blck =
        try:
          SSZ.decode(body.data, altair.SignedBeaconBlock)
        except SerializationError as exc:
          return err(RestErrorMessage.init(Http400, UnableDecodeError,
                                           [version, exc.formatMsg("<data>")]))
        except CatchableError as exc:
          return err(RestErrorMessage.init(Http400, UnexpectedDecodeError,
                                           [version, $exc.msg]))
      ok(RestPublishedSignedBeaconBlock(ForkedSignedBeaconBlock.init(blck)))
    of ConsensusFork.Bellatrix:
      let blck =
        try:
          SSZ.decode(body.data, bellatrix.SignedBeaconBlock)
        except SerializationError as exc:
          return err(RestErrorMessage.init(Http400, UnableDecodeError,
                                           [version, exc.formatMsg("<data>")]))
        except CatchableError as exc:
          return err(RestErrorMessage.init(Http400, UnexpectedDecodeError,
                                           [version, $exc.msg]))
      ok(RestPublishedSignedBeaconBlock(ForkedSignedBeaconBlock.init(blck)))
    of ConsensusFork.Capella:
      let blck =
        try:
          SSZ.decode(body.data, capella.SignedBeaconBlock)
        except SerializationError as exc:
          return err(RestErrorMessage.init(Http400, UnableDecodeError,
                                           [version, exc.formatMsg("<data>")]))
        except CatchableError as exc:
          return err(RestErrorMessage.init(Http400, UnexpectedDecodeError,
                                           [version, $exc.msg]))
      ok(RestPublishedSignedBeaconBlock(ForkedSignedBeaconBlock.init(blck)))
    of ConsensusFork.Deneb:
      let blck =
        try:
          SSZ.decode(body.data, deneb.SignedBeaconBlock)
        except SerializationError as exc:
          return err(RestErrorMessage.init(Http400, UnableDecodeError,
                                           [version, exc.formatMsg("<data>")]))
        except CatchableError as exc:
          return err(RestErrorMessage.init(Http400, UnexpectedDecodeError,
                                           [version, $exc.msg]))
      ok(RestPublishedSignedBeaconBlock(ForkedSignedBeaconBlock.init(blck)))
    of ConsensusFork.Electra:
      let blck =
        try:
          SSZ.decode(body.data, electra.SignedBeaconBlock)
        except SerializationError as exc:
          return err(RestErrorMessage.init(Http400, UnableDecodeError,
                                           [version, exc.formatMsg("<data>")]))
        except CatchableError as exc:
          return err(RestErrorMessage.init(Http400, UnexpectedDecodeError,
                                           [version, $exc.msg]))
      ok(RestPublishedSignedBeaconBlock(ForkedSignedBeaconBlock.init(blck)))
  else:
    err(RestErrorMessage.init(Http415, "Invalid content type",
                              [version, $body.contentType]))

proc decodeBody*(
       t: typedesc[RestPublishedSignedBlockContents],
       body: ContentBody,
       version: string
     ): Result[RestPublishedSignedBlockContents, RestErrorMessage] =
  if body.contentType == ApplicationJsonMediaType:
    let consensusFork = ConsensusFork.decodeString(version).valueOr:
      return err(RestErrorMessage.init(Http400, UnableDecodeVersionError,
                                       [version, $error]))

    template getBlck(blckType: untyped): untyped =
      try:
        var res = RestJson.decode(body.data, blckType,
                                  requireAllFields = true,
                                  allowUnknownFields = true)
        when compiles(res.signed_block.messsage):
          {.error: "Deneb and later forks handled in case statement".}
        else:
          RestPublishedSignedBlockContents.init(
            res.message, hash_tree_root(res.message), res.signature)
      except SerializationError as exc:
        debug "Failed to decode JSON data",
              err = exc.formatMsg("<data>"),
              data = string.fromBytes(body.data)
        return err(RestErrorMessage.init(Http400, UnableDecodeError,
                                         [version, exc.formatMsg("<data>")]))
      except CatchableError as exc:
        return err(RestErrorMessage.init(Http400, UnexpectedDecodeError,
                                         [version, $exc.msg]))

    let data =
      case consensusFork
      of ConsensusFork.Phase0:    getBlck(phase0.SignedBeaconBlock)
      of ConsensusFork.Altair:    getBlck(altair.SignedBeaconBlock)
      of ConsensusFork.Bellatrix: getBlck(bellatrix.SignedBeaconBlock)
      of ConsensusFork.Capella:   getBlck(capella.SignedBeaconBlock)
      of ConsensusFork.Deneb:
        try:
          var res = RestJson.decode(body.data, DenebSignedBlockContents,
                                    requireAllFields = true,
                                    allowUnknownFields = true)
          res.signed_block.root = hash_tree_root(res.signed_block.message)
          RestPublishedSignedBlockContents(
            kind: ConsensusFork.Deneb, denebData: res)
        except SerializationError as exc:
          debug "Failed to decode JSON data",
                err = exc.formatMsg("<data>"),
                data = string.fromBytes(body.data)
          return err(RestErrorMessage.init(Http400, UnableDecodeError,
                                           [version, exc.formatMsg("<data>")]))
        except CatchableError as exc:
          return err(RestErrorMessage.init(Http400, UnexpectedDecodeError,
                                           [version, $exc.msg]))
      of ConsensusFork.Electra:
        try:
          var res = RestJson.decode(body.data, ElectraSignedBlockContents,
                                    requireAllFields = true,
                                    allowUnknownFields = true)
          res.signed_block.root = hash_tree_root(res.signed_block.message)
          RestPublishedSignedBlockContents(
            kind: ConsensusFork.Electra, electraData: res)
        except SerializationError as exc:
          debug "Failed to decode JSON data",
                err = exc.formatMsg("<data>"),
                data = string.fromBytes(body.data)
          return err(RestErrorMessage.init(Http400, UnableDecodeError,
                                           [version, exc.formatMsg("<data>")]))
        except CatchableError as exc:
          return err(RestErrorMessage.init(Http400, UnexpectedDecodeError,
                                           [version, $exc.msg]))

    ok(data)
  elif body.contentType == OctetStreamMediaType:
    let consensusFork = ConsensusFork.decodeString(version).valueOr:
      return err(RestErrorMessage.init(Http400, UnableDecodeVersionError,
                                       [version, $error]))
    case consensusFork
    of ConsensusFork.Phase0:
      let blck =
        try:
          var res = SSZ.decode(body.data, phase0.SignedBeaconBlock)
          res.root = hash_tree_root(res.message)
          res
        except SerializationError as exc:
          return err(RestErrorMessage.init(Http400, UnableDecodeError,
                                           [version, exc.formatMsg("<data>")]))
        except CatchableError as exc:
          return err(RestErrorMessage.init(Http400, UnexpectedDecodeError,
                                           [version, $exc.msg]))
      ok(RestPublishedSignedBlockContents(
        kind: ConsensusFork.Phase0, phase0Data: blck))
    of ConsensusFork.Altair:
      let blck =
        try:
          var res = SSZ.decode(body.data, altair.SignedBeaconBlock)
          res.root = hash_tree_root(res.message)
          res
        except SerializationError as exc:
          return err(RestErrorMessage.init(Http400, UnableDecodeError,
                                           [version, exc.formatMsg("<data>")]))
        except CatchableError as exc:
          return err(RestErrorMessage.init(Http400, UnexpectedDecodeError,
                                           [version, $exc.msg]))
      ok(RestPublishedSignedBlockContents(
        kind: ConsensusFork.Altair, altairData: blck))
    of ConsensusFork.Bellatrix:
      let blck =
        try:
          var res = SSZ.decode(body.data, bellatrix.SignedBeaconBlock)
          res.root = hash_tree_root(res.message)
          res
        except SerializationError as exc:
          return err(RestErrorMessage.init(Http400, UnableDecodeError,
                                           [version, exc.formatMsg("<data>")]))
        except CatchableError as exc:
          return err(RestErrorMessage.init(Http400, UnexpectedDecodeError,
                                           [version, $exc.msg]))
      ok(RestPublishedSignedBlockContents(
        kind: ConsensusFork.Bellatrix, bellatrixData: blck))
    of ConsensusFork.Capella:
      let blck =
        try:
          var res = SSZ.decode(body.data, capella.SignedBeaconBlock)
          res.root = hash_tree_root(res.message)
          res
        except SerializationError as exc:
          return err(RestErrorMessage.init(Http400, UnableDecodeError,
                                           [version, exc.formatMsg("<data>")]))
        except CatchableError as exc:
          return err(RestErrorMessage.init(Http400, UnexpectedDecodeError,
                                           [version, $exc.msg]))
      ok(RestPublishedSignedBlockContents(
        kind: ConsensusFork.Capella, capellaData: blck))
    of ConsensusFork.Deneb:
      let blckContents =
        try:
          var res = SSZ.decode(body.data, DenebSignedBlockContents)
          res.signed_block.root = hash_tree_root(res.signed_block.message)
          res
        except SerializationError as exc:
          return err(RestErrorMessage.init(Http400, UnableDecodeError,
                                           [version, exc.formatMsg("<data>")]))
        except CatchableError as exc:
          return err(RestErrorMessage.init(Http400, UnexpectedDecodeError,
                                           [version, $exc.msg]))
      ok(RestPublishedSignedBlockContents(
        kind: ConsensusFork.Deneb, denebData: blckContents))
    of ConsensusFork.Electra:
      let blckContents =
        try:
          var res = SSZ.decode(body.data, ElectraSignedBlockContents)
          res.signed_block.root = hash_tree_root(res.signed_block.message)
          res
        except SerializationError as exc:
          return err(RestErrorMessage.init(Http400, UnableDecodeError,
                                           [version, exc.formatMsg("<data>")]))
        except CatchableError as exc:
          return err(RestErrorMessage.init(Http400, UnexpectedDecodeError,
                                           [version, $exc.msg]))
      ok(RestPublishedSignedBlockContents(
        kind: ConsensusFork.Electra, electraData: blckContents))
  else:
    err(RestErrorMessage.init(Http415, "Invalid content type",
                              [version, $body.contentType]))

proc decodeBody*[T](t: typedesc[T],
                    body: ContentBody): Result[T, cstring] =
  if body.contentType != ApplicationJsonMediaType:
    return err("Unsupported content type")
  let data =
    try:
      RestJson.decode(body.data, T,
                      requireAllFields = true,
                      allowUnknownFields = true)
    except SerializationError as exc:
      debug "Failed to deserialize REST JSON data",
            err = exc.formatMsg("<data>"),
            data = string.fromBytes(body.data)
      return err("Unable to deserialize data")
    except CatchableError:
      return err("Unexpected deserialization error")
  ok(data)

proc decodeBodyJsonOrSsz*[T](t: typedesc[T],
                             body: ContentBody): Result[T, RestErrorMessage] =
  if body.contentType == ApplicationJsonMediaType:
    let data =
      try:
        RestJson.decode(body.data, T,
                        requireAllFields = true,
                        allowUnknownFields = true)
      except SerializationError as exc:
        debug "Failed to decode JSON data",
              err = exc.formatMsg("<data>"),
              data = string.fromBytes(body.data)
        return err(
          RestErrorMessage.init(Http400, UnableDecodeError,
                                [exc.formatMsg("<data>")]))
      except CatchableError as exc:
        return err(
            RestErrorMessage.init(Http400, UnexpectedDecodeError, [$exc.msg]))
    ok(data)
  elif body.contentType == OctetStreamMediaType:
    let blck =
      try:
        SSZ.decode(body.data, T)
      except SerializationError as exc:
        return err(
          RestErrorMessage.init(Http400, UnableDecodeError,
                                [exc.formatMsg("<data>")]))
      except CatchableError as exc:
        return err(
            RestErrorMessage.init(Http400, UnexpectedDecodeError, [$exc.msg]))
    ok(blck)
  else:
    err(RestErrorMessage.init(Http415, "Invalid content type",
                              [$body.contentType]))

proc encodeBytes*[T: EncodeTypes](value: T,
                                  contentType: string): RestResult[seq[byte]] =
  case contentType
  of "application/json":
    let data =
      block:
        try:
          var stream = memoryOutput()
          var writer = JsonWriter[RestJson].init(stream)
          writer.writeValue(value)
          stream.getOutput(seq[byte])
        except IOError:
          return err("Input/output error")
        except SerializationError:
          return err("Serialization error")
    ok(data)
  else:
    err("Content-Type not supported")

proc encodeBytes*[T: EncodeArrays](value: T,
                                   contentType: string): RestResult[seq[byte]] =
  case contentType
  of "application/json":
    let data =
      block:
        try:
          var stream = memoryOutput()
          var writer = JsonWriter[RestJson].init(stream)
          writer.writeArray(value)
          stream.getOutput(seq[byte])
        except IOError:
          return err("Input/output error")
        except SerializationError:
          return err("Serialization error")
    ok(data)
  else:
    err("Content-Type not supported")

proc encodeBytes*[T: EncodeOctetTypes](
       value: T,
       contentType: string
     ): RestResult[seq[byte]] =
  case contentType
  of "application/json":
    let data =
      try:
        var stream = memoryOutput()
        var writer = JsonWriter[RestJson].init(stream)
        writer.writeValue(value)
        stream.getOutput(seq[byte])
      except IOError:
        return err("Input/output error")
      except SerializationError:
        return err("Serialization error")
    ok(data)
  of "application/octet-stream":
    let data =
      try:
        SSZ.encode(value)
      except CatchableError:
        return err("Serialization error")
    ok(data)
  else:
    err("Content-Type not supported")

func readSszResBytes(T: typedesc[RestBlockTypes],
                     data: openArray[byte]): RestResult[T] =
  var res: T
  try:
    readSszBytes(data, res)
    ok(res)
  except SszSizeMismatchError:
    err("Incorrect SSZ object's size")
  except SszError:
    err("Invalid SSZ object")

proc decodeBytes*[T: DecodeConsensysTypes](
       t: typedesc[T],
       value: openArray[byte],
       contentType: Opt[ContentTypeData],
       consensusVersion: string
     ): RestResult[T] =
  let mediaType =
    if contentType.isNone() or
       isWildCard(contentType.get().mediaType):
      return err("Invalid/missing Content-Type value")
    else:
      contentType.get().mediaType

  if mediaType == ApplicationJsonMediaType:
    try:
      ok(RestJson.decode(value, T,
                         requireAllFields = true,
                         allowUnknownFields = true))
    except SerializationError as exc:
      debug "Failed to deserialize REST JSON data",
            err = exc.formatMsg("<data>"),
            data = string.fromBytes(value)
      return err("Serialization error")
  elif mediaType == OctetStreamMediaType:
    when t is ProduceBlindedBlockResponse:
      let fork = ConsensusFork.decodeString(consensusVersion).valueOr:
        return err("Invalid or Unsupported consensus version")
      case fork
      of ConsensusFork.Electra:
        let
          blck = ? readSszResBytes(electra_mev.BlindedBeaconBlock, value)
          forked = ForkedBlindedBeaconBlock(
            kind: ConsensusFork.Electra, electraData: blck)
        ok(ProduceBlindedBlockResponse(forked))
      of ConsensusFork.Deneb:
        let
          blck = ? readSszResBytes(deneb_mev.BlindedBeaconBlock, value)
          forked = ForkedBlindedBeaconBlock(
            kind: ConsensusFork.Deneb, denebData: blck)
        ok(ProduceBlindedBlockResponse(forked))
      of ConsensusFork.Phase0 .. ConsensusFork.Capella:
        err("Unable to decode blinded block for pre-Deneb forks")
  else:
    err("Unsupported Content-Type")

proc decodeBytes*[T: ProduceBlockResponseV3](
    t: typedesc[T],
    value: openArray[byte],
    contentType: Opt[ContentTypeData],
    headerConsensusVersion: string,
    headerBlinded: string,
    headerPayloadValue: string,
    headerConsensusValue: string): RestResult[T] =
  let
    mediaType =
      if contentType.isNone():
        ApplicationJsonMediaType
      else:
        if isWildCard(contentType.get().mediaType):
          return err("Incorrect Content-Type")
        contentType.get().mediaType

  if mediaType == ApplicationJsonMediaType:
    try:
      ok(RestJson.decode(value, T,
                         requireAllFields = true,
                         allowUnknownFields = true))
    except SerializationError as exc:
      debug "Failed to deserialize REST JSON data",
            err = exc.formatMsg("<data>"),
            data = string.fromBytes(value)
      return err("Serialization error")
  elif mediaType == OctetStreamMediaType:
    let
      fork = ConsensusFork.decodeString(headerConsensusVersion).valueOr:
        return err("Invalid or Unsupported consensus version")
      blinded =
        block:
          var toCheck = headerBlinded.toLowerAscii()
          if toCheck == "true":
            true
          elif toCheck == "false":
            false
          else:
            return err("Incorrect `Eth-Execution-Payload-Blinded` header value")
      executionValue =
        try:
          Opt.some parse(headerPayloadValue, UInt256, 10)
        except ValueError:
          return err("Incorrect `Eth-Execution-Payload-Value` header value")
      consensusValue =
        if len(headerConsensusValue) == 0:
          # TODO (cheatfate): We should not allow empty `consensus-value`.
          Opt.none(Uint256)
        else:
          try:
            Opt.some parse(headerConsensusValue, UInt256, 10)
          except ValueError:
            return err("Incorrect `Eth-Consensus-Block-Value` header value")
    withConsensusFork(fork):
      when consensusFork >= ConsensusFork.Deneb:
        if blinded:
          let contents =
            ? readSszResBytes(consensusFork.BlindedBlockContents, value)
          ok(
            ForkedMaybeBlindedBeaconBlock.init(
              contents, executionValue, consensusValue))
        else:
          let contents = ? readSszResBytes(consensusFork.BlockContents, value)
          ok(
            ForkedMaybeBlindedBeaconBlock.init(
              contents, executionValue, consensusValue))
      elif consensusFork >= ConsensusFork.Bellatrix:
        if blinded:
          return err("`Eth-Execution-Payload-Blinded` unsupported for " &
                     "`Eth-Consensus-Version`")
        let contents = ? readSszResBytes(consensusFork.BlockContents, value)
        ok(
          ForkedMaybeBlindedBeaconBlock.init(
            contents, executionValue, consensusValue))
      else:
        if blinded:
          return err("`Eth-Execution-Payload-Blinded` unsupported for " &
                     "`Eth-Consensus-Version`")
        let contents = ? readSszResBytes(consensusFork.BlockContents, value)
        ok(ForkedMaybeBlindedBeaconBlock.init(contents))
  else:
    err("Unsupported Content-Type")

proc decodeBytes*[T: DecodeTypes](
       t: typedesc[T],
       value: openArray[byte],
       contentType: Opt[ContentTypeData]
     ): RestResult[T] =

  let mediaType =
    if contentType.isNone():
      ApplicationJsonMediaType
    else:
      if isWildCard(contentType.get().mediaType):
        return err("Incorrect Content-Type")
      contentType.get().mediaType

  if mediaType == ApplicationJsonMediaType:
    try:
      ok RestJson.decode(value, T,
                         requireAllFields = true,
                         allowUnknownFields = true)
    except SerializationError as exc:
      debug "Failed to deserialize REST JSON data",
            err = exc.formatMsg("<data>"),
            data = string.fromBytes(value)
      err("Serialization error")
  else:
    err("Content-Type not supported")

func encodeString*(value: string): RestResult[string] =
  ok(value)

func encodeString*(
    value:
      uint64 |
      SyncCommitteePeriod |
      Epoch |
      Slot |
      CommitteeIndex |
      SyncSubcommitteeIndex): RestResult[string] =
  ok(Base10.toString(uint64(value)))

func encodeString*(value: ValidatorSig): RestResult[string] =
  ok(hexOriginal(toRaw(value)))

func encodeString*(value: GraffitiBytes): RestResult[string] =
  ok(hexOriginal(distinctBase(value)))

func encodeString*(value: Eth2Digest): RestResult[string] =
  ok(hexOriginal(value.data))

func encodeString*(value: ValidatorIdent): RestResult[string] =
  case value.kind
  of ValidatorQueryKind.Index:
    ok(Base10.toString(uint64(value.index)))
  of ValidatorQueryKind.Key:
    ok(hexOriginal(toRaw(value.key)))

func encodeString*(value: ValidatorPubKey): RestResult[string] =
  ok(hexOriginal(toRaw(value)))

func encodeString*(value: StateIdent): RestResult[string] =
  case value.kind
  of StateQueryKind.Slot:
    ok(Base10.toString(uint64(value.slot)))
  of StateQueryKind.Root:
    ok(hexOriginal(value.root.data))
  of StateQueryKind.Named:
    case value.value
    of StateIdentType.Head:
      ok("head")
    of StateIdentType.Genesis:
      ok("genesis")
    of StateIdentType.Finalized:
      ok("finalized")
    of StateIdentType.Justified:
      ok("justified")

func encodeString*(value: BroadcastValidationType): RestResult[string] =
  case value
  of BroadcastValidationType.Gossip:
    ok("gossip")
  of BroadcastValidationType.Consensus:
    ok("consensus")
  of BroadcastValidationType.ConsensusAndEquivocation:
    ok("consensus_and_equivocation")

func encodeString*(value: BlockIdent): RestResult[string] =
  case value.kind
  of BlockQueryKind.Slot:
    ok(Base10.toString(uint64(value.slot)))
  of BlockQueryKind.Root:
    ok(hexOriginal(value.root.data))
  of BlockQueryKind.Named:
    case value.value
    of BlockIdentType.Head:
      ok("head")
    of BlockIdentType.Genesis:
      ok("genesis")
    of BlockIdentType.Finalized:
      ok("finalized")

func decodeString*(t: typedesc[PeerStateKind],
                   value: string): Result[PeerStateKind, cstring] =
  case value
  of "disconnected":
    ok(PeerStateKind.Disconnected)
  of "connecting":
    ok(PeerStateKind.Connecting)
  of "connected":
    ok(PeerStateKind.Connected)
  of "disconnecting":
    ok(PeerStateKind.Disconnecting)
  else:
    err("Incorrect peer state value")

func encodeString*(value: PeerStateKind): Result[string, cstring] =
  case value
  of PeerStateKind.Disconnected:
    ok("disconnected")
  of PeerStateKind.Connecting:
    ok("connecting")
  of PeerStateKind.Connected:
    ok("connected")
  of PeerStateKind.Disconnecting:
    ok("disconnecting")

func decodeString*(t: typedesc[PeerDirectKind],
                   value: string): Result[PeerDirectKind, cstring] =
  case value
  of "inbound":
    ok(PeerDirectKind.Inbound)
  of "outbound":
    ok(PeerDirectKind.Outbound)
  else:
    err("Incorrect peer direction value")

func encodeString*(value: PeerDirectKind): Result[string, cstring] =
  case value
  of PeerDirectKind.Inbound:
    ok("inbound")
  of PeerDirectKind.Outbound:
    ok("outbound")

func encodeString*(peerid: PeerId): Result[string, cstring] =
  ok($peerid)

func decodeString*(t: typedesc[EventTopic],
                   value: string): Result[EventTopic, cstring] =
  case value
  of "head":
    ok(EventTopic.Head)
  of "block":
    ok(EventTopic.Block)
  of "attestation":
    ok(EventTopic.Attestation)
  of "voluntary_exit":
    ok(EventTopic.VoluntaryExit)
  of "bls_to_execution_change":
    ok(EventTopic.BLSToExecutionChange)
  of "proposer_slashing":
    ok(EventTopic.ProposerSlashing)
  of "attester_slashing":
    ok(EventTopic.AttesterSlashing)
  of "blob_sidecar":
    ok(EventTopic.BlobSidecar)
  of "finalized_checkpoint":
    ok(EventTopic.FinalizedCheckpoint)
  of "chain_reorg":
    ok(EventTopic.ChainReorg)
  of "contribution_and_proof":
    ok(EventTopic.ContributionAndProof)
  of "light_client_finality_update":
    ok(EventTopic.LightClientFinalityUpdate)
  of "light_client_optimistic_update":
    ok(EventTopic.LightClientOptimisticUpdate)
  else:
    err("Incorrect event's topic value")

func encodeString*(value: set[EventTopic]): Result[string, cstring] =
  var res: string
  if EventTopic.Head in value:
    res.add("head,")
  if EventTopic.Block in value:
    res.add("block,")
  if EventTopic.Attestation in value:
    res.add("attestation,")
  if EventTopic.VoluntaryExit in value:
    res.add("voluntary_exit,")
  if EventTopic.BLSToExecutionChange in value:
    res.add("bls_to_execution_change,")
  if EventTopic.ProposerSlashing in value:
    res.add("proposer_slashing,")
  if EventTopic.AttesterSlashing in value:
    res.add("attester_slashing,")
  if EventTopic.BlobSidecar in value:
    res.add("blob_sidecar,")
  if EventTopic.FinalizedCheckpoint in value:
    res.add("finalized_checkpoint,")
  if EventTopic.ChainReorg in value:
    res.add("chain_reorg,")
  if EventTopic.ContributionAndProof in value:
    res.add("contribution_and_proof,")
  if EventTopic.LightClientFinalityUpdate in value:
    res.add("light_client_finality_update,")
  if EventTopic.LightClientOptimisticUpdate in value:
    res.add("light_client_optimistic_update,")
  if len(res) == 0:
    return err("Topics set must not be empty")
  res.setLen(len(res) - 1)
  ok(res)

func toList*(value: set[ValidatorFilterKind]): seq[string] =
  const
    pendingSet = {ValidatorFilterKind.PendingInitialized,
                  ValidatorFilterKind.PendingQueued}
    activeSet = {ValidatorFilterKind.ActiveOngoing,
                 ValidatorFilterKind.ActiveExiting,
                 ValidatorFilterKind.ActiveSlashed}
    exitedSet = {ValidatorFilterKind.ExitedUnslashed,
                 ValidatorFilterKind.ExitedSlashed}
    withdrawSet = {ValidatorFilterKind.WithdrawalPossible,
                   ValidatorFilterKind.WithdrawalDone}
  var
    res: seq[string]
    v = value

  template processSet(argSet, argName: untyped): untyped =
    if argSet * v == argSet:
      res.add(argName)
      v.excl(argSet)

  template processSingle(argSingle, argName): untyped =
    if argSingle in v:
      res.add(argName)

  processSet(pendingSet, "pending")
  processSet(activeSet, "active")
  processSet(exitedSet, "exited")
  processSet(withdrawSet, "withdrawal")
  processSingle(ValidatorFilterKind.PendingInitialized, "pending_initialized")
  processSingle(ValidatorFilterKind.PendingQueued, "pending_queued")
  processSingle(ValidatorFilterKind.ActiveOngoing, "active_ongoing")
  processSingle(ValidatorFilterKind.ActiveExiting, "active_exiting")
  processSingle(ValidatorFilterKind.ActiveSlashed, "active_slashed")
  processSingle(ValidatorFilterKind.ExitedUnslashed, "exited_unslashed")
  processSingle(ValidatorFilterKind.ExitedSlashed, "exited_slashed")
  processSingle(ValidatorFilterKind.WithdrawalPossible, "withdrawal_possible")
  processSingle(ValidatorFilterKind.WithdrawalDone, "withdrawal_done")
  res

func decodeString*(t: typedesc[ValidatorSig],
                   value: string): Result[ValidatorSig, cstring] =
  if len(value) != ValidatorSigSize + 2:
    return err("Incorrect validator signature value length")
  if value[0] != '0' and value[1] != 'x':
    return err("Incorrect validator signature encoding")
  ValidatorSig.fromHex(value)

func decodeString*(t: typedesc[ValidatorPubKey],
                   value: string): Result[ValidatorPubKey, cstring] =
  if len(value) != ValidatorKeySize + 2:
    return err("Incorrect validator's key value length")
  if value[0] != '0' and value[1] != 'x':
    err("Incorrect validator's key encoding")
  else:
    ValidatorPubKey.fromHex(value)

func decodeString*(t: typedesc[GraffitiBytes],
                   value: string): Result[GraffitiBytes, cstring] =
  try:
    ok(GraffitiBytes.init(value))
  except ValueError:
    err("Unable to decode graffiti value")

func decodeString*(t: typedesc[string],
                   value: string): Result[string, cstring] =
  ok(value)

func decodeString*(t: typedesc[Slot], value: string): Result[Slot, cstring] =
  let res = ? Base10.decode(uint64, value)
  ok(Slot(res))

func decodeString*(t: typedesc[Epoch], value: string): Result[Epoch, cstring] =
  let res = ? Base10.decode(uint64, value)
  ok(Epoch(res))

func decodeString*(t: typedesc[SyncCommitteePeriod],
                   value: string): Result[SyncCommitteePeriod, cstring] =
  let res = ? Base10.decode(uint64, value)
  ok(SyncCommitteePeriod(res))

func decodeString*(t: typedesc[uint64],
                   value: string): Result[uint64, cstring] =
  Base10.decode(uint64, value)

func decodeString*(t: typedesc[StateIdent],
                   value: string): Result[StateIdent, cstring] =
  if len(value) > 2:
    if (value[0] == '0') and (value[1] == 'x'):
      if len(value) != RootHashSize + 2:
        err("Incorrect state root value length")
      else:
        let res = ? parseRoot(value)
        ok(StateIdent(kind: StateQueryKind.Root, root: res))
    elif (value[0] in DecimalSet) and (value[1] in DecimalSet):
      let res = ? Base10.decode(uint64, value)
      ok(StateIdent(kind: StateQueryKind.Slot, slot: Slot(res)))
    else:
      case value
      of "head":
        ok(StateIdent(kind: StateQueryKind.Named,
                      value: StateIdentType.Head))
      of "genesis":
        ok(StateIdent(kind: StateQueryKind.Named,
                      value: StateIdentType.Genesis))
      of "finalized":
        ok(StateIdent(kind: StateQueryKind.Named,
                      value: StateIdentType.Finalized))
      of "justified":
        ok(StateIdent(kind: StateQueryKind.Named,
                      value: StateIdentType.Justified))
      else:
        err("Incorrect state identifier value")
  else:
    let res = ? Base10.decode(uint64, value)
    ok(StateIdent(kind: StateQueryKind.Slot, slot: Slot(res)))

func decodeString*(t: typedesc[BlockIdent],
                   value: string): Result[BlockIdent, cstring] =
  if len(value) > 2:
    if (value[0] == '0') and (value[1] == 'x'):
      if len(value) != RootHashSize + 2:
        err("Incorrect block root value length")
      else:
        let res = ? parseRoot(value)
        ok(BlockIdent(kind: BlockQueryKind.Root, root: res))
    elif (value[0] in DecimalSet) and (value[1] in DecimalSet):
      let res = ? Base10.decode(uint64, value)
      ok(BlockIdent(kind: BlockQueryKind.Slot, slot: Slot(res)))
    else:
      case value
        of "head":
          ok(BlockIdent(kind: BlockQueryKind.Named,
                        value: BlockIdentType.Head))
        of "genesis":
          ok(BlockIdent(kind: BlockQueryKind.Named,
                        value: BlockIdentType.Genesis))
        of "finalized":
          ok(BlockIdent(kind: BlockQueryKind.Named,
                        value: BlockIdentType.Finalized))
        else:
          err("Incorrect block identifier value")
  else:
    let res = ? Base10.decode(uint64, value)
    ok(BlockIdent(kind: BlockQueryKind.Slot, slot: Slot(res)))

func decodeString*(t: typedesc[BroadcastValidationType],
                   value: string): Result[BroadcastValidationType, cstring] =
  case value
  of "gossip":
    ok(BroadcastValidationType.Gossip)
  of "consensus":
    ok(BroadcastValidationType.Consensus)
  of "consensus_and_equivocation":
    ok(BroadcastValidationType.ConsensusAndEquivocation)
  else:
    err("Incorrect broadcast validation type value")

func decodeString*(t: typedesc[ValidatorIdent],
                   value: string): Result[ValidatorIdent, cstring] =
  if len(value) > 2:
    if (value[0] == '0') and (value[1] == 'x'):
      if len(value) != ValidatorKeySize + 2:
        err("Incorrect validator's key value length")
      else:
        let res = ? ValidatorPubKey.fromHex(value)
        ok(ValidatorIdent(kind: ValidatorQueryKind.Key,
                          key: res))
    elif (value[0] in DecimalSet) and (value[1] in DecimalSet):
      let res = ? Base10.decode(uint64, value)
      ok(ValidatorIdent(kind: ValidatorQueryKind.Index,
                        index: RestValidatorIndex(res)))
    else:
      err("Incorrect validator identifier value")
  else:
    let res = ? Base10.decode(uint64, value)
    ok(ValidatorIdent(kind: ValidatorQueryKind.Index,
                      index: RestValidatorIndex(res)))

func decodeString*(t: typedesc[PeerId],
                   value: string): Result[PeerId, cstring] =
  PeerId.init(value)

func decodeString*(t: typedesc[CommitteeIndex],
                   value: string): Result[CommitteeIndex, cstring] =
  let res = ? Base10.decode(uint64, value)
  CommitteeIndex.init(res)

func decodeString*(t: typedesc[SyncSubcommitteeIndex],
                   value: string): Result[SyncSubcommitteeIndex, cstring] =
  let res = ? Base10.decode(uint64, value)
  SyncSubcommitteeIndex.init(res)

func decodeString*(t: typedesc[Eth2Digest],
                   value: string): Result[Eth2Digest, cstring] =
  if len(value) != RootHashSize + 2:
    return err("Incorrect root value length")
  if value[0] != '0' and value[1] != 'x':
    return err("Incorrect root value encoding")
  parseRoot(value)

func decodeString*(t: typedesc[ValidatorFilter],
                   value: string): Result[ValidatorFilter, cstring] =
  case value
  of "pending_initialized":
    ok({ValidatorFilterKind.PendingInitialized})
  of "pending_queued":
    ok({ValidatorFilterKind.PendingQueued})
  of "active_ongoing":
    ok({ValidatorFilterKind.ActiveOngoing})
  of "active_exiting":
    ok({ValidatorFilterKind.ActiveExiting})
  of "active_slashed":
    ok({ValidatorFilterKind.ActiveSlashed})
  of "exited_unslashed":
    ok({ValidatorFilterKind.ExitedUnslashed})
  of "exited_slashed":
    ok({ValidatorFilterKind.ExitedSlashed})
  of "withdrawal_possible":
    ok({ValidatorFilterKind.WithdrawalPossible})
  of "withdrawal_done":
    ok({ValidatorFilterKind.WithdrawalDone})
  of "pending":
    ok({
      ValidatorFilterKind.PendingInitialized,
      ValidatorFilterKind.PendingQueued
    })
  of "active":
    ok({
      ValidatorFilterKind.ActiveOngoing,
      ValidatorFilterKind.ActiveExiting,
      ValidatorFilterKind.ActiveSlashed
    })
  of "exited":
    ok({
      ValidatorFilterKind.ExitedUnslashed,
      ValidatorFilterKind.ExitedSlashed
    })
  of "withdrawal":
    ok({
      ValidatorFilterKind.WithdrawalPossible,
      ValidatorFilterKind.WithdrawalDone
    })
  else:
    err("Incorrect validator state identifier value")

func decodeString*(t: typedesc[ConsensusFork],
                   value: string): Result[ConsensusFork, cstring] =
  let vres = ConsensusFork.init(toLowerAscii(value))
  if vres.isSome:
    ok(vres.get)
  else:
    err("Unsupported or invalid beacon block fork version")

proc decodeString*(t: typedesc[EventBeaconBlockObject],
                   value: string): Result[EventBeaconBlockObject, string] =
  try:
    ok(RestJson.decode(value, t,
                       requireAllFields = true,
                       allowUnknownFields = true))
  except SerializationError as exc:
    err(exc.formatMsg("<data>"))

## ValidatorIdent
proc writeValue*(w: var JsonWriter[RestJson],
                 value: ValidatorIdent) {.raises: [IOError].} =
  writeValue(w, value.encodeString().get())

proc readValue*(reader: var JsonReader[RestJson],
                value: var ValidatorIdent) {.
     raises: [IOError, SerializationError].} =
  value = decodeString(ValidatorIdent, reader.readValue(string)).valueOr:
    raise newException(SerializationError, $error)

## RestValidatorRequest
proc readValue*(reader: var JsonReader[RestJson],
                value: var RestValidatorRequest) {.
     raises: [IOError, SerializationError].} =
  var
    statuses: Opt[seq[string]]
    ids: Opt[seq[string]]

  for fieldName in readObjectFields(reader):
    case fieldName
    of "ids":
      if ids.isSome():
        reader.raiseUnexpectedField("Multiple `ids` fields found",
                                    "RestValidatorRequest")
      ids = Opt.some(reader.readValue(seq[string]))
    of "statuses":
      if statuses.isSome():
        reader.raiseUnexpectedField("Multiple `statuses` fields found",
                                    "RestValidatorRequest")
      statuses = Opt.some(reader.readValue(seq[string]))
    else:
      unrecognizedFieldWarning(fieldName, typeof(value).name)

  let
    validatorIds =
      block:
        # Test for uniqueness of value will be happened on higher layer.
        if ids.isSome():
          var res: seq[ValidatorIdent]
          for item in ids.get():
            let value = decodeString(ValidatorIdent, item).valueOr:
              reader.raiseUnexpectedValue($error)
            res.add(value)
          Opt.some(res)
        else:
          Opt.none(seq[ValidatorIdent])
    filter =
      block:
        if statuses.isSome():
          var res: ValidatorFilter
          for item in statuses.get():
            let value = decodeString(ValidatorFilter, item).valueOr:
              reader.raiseUnexpectedValue($error)
            # Test for uniqueness of value.
            if value * res != {}:
              reader.raiseUnexpectedValue(
                "The `statuses` array should consist of only unique values")
            res.incl(value)
          Opt.some(res)
        else:
          Opt.none(ValidatorFilter)

  value = RestValidatorRequest(ids: validatorIds, status: filter)

proc writeValue*(writer: var JsonWriter[RestJson],
                 value: RestValidatorRequest) {.raises: [IOError].} =
  writer.beginRecord()
  if value.ids.isSome():
    var res: seq[string]
    for item in value.ids.get():
      res.add(item.encodeString().get())
    writer.writeField("ids", res)
  if value.status.isSome():
    let res = value.status.get().toList()
    if len(res) > 0:
      writer.writeField("statuses", res)
  writer.endRecord()

## RestSyncCommitteeReward
proc writeValue*(writer: var JsonWriter[RestJson],
                 value: RestSyncCommitteeReward) {.raises: [IOError].} =
  writer.beginRecord()
  writer.writeField("validator_index", value.validator_index)
  writer.writeField("reward", value.reward)
  writer.endRecord()<|MERGE_RESOLUTION|>--- conflicted
+++ resolved
@@ -1433,21 +1433,6 @@
 template unrecognizedFieldIgnore =
   discard readValue(reader, JsonString)
 
-## RestTransactions
-proc readValue*(
-    reader: var JsonReader[RestJson],
-    value: var RestTransactions) {.raises: [IOError, SerializationError].} =
-  case reader.tokKind
-  of JsonValueKind.Object:
-    value = RestTransactions(kind: RestTransactionsKind.Electra)
-    reader.readValue(value.electraData)
-  of JsonValueKind.String:
-    value = RestTransactions(kind: RestTransactionsKind.Bellatrix)
-    reader.readValue(value.bellatrixData)
-  else:
-    reader.raiseUnexpectedValue(
-      "Expected a valid hex string or a valid Transaction object")
-
 ## ForkedBeaconBlock
 template prepareForkedBlockReading(blockType: typedesc,
                                    reader: var JsonReader[RestJson],
@@ -1619,446 +1604,6 @@
   writer.writeField("block_header", value.data)
   writer.endRecord()
 
-<<<<<<< HEAD
-## RestPublishedBeaconBlockBody
-proc readValue*(reader: var JsonReader[RestJson],
-                value: var RestPublishedBeaconBlockBody) {.
-     raises: [IOError, SerializationError].} =
-  var
-    randao_reveal: Opt[ValidatorSig]
-    eth1_data: Opt[Eth1Data]
-    graffiti: Opt[GraffitiBytes]
-    proposer_slashings:
-      Opt[List[ProposerSlashing, Limit MAX_PROPOSER_SLASHINGS]]
-    attester_slashings:
-      Opt[List[phase0.AttesterSlashing, Limit MAX_ATTESTER_SLASHINGS]]
-    attestations: Opt[List[phase0.Attestation, Limit MAX_ATTESTATIONS]]
-    deposits: Opt[List[Deposit, Limit MAX_DEPOSITS]]
-    voluntary_exits: Opt[List[SignedVoluntaryExit, Limit MAX_VOLUNTARY_EXITS]]
-    sync_aggregate: Opt[SyncAggregate]
-    execution_payload: Opt[RestExecutionPayload]
-    bls_to_execution_changes: Opt[SignedBLSToExecutionChangeList]
-    blob_kzg_commitments: Opt[KzgCommitments]
-
-  for fieldName in readObjectFields(reader):
-    case fieldName
-    of "randao_reveal":
-      if randao_reveal.isSome():
-        reader.raiseUnexpectedField("Multiple `randao_reveal` fields found",
-                                    "RestPublishedBeaconBlockBody")
-      randao_reveal = Opt.some(reader.readValue(ValidatorSig))
-    of "eth1_data":
-      if eth1_data.isSome():
-        reader.raiseUnexpectedField("Multiple `eth1_data` fields found",
-                                    "RestPublishedBeaconBlockBody")
-      eth1_data = Opt.some(reader.readValue(Eth1Data))
-    of "graffiti":
-      if graffiti.isSome():
-        reader.raiseUnexpectedField("Multiple `graffiti` fields found",
-                                    "RestPublishedBeaconBlockBody")
-      graffiti = Opt.some(reader.readValue(GraffitiBytes))
-    of "proposer_slashings":
-      if proposer_slashings.isSome():
-        reader.raiseUnexpectedField(
-          "Multiple `proposer_slashings` fields found",
-          "RestPublishedBeaconBlockBody")
-      proposer_slashings = Opt.some(
-        reader.readValue(List[ProposerSlashing, Limit MAX_PROPOSER_SLASHINGS]))
-    of "attester_slashings":
-      if attester_slashings.isSome():
-        reader.raiseUnexpectedField(
-          "Multiple `attester_slashings` fields found",
-          "RestPublishedBeaconBlockBody")
-      attester_slashings = Opt.some(
-        reader.readValue(
-          List[phase0.AttesterSlashing, Limit MAX_ATTESTER_SLASHINGS]))
-    of "attestations":
-      if attestations.isSome():
-        reader.raiseUnexpectedField("Multiple `attestations` fields found",
-                                    "RestPublishedBeaconBlockBody")
-      attestations = Opt.some(
-        reader.readValue(List[phase0.Attestation, Limit MAX_ATTESTATIONS]))
-    of "deposits":
-      if deposits.isSome():
-        reader.raiseUnexpectedField("Multiple `deposits` fields found",
-                                    "RestPublishedBeaconBlockBody")
-      deposits = Opt.some(reader.readValue(List[Deposit, Limit MAX_DEPOSITS]))
-    of "voluntary_exits":
-      if voluntary_exits.isSome():
-        reader.raiseUnexpectedField("Multiple `voluntary_exits` fields found",
-                                    "RestPublishedBeaconBlockBody")
-      voluntary_exits = Opt.some(
-        reader.readValue(List[SignedVoluntaryExit, Limit MAX_VOLUNTARY_EXITS]))
-    of "sync_aggregate":
-      if sync_aggregate.isSome():
-        reader.raiseUnexpectedField("Multiple `sync_aggregate` fields found",
-                                    "RestPublishedBeaconBlockBody")
-      sync_aggregate = Opt.some(reader.readValue(SyncAggregate))
-    of "execution_payload":
-      if execution_payload.isSome():
-        reader.raiseUnexpectedField("Multiple `execution_payload` fields found",
-                                    "RestPublishedBeaconBlockBody")
-      execution_payload = Opt.some(reader.readValue(RestExecutionPayload))
-    of "bls_to_execution_changes":
-      if bls_to_execution_changes.isSome():
-        reader.raiseUnexpectedField("Multiple `bls_to_execution_changes` fields found",
-                                    "RestPublishedBeaconBlockBody")
-      bls_to_execution_changes = Opt.some(
-        reader.readValue(SignedBLSToExecutionChangeList))
-    of "blob_kzg_commitments":
-      if blob_kzg_commitments.isSome():
-        reader.raiseUnexpectedField("Multiple `blob_kzg_commitments` fields found",
-                                    "RestPublishedBeaconBlockBody")
-      blob_kzg_commitments = Opt.some(reader.readValue(KzgCommitments))
-    else:
-      unrecognizedFieldWarning(fieldName, typeof(value).name)
-
-  if randao_reveal.isNone():
-    reader.raiseUnexpectedValue("Field `randao_reveal` is missing")
-  if eth1_data.isNone():
-    reader.raiseUnexpectedValue("Field `eth1_data` is missing")
-  if graffiti.isNone():
-    reader.raiseUnexpectedValue("Field `graffiti` is missing")
-  if proposer_slashings.isNone():
-    reader.raiseUnexpectedValue("Field `proposer_slashings` is missing")
-  if attester_slashings.isNone():
-    reader.raiseUnexpectedValue("Field `attester_slashings` is missing")
-  if attestations.isNone():
-    reader.raiseUnexpectedValue("Field `attestations` is missing")
-  if deposits.isNone():
-    reader.raiseUnexpectedValue("Field `deposits` is missing")
-  if voluntary_exits.isNone():
-    reader.raiseUnexpectedValue("Field `voluntary_exits` is missing")
-
-  let bodyKind =
-    if  execution_payload.isSome() and
-        execution_payload.get().blob_gas_used.isSome() and
-        blob_kzg_commitments.isSome():
-      ConsensusFork.Deneb
-    elif execution_payload.isSome() and
-        execution_payload.get().withdrawals.isSome() and
-        bls_to_execution_changes.isSome() and
-        sync_aggregate.isSome():
-      ConsensusFork.Capella
-    elif execution_payload.isSome() and sync_aggregate.isSome():
-      ConsensusFork.Bellatrix
-    elif execution_payload.isNone() and sync_aggregate.isSome():
-      ConsensusFork.Altair
-    else:
-      ConsensusFork.Phase0
-
-  withConsensusFork(bodyKind):
-    when consensusFork >= ConsensusFork.Bellatrix:
-      const transactionsKind =
-        when consensusFork >= ConsensusFork.Electra:
-          RestTransactionsKind.Electra
-        else:
-          RestTransactionsKind.Bellatrix
-      template ep_src: auto = execution_payload.get()
-      if ep_src.transactions.kind != transactionsKind:
-        reader.raiseUnexpectedValue("Field `transactions` has wrong format")
-
-    var body = consensusFork.BeaconBlockBody(
-      randao_reveal: randao_reveal.get(),
-      eth1_data: eth1_data.get(),
-      graffiti: graffiti.get(),
-      proposer_slashings: proposer_slashings.get(),
-      deposits: deposits.get(),
-      voluntary_exits: voluntary_exits.get())
-    when consensusFork >= ConsensusFork.Electra:
-      debugComment "electra support missing, including attslashing/atts"
-    else:
-      body.attester_slashings = attester_slashings.get()
-      body.attestations = attestations.get()
-    when consensusFork >= ConsensusFork.Altair:
-      body.sync_aggregate = sync_aggregate.get()
-    when consensusFork >= ConsensusFork.Bellatrix:
-      template ep_dst: untyped = body.execution_payload
-      assign(ep_dst.parent_hash, ep_src.parent_hash)
-      assign(ep_dst.fee_recipient, ep_src.fee_recipient)
-      assign(ep_dst.state_root, ep_src.state_root)
-      assign(ep_dst.receipts_root, ep_src.receipts_root)
-      assign(ep_dst.logs_bloom, ep_src.logs_bloom)
-      assign(ep_dst.prev_randao, ep_src.prev_randao)
-      assign(ep_dst.block_number, ep_src.block_number)
-      assign(ep_dst.gas_limit, ep_src.gas_limit)
-      assign(ep_dst.gas_used, ep_src.gas_used)
-      assign(ep_dst.timestamp, ep_src.timestamp)
-      assign(ep_dst.extra_data, ep_src.extra_data)
-      assign(ep_dst.base_fee_per_gas, ep_src.base_fee_per_gas)
-      assign(ep_dst.block_hash, ep_src.block_hash)
-      when consensusFork >= ConsensusFork.Electra:
-        ep_dst.transactions = ep_src.transactions.electraData
-      else:
-        ep_dst.transactions = ep_src.transactions.bellatrixData
-    when consensusFork >= ConsensusFork.Capella:
-      assign(ep_dst.withdrawals, ep_src.withdrawals.get())
-    when consensusFork >= ConsensusFork.Deneb:
-      assign(ep_dst.blob_gas_used, ep_src.blob_gas_used.get())
-      assign(ep_dst.excess_blob_gas, ep_src.excess_blob_gas.get())
-    value = RestPublishedBeaconBlockBody.init(body)
-
-## RestPublishedBeaconBlock
-proc readValue*(reader: var JsonReader[RestJson],
-                value: var RestPublishedBeaconBlock) {.
-     raises: [IOError, SerializationError].} =
-  var
-    slot: Opt[Slot]
-    proposer_index: Opt[uint64]
-    parent_root: Opt[Eth2Digest]
-    state_root: Opt[Eth2Digest]
-    blockBody: Opt[RestPublishedBeaconBlockBody]
-
-  for fieldName in readObjectFields(reader):
-    case fieldName
-    of "slot":
-      if slot.isSome():
-        reader.raiseUnexpectedField("Multiple `slot` fields found",
-                                    "RestPublishedBeaconBlock")
-      slot = Opt.some(reader.readValue(Slot))
-    of "proposer_index":
-      if proposer_index.isSome():
-        reader.raiseUnexpectedField("Multiple `proposer_index` fields found",
-                                    "RestPublishedBeaconBlock")
-      proposer_index = Opt.some(reader.readValue(uint64))
-    of "parent_root":
-      if parent_root.isSome():
-        reader.raiseUnexpectedField("Multiple `parent_root` fields found",
-                                    "RestPublishedBeaconBlock")
-      parent_root = Opt.some(reader.readValue(Eth2Digest))
-    of "state_root":
-      if state_root.isSome():
-        reader.raiseUnexpectedField("Multiple `state_root` fields found",
-                                    "RestPublishedBeaconBlock")
-      state_root = Opt.some(reader.readValue(Eth2Digest))
-    of "body":
-      if blockBody.isSome():
-        reader.raiseUnexpectedField("Multiple `body` fields found",
-                                    "RestPublishedBeaconBlock")
-      blockBody = Opt.some(reader.readValue(RestPublishedBeaconBlockBody))
-    else:
-      unrecognizedFieldWarning(fieldName, typeof(value).name)
-
-  if slot.isNone():
-    reader.raiseUnexpectedValue("Field `slot` is missing")
-  if proposer_index.isNone():
-    reader.raiseUnexpectedValue("Field `proposer_index` is missing")
-  if parent_root.isNone():
-    reader.raiseUnexpectedValue("Field `parent_root` is missing")
-  if state_root.isNone():
-    reader.raiseUnexpectedValue("Field `state_root` is missing")
-  if blockBody.isNone():
-    reader.raiseUnexpectedValue("Field `body` is missing")
-
-  let body = blockBody.get()
-  value = RestPublishedBeaconBlock(
-    case body.kind
-    of ConsensusFork.Phase0:
-      ForkedBeaconBlock.init(
-        phase0.BeaconBlock(
-          slot: slot.get(),
-          proposer_index: proposer_index.get(),
-          parent_root: parent_root.get(),
-          state_root: state_root.get(),
-          body: body.phase0Body
-        )
-      )
-    of ConsensusFork.Altair:
-      ForkedBeaconBlock.init(
-        altair.BeaconBlock(
-          slot: slot.get(),
-          proposer_index: proposer_index.get(),
-          parent_root: parent_root.get(),
-          state_root: state_root.get(),
-          body: body.altairBody
-        )
-      )
-    of ConsensusFork.Bellatrix:
-      ForkedBeaconBlock.init(
-        bellatrix.BeaconBlock(
-          slot: slot.get(),
-          proposer_index: proposer_index.get(),
-          parent_root: parent_root.get(),
-          state_root: state_root.get(),
-          body: body.bellatrixBody
-        )
-      )
-    of ConsensusFork.Capella:
-      ForkedBeaconBlock.init(
-        capella.BeaconBlock(
-          slot: slot.get(),
-          proposer_index: proposer_index.get(),
-          parent_root: parent_root.get(),
-          state_root: state_root.get(),
-          body: body.capellaBody
-        )
-      )
-    of ConsensusFork.Deneb:
-      ForkedBeaconBlock.init(
-        deneb.BeaconBlock(
-          slot: slot.get(),
-          proposer_index: proposer_index.get(),
-          parent_root: parent_root.get(),
-          state_root: state_root.get(),
-          body: body.denebBody
-        )
-      )
-    of ConsensusFork.Electra:
-      ForkedBeaconBlock.init(
-        electra.BeaconBlock(
-          slot: slot.get(),
-          proposer_index: proposer_index.get(),
-          parent_root: parent_root.get(),
-          state_root: state_root.get(),
-          body: body.electraBody
-        )
-      )
-  )
-
-## RestPublishedSignedBeaconBlock
-proc readValue*(reader: var JsonReader[RestJson],
-                value: var RestPublishedSignedBeaconBlock) {.
-    raises: [IOError, SerializationError].} =
-  var signature: Opt[ValidatorSig]
-  var message: Opt[RestPublishedBeaconBlock]
-  for fieldName in readObjectFields(reader):
-    case fieldName
-    of "message":
-      if message.isSome():
-        reader.raiseUnexpectedField("Multiple `message` fields found",
-                                    "RestPublishedSignedBeaconBlock")
-      message = Opt.some(reader.readValue(RestPublishedBeaconBlock))
-    of "signature":
-      if signature.isSome():
-        reader.raiseUnexpectedField("Multiple `signature` fields found",
-                                    "RestPublishedSignedBeaconBlock")
-      signature = Opt.some(reader.readValue(ValidatorSig))
-    else:
-      unrecognizedFieldWarning(fieldName, typeof(value).name)
-
-  if signature.isNone():
-    reader.raiseUnexpectedValue("Field `signature` is missing")
-  if message.isNone():
-    reader.raiseUnexpectedValue("Field `message` is missing")
-
-  let blck = ForkedBeaconBlock(message.get())
-  value = RestPublishedSignedBeaconBlock ForkedSignedBeaconBlock.init(
-    blck, blck.hash_tree_root(), signature.get())
-
-proc readValue*(reader: var JsonReader[RestJson],
-                value: var RestPublishedSignedBlockContents) {.
-    raises: [IOError, SerializationError].} =
-  var signature: Opt[ValidatorSig]
-  var message: Opt[RestPublishedBeaconBlock]
-  var signed_message: Opt[RestPublishedSignedBeaconBlock]
-  var signed_block_data: Opt[JsonString]
-  var kzg_proofs: Opt[deneb.KzgProofs]
-  var blobs: Opt[deneb.Blobs]
-
-  # Pre-Deneb, there were always the same two top-level fields
-  # ('signature' and 'message'). For Deneb, there's a different set of
-  # a top-level fields: 'signed_block' 'kzg_proofs', `blobs`. The
-  # former is the same as the pre-Deneb object.
-  for fieldName in readObjectFields(reader):
-    case fieldName
-    of "message":
-      if message.isSome():
-        reader.raiseUnexpectedField("Multiple `message` fields found",
-                                    "RestPublishedSignedBlockContents")
-      message = Opt.some(reader.readValue(RestPublishedBeaconBlock))
-    of "signature":
-      if signature.isSome():
-        reader.raiseUnexpectedField("Multiple `signature` fields found",
-                                    "RestPublishedSignedBlockContents")
-      signature = Opt.some(reader.readValue(ValidatorSig))
-    of "signed_block":
-      if signed_block_data.isSome():
-        reader.raiseUnexpectedField("Multiple `signed_block` fields found",
-                                    "RestPublishedSignedBlockContents")
-      signed_block_data = Opt.some(reader.readValue(JsonString))
-      if message.isSome() or signature.isSome():
-        reader.raiseUnexpectedField(
-          "Found `signed_block` field alongside message or signature fields",
-          "RestPublishedSignedBlockContents")
-      signed_message =
-        try:
-          Opt.some(RestJson.decode(string(signed_block_data.get()),
-                                   RestPublishedSignedBeaconBlock,
-                                   requireAllFields = true,
-                                   allowUnknownFields = true))
-        except SerializationError:
-          Opt.none(RestPublishedSignedBeaconBlock)
-      if signed_message.isNone():
-        reader.raiseUnexpectedValue("Incorrect signed_block format")
-    of "kzg_proofs":
-      if kzg_proofs.isSome():
-        reader.raiseUnexpectedField(
-          "Multiple `kzg_proofs` fields found",
-          "RestPublishedSignedBlockContents")
-      if signature.isSome():
-        reader.raiseUnexpectedField(
-          "Found `kzg_proofs` field alongside signature field",
-          "RestPublishedSignedBlockContents")
-      kzg_proofs = Opt.some(reader.readValue(deneb.KzgProofs))
-    of "blobs":
-      if blobs.isSome():
-        reader.raiseUnexpectedField(
-          "Multiple `blobs` fields found",
-          "RestPublishedSignedBlockContents")
-      if signature.isSome():
-        reader.raiseUnexpectedField(
-          "Found `blobs` field alongside signature field",
-          "RestPublishedSignedBlockContents")
-      blobs = Opt.some(reader.readValue(deneb.Blobs))
-    else:
-      unrecognizedFieldWarning(fieldName, typeof(value).name)
-
-  if signed_message.isSome():
-    if message.isSome():
-      reader.raiseUnexpectedValue("Field `message` found but unsupported")
-    if signature.isSome():
-      reader.raiseUnexpectedValue("Field `signature` found but unsupported")
-    if kzg_proofs.isNone():
-      reader.raiseUnexpectedValue("Field `kzg_proofs` is missing")
-    if blobs.isNone():
-      reader.raiseUnexpectedValue("Field `blobs` is missing")
-    if kzg_proofs.get.len != blobs.get.len:
-      reader.raiseUnexpectedValue("Length mismatch of `kzg_proofs` and `blobs`")
-
-    withBlck(distinctBase(signed_message.get)):
-      when consensusFork >= ConsensusFork.Deneb:
-        template kzg_commitments: untyped =
-          forkyBlck.message.body.blob_kzg_commitments
-        if kzg_proofs.get().len != kzg_commitments.len:
-          reader.raiseUnexpectedValue(
-            "Length mismatch of `kzg_proofs` and `blob_kzg_commitments`")
-        value = RestPublishedSignedBlockContents.init(
-          consensusFork.BlockContents(
-            `block`: forkyBlck.message,
-            kzg_proofs: kzg_proofs.get(),
-            blobs: blobs.get()),
-          forkyBlck.root, forkyBlck.signature)
-      else:
-        reader.raiseUnexpectedValue("`signed_message` supported post-Deneb")
-  else:
-    if signature.isNone():
-      reader.raiseUnexpectedValue("Field `signature` is missing")
-    if message.isNone():
-      reader.raiseUnexpectedValue("Field `message` is missing")
-    if kzg_proofs.isSome():
-      reader.raiseUnexpectedValue("Field `kzg_proofs` found but unsupported")
-    if blobs.isSome():
-      reader.raiseUnexpectedValue("Field `blobs` found but unsupported")
-
-    withBlck(distinctBase(message.get)):
-      when consensusFork < ConsensusFork.Deneb:
-        value = RestPublishedSignedBlockContents.init(
-          forkyBlck, forkyBlck.hash_tree_root(), signature.get)
-      else:
-        reader.raiseUnexpectedValue("`message` support stopped at Deneb")
-
-=======
->>>>>>> 91f47a38
 ## ForkedSignedBeaconBlock
 proc readValue*(reader: var JsonReader[RestJson],
                 value: var ForkedSignedBeaconBlock) {.
