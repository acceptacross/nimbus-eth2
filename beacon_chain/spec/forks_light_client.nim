# beacon_chain
# Copyright (c) 2023-2024 Status Research & Development GmbH
# Licensed and distributed under either of
#   * MIT license (license terms in the root directory or at https://opensource.org/licenses/MIT).
#   * Apache v2 license (license terms in the root directory or at https://www.apache.org/licenses/LICENSE-2.0).
# at your option. This file may not be copied, modified, or distributed except according to those terms.

{.push raises: [].}

import
  ./datatypes/[phase0, altair, bellatrix, capella, deneb, electra],
  ./eth2_merkleization

type
  LightClientDataFork* {.pure.} = enum  # Append only, used in DB data!
    None = 0,  # only use non-0 in DB to detect accidentally uninitialized data
    Altair = 1,
    Capella = 2,
    Deneb = 3,
    Electra = 4

  ForkyCurrentSyncCommitteeBranch* =
    altair.CurrentSyncCommitteeBranch |
    electra.CurrentSyncCommitteeBranch

  ForkyLightClientHeader* =
    altair.LightClientHeader |
    capella.LightClientHeader |
    deneb.LightClientHeader |
    electra.LightClientHeader

  ForkyLightClientBootstrap* =
    altair.LightClientBootstrap |
    capella.LightClientBootstrap |
    deneb.LightClientBootstrap |
    electra.LightClientBootstrap

  ForkyLightClientUpdate* =
    altair.LightClientUpdate |
    capella.LightClientUpdate |
    deneb.LightClientUpdate |
    electra.LightClientUpdate

  ForkyLightClientFinalityUpdate* =
    altair.LightClientFinalityUpdate |
    capella.LightClientFinalityUpdate |
    deneb.LightClientFinalityUpdate |
    electra.LightClientFinalityUpdate

  ForkyLightClientOptimisticUpdate* =
    altair.LightClientOptimisticUpdate |
    capella.LightClientOptimisticUpdate |
    deneb.LightClientOptimisticUpdate |
    electra.LightClientOptimisticUpdate

  SomeForkyLightClientUpdateWithSyncCommittee* =
    ForkyLightClientUpdate

  SomeForkyLightClientUpdateWithFinality* =
    ForkyLightClientUpdate |
    ForkyLightClientFinalityUpdate

  SomeForkyLightClientUpdate* =
    ForkyLightClientUpdate |
    ForkyLightClientFinalityUpdate |
    ForkyLightClientOptimisticUpdate

  SomeForkyLightClientObject* =
    ForkyLightClientBootstrap |
    SomeForkyLightClientUpdate

  ForkyLightClientStore* =
    altair.LightClientStore |
    capella.LightClientStore |
    deneb.LightClientStore |
    electra.LightClientStore

  ForkedLightClientHeader* = object
    case kind*: LightClientDataFork
    of LightClientDataFork.None:
      discard
    of LightClientDataFork.Altair:
      altairData*: altair.LightClientHeader
    of LightClientDataFork.Capella:
      capellaData*: capella.LightClientHeader
    of LightClientDataFork.Deneb:
      denebData*: deneb.LightClientHeader
    of LightClientDataFork.Electra:
      electraData*: electra.LightClientHeader

  ForkedLightClientBootstrap* = object
    case kind*: LightClientDataFork
    of LightClientDataFork.None:
      discard
    of LightClientDataFork.Altair:
      altairData*: altair.LightClientBootstrap
    of LightClientDataFork.Capella:
      capellaData*: capella.LightClientBootstrap
    of LightClientDataFork.Deneb:
      denebData*: deneb.LightClientBootstrap
    of LightClientDataFork.Electra:
      electraData*: electra.LightClientBootstrap

  ForkedLightClientUpdate* = object
    case kind*: LightClientDataFork
    of LightClientDataFork.None:
      discard
    of LightClientDataFork.Altair:
      altairData*: altair.LightClientUpdate
    of LightClientDataFork.Capella:
      capellaData*: capella.LightClientUpdate
    of LightClientDataFork.Deneb:
      denebData*: deneb.LightClientUpdate
    of LightClientDataFork.Electra:
      electraData*: electra.LightClientUpdate

  ForkedLightClientFinalityUpdate* = object
    case kind*: LightClientDataFork
    of LightClientDataFork.None:
      discard
    of LightClientDataFork.Altair:
      altairData*: altair.LightClientFinalityUpdate
    of LightClientDataFork.Capella:
      capellaData*: capella.LightClientFinalityUpdate
    of LightClientDataFork.Deneb:
      denebData*: deneb.LightClientFinalityUpdate
    of LightClientDataFork.Electra:
      electraData*: electra.LightClientFinalityUpdate

  ForkedLightClientOptimisticUpdate* = object
    case kind*: LightClientDataFork
    of LightClientDataFork.None:
      discard
    of LightClientDataFork.Altair:
      altairData*: altair.LightClientOptimisticUpdate
    of LightClientDataFork.Capella:
      capellaData*: capella.LightClientOptimisticUpdate
    of LightClientDataFork.Deneb:
      denebData*: deneb.LightClientOptimisticUpdate
    of LightClientDataFork.Electra:
      electraData*: electra.LightClientOptimisticUpdate

  SomeForkedLightClientUpdateWithSyncCommittee* =
    ForkedLightClientUpdate

  SomeForkedLightClientUpdateWithFinality* =
    ForkedLightClientUpdate |
    ForkedLightClientFinalityUpdate

  SomeForkedLightClientUpdate* =
    ForkedLightClientUpdate |
    ForkedLightClientFinalityUpdate |
    ForkedLightClientOptimisticUpdate

  SomeForkedLightClientObject* =
    ForkedLightClientBootstrap |
    SomeForkedLightClientUpdate

  ForkedLightClientStore* = object
    case kind*: LightClientDataFork
    of LightClientDataFork.None:
      discard
    of LightClientDataFork.Altair:
      altairData*: altair.LightClientStore
    of LightClientDataFork.Capella:
      capellaData*: capella.LightClientStore
    of LightClientDataFork.Deneb:
      denebData*: deneb.LightClientStore
    of LightClientDataFork.Electra:
      electraData*: electra.LightClientStore

func lcDataForkAtEpoch*(
    cfg: RuntimeConfig, epoch: Epoch): LightClientDataFork =
  static: doAssert LightClientDataFork.high == LightClientDataFork.Electra
  if epoch >= cfg.ELECTRA_FORK_EPOCH:
    LightClientDataFork.Electra
  elif epoch >= cfg.DENEB_FORK_EPOCH:
    LightClientDataFork.Deneb
  elif epoch >= cfg.CAPELLA_FORK_EPOCH:
    LightClientDataFork.Capella
  elif epoch >= cfg.ALTAIR_FORK_EPOCH:
    LightClientDataFork.Altair
  else:
    LightClientDataFork.None

template kind*(
    # `SomeLightClientObject`: https://github.com/nim-lang/Nim/issues/18095
    x: typedesc[
      altair.LightClientHeader |
      altair.LightClientBootstrap |
      altair.LightClientUpdate |
      altair.LightClientFinalityUpdate |
      altair.LightClientOptimisticUpdate |
      altair.LightClientStore]): LightClientDataFork =
  LightClientDataFork.Altair

template kind*(
    # `SomeLightClientObject`: https://github.com/nim-lang/Nim/issues/18095
    x: typedesc[
      capella.LightClientHeader |
      capella.LightClientBootstrap |
      capella.LightClientUpdate |
      capella.LightClientFinalityUpdate |
      capella.LightClientOptimisticUpdate |
      capella.LightClientStore]): LightClientDataFork =
  LightClientDataFork.Capella

template kind*(
    # `SomeLightClientObject`: https://github.com/nim-lang/Nim/issues/18095
    x: typedesc[
      deneb.LightClientHeader |
      deneb.LightClientBootstrap |
      deneb.LightClientUpdate |
      deneb.LightClientFinalityUpdate |
      deneb.LightClientOptimisticUpdate |
      deneb.LightClientStore]): LightClientDataFork =
  LightClientDataFork.Deneb

template kind*(
<<<<<<< HEAD
    x: typedesc[ # `SomeLightClientObject` doesn't work here (Nim 1.6)
=======
    # `SomeLightClientObject`: https://github.com/nim-lang/Nim/issues/18095
    x: typedesc[
>>>>>>> 5fe9e93e
      electra.LightClientHeader |
      electra.LightClientBootstrap |
      electra.LightClientUpdate |
      electra.LightClientFinalityUpdate |
      electra.LightClientOptimisticUpdate |
      electra.LightClientStore]): LightClientDataFork =
  LightClientDataFork.Electra

template finalized_root_gindex*(
    kind: static LightClientDataFork): GeneralizedIndex =
  when kind >= LightClientDataFork.Electra:
    FINALIZED_ROOT_GINDEX_ELECTRA
  elif kind >= LightClientDataFork.Altair:
    FINALIZED_ROOT_GINDEX
  else:
    static: raiseAssert "Unreachable"

template FinalityBranch*(kind: static LightClientDataFork): auto =
  when kind >= LightClientDataFork.Electra:
    typedesc[electra.FinalityBranch]
  elif kind >= LightClientDataFork.Altair:
    typedesc[altair.FinalityBranch]
  else:
    static: raiseAssert "Unreachable"

template current_sync_committee_gindex*(
    kind: static LightClientDataFork): GeneralizedIndex =
  when kind >= LightClientDataFork.Electra:
    CURRENT_SYNC_COMMITTEE_GINDEX_ELECTRA
  elif kind >= LightClientDataFork.Altair:
    CURRENT_SYNC_COMMITTEE_GINDEX
  else:
    static: raiseAssert "Unreachable"

template CurrentSyncCommitteeBranch*(kind: static LightClientDataFork): auto =
  when kind >= LightClientDataFork.Electra:
    typedesc[electra.CurrentSyncCommitteeBranch]
  elif kind >= LightClientDataFork.Altair:
    typedesc[altair.CurrentSyncCommitteeBranch]
  else:
    static: raiseAssert "Unreachable"

template next_sync_committee_gindex*(
    kind: static LightClientDataFork): GeneralizedIndex =
  when kind >= LightClientDataFork.Electra:
    NEXT_SYNC_COMMITTEE_GINDEX_ELECTRA
  elif kind >= LightClientDataFork.Altair:
    NEXT_SYNC_COMMITTEE_GINDEX
  else:
    static: raiseAssert "Unreachable"

template NextSyncCommitteeBranch*(kind: static LightClientDataFork): auto =
  when kind >= LightClientDataFork.Electra:
    typedesc[electra.NextSyncCommitteeBranch]
  elif kind >= LightClientDataFork.Altair:
    typedesc[altair.NextSyncCommitteeBranch]
  else:
    static: raiseAssert "Unreachable"

template LightClientHeader*(kind: static LightClientDataFork): auto =
  when kind == LightClientDataFork.Electra:
    typedesc[electra.LightClientHeader]
  elif kind == LightClientDataFork.Deneb:
    typedesc[deneb.LightClientHeader]
  elif kind == LightClientDataFork.Capella:
    typedesc[capella.LightClientHeader]
  elif kind == LightClientDataFork.Altair:
    typedesc[altair.LightClientHeader]
  else:
    static: raiseAssert "Unreachable"

template LightClientBootstrap*(kind: static LightClientDataFork): auto =
  when kind == LightClientDataFork.Electra:
    typedesc[electra.LightClientBootstrap]
  elif kind == LightClientDataFork.Deneb:
    typedesc[deneb.LightClientBootstrap]
  elif kind == LightClientDataFork.Capella:
    typedesc[capella.LightClientBootstrap]
  elif kind == LightClientDataFork.Altair:
    typedesc[altair.LightClientBootstrap]
  else:
    static: raiseAssert "Unreachable"

template LightClientUpdate*(kind: static LightClientDataFork): auto =
  when kind == LightClientDataFork.Electra:
    typedesc[electra.LightClientUpdate]
  elif kind == LightClientDataFork.Deneb:
    typedesc[deneb.LightClientUpdate]
  elif kind == LightClientDataFork.Capella:
    typedesc[capella.LightClientUpdate]
  elif kind == LightClientDataFork.Altair:
    typedesc[altair.LightClientUpdate]
  else:
    static: raiseAssert "Unreachable"

template LightClientFinalityUpdate*(kind: static LightClientDataFork): auto =
  when kind == LightClientDataFork.Electra:
    typedesc[electra.LightClientFinalityUpdate]
  elif kind == LightClientDataFork.Deneb:
    typedesc[deneb.LightClientFinalityUpdate]
  elif kind == LightClientDataFork.Capella:
    typedesc[capella.LightClientFinalityUpdate]
  elif kind == LightClientDataFork.Altair:
    typedesc[altair.LightClientFinalityUpdate]
  else:
    static: raiseAssert "Unreachable"

template LightClientOptimisticUpdate*(kind: static LightClientDataFork): auto =
  when kind == LightClientDataFork.Electra:
    typedesc[electra.LightClientOptimisticUpdate]
  elif kind == LightClientDataFork.Deneb:
    typedesc[deneb.LightClientOptimisticUpdate]
  elif kind == LightClientDataFork.Capella:
    typedesc[capella.LightClientOptimisticUpdate]
  elif kind == LightClientDataFork.Altair:
    typedesc[altair.LightClientOptimisticUpdate]
  else:
    static: raiseAssert "Unreachable"

template LightClientStore*(kind: static LightClientDataFork): auto =
  when kind == LightClientDataFork.Electra:
    typedesc[electra.LightClientStore]
  elif kind == LightClientDataFork.Deneb:
    typedesc[deneb.LightClientStore]
  elif kind == LightClientDataFork.Capella:
    typedesc[capella.LightClientStore]
  elif kind == LightClientDataFork.Altair:
    typedesc[altair.LightClientStore]
  else:
    static: raiseAssert "Unreachable"

template Forky*(
    x: typedesc[ForkedLightClientHeader],
    kind: static LightClientDataFork): auto =
  kind.LightClientHeader

template Forky*(
    x: typedesc[ForkedLightClientBootstrap],
    kind: static LightClientDataFork): auto =
  kind.LightClientBootstrap

template Forky*(
    x: typedesc[ForkedLightClientUpdate],
    kind: static LightClientDataFork): auto =
  kind.LightClientUpdate

template Forky*(
    x: typedesc[ForkedLightClientFinalityUpdate],
    kind: static LightClientDataFork): auto =
  kind.LightClientFinalityUpdate

template Forky*(
    x: typedesc[ForkedLightClientOptimisticUpdate],
    kind: static LightClientDataFork): auto =
  kind.LightClientOptimisticUpdate

template Forky*(
    x: typedesc[ForkedLightClientStore],
    kind: static LightClientDataFork): auto =
  kind.LightClientStore

template Forked*(x: typedesc[ForkyLightClientHeader]): auto =
  typedesc[ForkedLightClientHeader]

template Forked*(x: typedesc[ForkyLightClientBootstrap]): auto =
  typedesc[ForkedLightClientBootstrap]

template Forked*(x: typedesc[ForkyLightClientUpdate]): auto =
  typedesc[ForkedLightClientUpdate]

template Forked*(x: typedesc[ForkyLightClientFinalityUpdate]): auto =
  typedesc[ForkedLightClientFinalityUpdate]

template Forked*(x: typedesc[ForkyLightClientOptimisticUpdate]): auto =
  typedesc[ForkedLightClientOptimisticUpdate]

template Forked*(x: typedesc[ForkyLightClientStore]): auto =
  typedesc[ForkedLightClientStore]

template withAll*(
    x: typedesc[LightClientDataFork], body: untyped): untyped =
  static: doAssert LightClientDataFork.high == LightClientDataFork.Electra
  block:
    const lcDataFork {.inject, used.} = LightClientDataFork.Electra
    body
  block:
    const lcDataFork {.inject, used.} = LightClientDataFork.Deneb
    body
  block:
    const lcDataFork {.inject, used.} = LightClientDataFork.Capella
    body
  block:
    const lcDataFork {.inject, used.} = LightClientDataFork.Altair
    body
  block:
    const lcDataFork {.inject, used.} = LightClientDataFork.None
    body

template withLcDataFork*(
    x: LightClientDataFork, body: untyped): untyped =
  case x
  of LightClientDataFork.Electra:
    const lcDataFork {.inject, used.} = LightClientDataFork.Electra
    body
  of LightClientDataFork.Deneb:
    const lcDataFork {.inject, used.} = LightClientDataFork.Deneb
    body
  of LightClientDataFork.Capella:
    const lcDataFork {.inject, used.} = LightClientDataFork.Capella
    body
  of LightClientDataFork.Altair:
    const lcDataFork {.inject, used.} = LightClientDataFork.Altair
    body
  of LightClientDataFork.None:
    const lcDataFork {.inject, used.} = LightClientDataFork.None
    body

template withForkyHeader*(
    x: ForkedLightClientHeader, body: untyped): untyped =
  case x.kind
  of LightClientDataFork.Electra:
    const lcDataFork {.inject, used.} = LightClientDataFork.Electra
    template forkyHeader: untyped {.inject, used.} = x.electraData
    body
  of LightClientDataFork.Deneb:
    const lcDataFork {.inject, used.} = LightClientDataFork.Deneb
    template forkyHeader: untyped {.inject, used.} = x.denebData
    body
  of LightClientDataFork.Capella:
    const lcDataFork {.inject, used.} = LightClientDataFork.Capella
    template forkyHeader: untyped {.inject, used.} = x.capellaData
    body
  of LightClientDataFork.Altair:
    const lcDataFork {.inject, used.} = LightClientDataFork.Altair
    template forkyHeader: untyped {.inject, used.} = x.altairData
    body
  of LightClientDataFork.None:
    const lcDataFork {.inject, used.} = LightClientDataFork.None
    body

template withForkyBootstrap*(
    x: ForkedLightClientBootstrap, body: untyped): untyped =
  case x.kind
  of LightClientDataFork.Electra:
    const lcDataFork {.inject, used.} = LightClientDataFork.Electra
    template forkyBootstrap: untyped {.inject, used.} = x.electraData
    body
  of LightClientDataFork.Deneb:
    const lcDataFork {.inject, used.} = LightClientDataFork.Deneb
    template forkyBootstrap: untyped {.inject, used.} = x.denebData
    body
  of LightClientDataFork.Capella:
    const lcDataFork {.inject, used.} = LightClientDataFork.Capella
    template forkyBootstrap: untyped {.inject, used.} = x.capellaData
    body
  of LightClientDataFork.Altair:
    const lcDataFork {.inject, used.} = LightClientDataFork.Altair
    template forkyBootstrap: untyped {.inject, used.} = x.altairData
    body
  of LightClientDataFork.None:
    const lcDataFork {.inject, used.} = LightClientDataFork.None
    body

template withForkyUpdate*(
    x: ForkedLightClientUpdate, body: untyped): untyped =
  case x.kind
  of LightClientDataFork.Electra:
    const lcDataFork {.inject, used.} = LightClientDataFork.Electra
    template forkyUpdate: untyped {.inject, used.} = x.electraData
    body
  of LightClientDataFork.Deneb:
    const lcDataFork {.inject, used.} = LightClientDataFork.Deneb
    template forkyUpdate: untyped {.inject, used.} = x.denebData
    body
  of LightClientDataFork.Capella:
    const lcDataFork {.inject, used.} = LightClientDataFork.Capella
    template forkyUpdate: untyped {.inject, used.} = x.capellaData
    body
  of LightClientDataFork.Altair:
    const lcDataFork {.inject, used.} = LightClientDataFork.Altair
    template forkyUpdate: untyped {.inject, used.} = x.altairData
    body
  of LightClientDataFork.None:
    const lcDataFork {.inject, used.} = LightClientDataFork.None
    body

template withForkyFinalityUpdate*(
    x: ForkedLightClientFinalityUpdate, body: untyped): untyped =
  case x.kind
  of LightClientDataFork.Electra:
    const lcDataFork {.inject, used.} = LightClientDataFork.Electra
    template forkyFinalityUpdate: untyped {.inject, used.} = x.electraData
    body
  of LightClientDataFork.Deneb:
    const lcDataFork {.inject, used.} = LightClientDataFork.Deneb
    template forkyFinalityUpdate: untyped {.inject, used.} = x.denebData
    body
  of LightClientDataFork.Capella:
    const lcDataFork {.inject, used.} = LightClientDataFork.Capella
    template forkyFinalityUpdate: untyped {.inject, used.} = x.capellaData
    body
  of LightClientDataFork.Altair:
    const lcDataFork {.inject, used.} = LightClientDataFork.Altair
    template forkyFinalityUpdate: untyped {.inject, used.} = x.altairData
    body
  of LightClientDataFork.None:
    const lcDataFork {.inject, used.} = LightClientDataFork.None
    body

template withForkyOptimisticUpdate*(
    x: ForkedLightClientOptimisticUpdate, body: untyped): untyped =
  case x.kind
  of LightClientDataFork.Electra:
    const lcDataFork {.inject, used.} = LightClientDataFork.Electra
    template forkyOptimisticUpdate: untyped {.inject, used.} = x.electraData
    body
  of LightClientDataFork.Deneb:
    const lcDataFork {.inject, used.} = LightClientDataFork.Deneb
    template forkyOptimisticUpdate: untyped {.inject, used.} = x.denebData
    body
  of LightClientDataFork.Capella:
    const lcDataFork {.inject, used.} = LightClientDataFork.Capella
    template forkyOptimisticUpdate: untyped {.inject, used.} = x.capellaData
    body
  of LightClientDataFork.Altair:
    const lcDataFork {.inject, used.} = LightClientDataFork.Altair
    template forkyOptimisticUpdate: untyped {.inject, used.} = x.altairData
    body
  of LightClientDataFork.None:
    const lcDataFork {.inject, used.} = LightClientDataFork.None
    body

template withForkyObject*(
    x: SomeForkedLightClientObject, body: untyped): untyped =
  case x.kind
  of LightClientDataFork.Electra:
    const lcDataFork {.inject, used.} = LightClientDataFork.Electra
    template forkyObject: untyped {.inject, used.} = x.electraData
    body
  of LightClientDataFork.Deneb:
    const lcDataFork {.inject, used.} = LightClientDataFork.Deneb
    template forkyObject: untyped {.inject, used.} = x.denebData
    body
  of LightClientDataFork.Capella:
    const lcDataFork {.inject, used.} = LightClientDataFork.Capella
    template forkyObject: untyped {.inject, used.} = x.capellaData
    body
  of LightClientDataFork.Altair:
    const lcDataFork {.inject, used.} = LightClientDataFork.Altair
    template forkyObject: untyped {.inject, used.} = x.altairData
    body
  of LightClientDataFork.None:
    const lcDataFork {.inject, used.} = LightClientDataFork.None
    body

template withForkyStore*(
    x: ForkedLightClientStore, body: untyped): untyped =
  case x.kind
  of LightClientDataFork.Electra:
    const lcDataFork {.inject, used.} = LightClientDataFork.Electra
    template forkyStore: untyped {.inject, used.} = x.electraData
    body
  of LightClientDataFork.Deneb:
    const lcDataFork {.inject, used.} = LightClientDataFork.Deneb
    template forkyStore: untyped {.inject, used.} = x.denebData
    body
  of LightClientDataFork.Capella:
    const lcDataFork {.inject, used.} = LightClientDataFork.Capella
    template forkyStore: untyped {.inject, used.} = x.capellaData
    body
  of LightClientDataFork.Altair:
    const lcDataFork {.inject, used.} = LightClientDataFork.Altair
    template forkyStore: untyped {.inject, used.} = x.altairData
    body
  of LightClientDataFork.None:
    const lcDataFork {.inject, used.} = LightClientDataFork.None
    body

func init*(
    x: typedesc[
      ForkedLightClientHeader |
      SomeForkedLightClientObject |
      ForkedLightClientStore],
    forkyData:
      ForkyLightClientHeader |
      SomeForkyLightClientObject |
      ForkyLightClientStore): auto =
  type ResultType = typeof(forkyData).Forked
  static: doAssert ResultType is x
  const kind = typeof(forkyData).kind
  when kind == LightClientDataFork.Electra:
    ResultType(kind: kind, electraData: forkyData)
  elif kind == LightClientDataFork.Deneb:
    ResultType(kind: kind, denebData: forkyData)
  elif kind == LightClientDataFork.Capella:
    ResultType(kind: kind, capellaData: forkyData)
  elif kind == LightClientDataFork.Altair:
    ResultType(kind: kind, altairData: forkyData)
  else:
    static: raiseAssert "Unreachable"

template forky*(
    x:
      ForkedLightClientHeader |
      SomeForkedLightClientObject |
      ForkedLightClientStore,
    kind: static LightClientDataFork): untyped =
  when kind == LightClientDataFork.Electra:
    x.electraData
  elif kind == LightClientDataFork.Deneb:
    x.denebData
  elif kind == LightClientDataFork.Capella:
    x.capellaData
  elif kind == LightClientDataFork.Altair:
    x.altairData
  else:
    static: raiseAssert "Unreachable"

func toFull*(
    update: SomeForkyLightClientUpdate): auto =
  type ResultType = typeof(update).kind.LightClientUpdate
  when update is ForkyLightClientUpdate:
    static: doAssert update is ResultType
    update
  elif update is SomeForkyLightClientUpdateWithFinality:
    ResultType(
      attested_header: update.attested_header,
      finalized_header: update.finalized_header,
      finality_branch: update.finality_branch,
      sync_aggregate: update.sync_aggregate,
      signature_slot: update.signature_slot)
  else:
    ResultType(
      attested_header: update.attested_header,
      sync_aggregate: update.sync_aggregate,
      signature_slot: update.signature_slot)

func toFull*(
    update: SomeForkedLightClientUpdate): ForkedLightClientUpdate =
  when update is ForkyLightClientUpdate:
    update
  else:
    withForkyObject(update):
      when lcDataFork > LightClientDataFork.None:
        ForkedLightClientUpdate.init(forkyObject.toFull())
      else:
        default(ForkedLightClientUpdate)

func toFinality*(
    update: SomeForkyLightClientUpdate): auto =
  type ResultType = typeof(update).kind.LightClientFinalityUpdate
  when update is ForkyLightClientFinalityUpdate:
    update
  elif update is SomeForkyLightClientUpdateWithFinality:
    ResultType(
      attested_header: update.attested_header,
      finalized_header: update.finalized_header,
      finality_branch: update.finality_branch,
      sync_aggregate: update.sync_aggregate,
      signature_slot: update.signature_slot)
  else:
    ResultType(
      attested_header: update.attested_header,
      sync_aggregate: update.sync_aggregate,
      signature_slot: update.signature_slot)

func toFinality*(
    update: SomeForkedLightClientUpdate): ForkedLightClientFinalityUpdate =
  when update is ForkyLightClientFinalityUpdate:
    update
  else:
    withForkyObject(update):
      when lcDataFork > LightClientDataFork.None:
        ForkedLightClientFinalityUpdate.init(forkyObject.toFinality())
      else:
        default(ForkedLightClientFinalityUpdate)

func toOptimistic*(
    update: SomeForkyLightClientUpdate): auto =
  type ResultType = typeof(update).kind.LightClientOptimisticUpdate
  when update is ForkyLightClientOptimisticUpdate:
    update
  else:
    ResultType(
      attested_header: update.attested_header,
      sync_aggregate: update.sync_aggregate,
      signature_slot: update.signature_slot)

func toOptimistic*(
    update: SomeForkedLightClientUpdate): ForkedLightClientOptimisticUpdate =
  when update is ForkyLightClientOptimisticUpdate:
    update
  else:
    withForkyObject(update):
      when lcDataFork > LightClientDataFork.None:
        ForkedLightClientOptimisticUpdate.init(forkyObject.toOptimistic())
      else:
        default(ForkedLightClientOptimisticUpdate)

func matches*[A, B: SomeForkyLightClientUpdate](a: A, b: B): bool =
  static: doAssert typeof(A).kind == typeof(B).kind
  if a.attested_header != b.attested_header:
    return false
  when a is SomeForkyLightClientUpdateWithSyncCommittee and
      b is SomeForkyLightClientUpdateWithSyncCommittee:
    if a.next_sync_committee != b.next_sync_committee:
      return false
    if a.next_sync_committee_branch != b.next_sync_committee_branch:
      return false
  when a is SomeForkyLightClientUpdateWithFinality and
      b is SomeForkyLightClientUpdateWithFinality:
    if a.finalized_header != b.finalized_header:
      return false
    if a.finality_branch != b.finality_branch:
      return false
  if a.sync_aggregate != b.sync_aggregate:
    return false
  if a.signature_slot != b.signature_slot:
    return false
  true

func matches*[A, B: SomeForkedLightClientUpdate](a: A, b: B): bool =
  if a.kind != b.kind:
    return false
  withForkyObject(a):
    when lcDataFork > LightClientDataFork.None:
      forkyObject.matches(b.forky(lcDataFork))
    else:
      true

func migrateToDataFork*(
    x: var ForkedLightClientHeader,
    newKind: static LightClientDataFork) =
  if newKind == x.kind:
    # Already at correct kind
    discard
  elif newKind < x.kind:
    # Downgrade not supported, re-initialize
    x = ForkedLightClientHeader(kind: newKind)
  else:
    # Upgrade to Altair
    when newKind >= LightClientDataFork.Altair:
      if x.kind == LightClientDataFork.None:
        x = ForkedLightClientHeader(
          kind: LightClientDataFork.Altair)

    # Upgrade to Capella
    when newKind >= LightClientDataFork.Capella:
      if x.kind == LightClientDataFork.Altair:
        x = ForkedLightClientHeader(
          kind: LightClientDataFork.Capella,
          capellaData: upgrade_lc_header_to_capella(
            x.forky(LightClientDataFork.Altair)))

    # Upgrade to Deneb
    when newKind >= LightClientDataFork.Deneb:
      if x.kind == LightClientDataFork.Capella:
        x = ForkedLightClientHeader(
          kind: LightClientDataFork.Deneb,
          denebData: upgrade_lc_header_to_deneb(
            x.forky(LightClientDataFork.Capella)))

    # Upgrade to Electra
    when newKind >= LightClientDataFork.Electra:
      if x.kind == LightClientDataFork.Deneb:
        x = ForkedLightClientHeader(
          kind: LightClientDataFork.Electra,
          electraData: upgrade_lc_header_to_electra(
            x.forky(LightClientDataFork.Deneb)))

    static: doAssert LightClientDataFork.high == LightClientDataFork.Electra
    doAssert x.kind == newKind

func migrateToDataFork*(
    x: var ForkedLightClientBootstrap,
    newKind: static LightClientDataFork) =
  if newKind == x.kind:
    # Already at correct kind
    discard
  elif newKind < x.kind:
    # Downgrade not supported, re-initialize
    x = ForkedLightClientBootstrap(kind: newKind)
  else:
    # Upgrade to Altair
    when newKind >= LightClientDataFork.Altair:
      if x.kind == LightClientDataFork.None:
        x = ForkedLightClientBootstrap(
          kind: LightClientDataFork.Altair)

    # Upgrade to Capella
    when newKind >= LightClientDataFork.Capella:
      if x.kind == LightClientDataFork.Altair:
        x = ForkedLightClientBootstrap(
          kind: LightClientDataFork.Capella,
          capellaData: upgrade_lc_bootstrap_to_capella(
            x.forky(LightClientDataFork.Altair)))

    # Upgrade to Deneb
    when newKind >= LightClientDataFork.Deneb:
      if x.kind == LightClientDataFork.Capella:
        x = ForkedLightClientBootstrap(
          kind: LightClientDataFork.Deneb,
          denebData: upgrade_lc_bootstrap_to_deneb(
            x.forky(LightClientDataFork.Capella)))

    # Upgrade to Electra
    when newKind >= LightClientDataFork.Electra:
      if x.kind == LightClientDataFork.Deneb:
        x = ForkedLightClientBootstrap(
          kind: LightClientDataFork.Electra,
          electraData: upgrade_lc_bootstrap_to_electra(
            x.forky(LightClientDataFork.Deneb)))

    static: doAssert LightClientDataFork.high == LightClientDataFork.Electra
    doAssert x.kind == newKind

func migrateToDataFork*(
    x: var ForkedLightClientUpdate,
    newKind: static LightClientDataFork) =
  if newKind == x.kind:
    # Already at correct kind
    discard
  elif newKind < x.kind:
    # Downgrade not supported, re-initialize
    x = ForkedLightClientUpdate(kind: newKind)
  else:
    # Upgrade to Altair
    when newKind >= LightClientDataFork.Altair:
      if x.kind == LightClientDataFork.None:
        x = ForkedLightClientUpdate(
          kind: LightClientDataFork.Altair)

    # Upgrade to Capella
    when newKind >= LightClientDataFork.Capella:
      if x.kind == LightClientDataFork.Altair:
        x = ForkedLightClientUpdate(
          kind: LightClientDataFork.Capella,
          capellaData: upgrade_lc_update_to_capella(
            x.forky(LightClientDataFork.Altair)))

    # Upgrade to Deneb
    when newKind >= LightClientDataFork.Deneb:
      if x.kind == LightClientDataFork.Capella:
        x = ForkedLightClientUpdate(
          kind: LightClientDataFork.Deneb,
          denebData: upgrade_lc_update_to_deneb(
            x.forky(LightClientDataFork.Capella)))

    # Upgrade to Electra
    when newKind >= LightClientDataFork.Electra:
      if x.kind == LightClientDataFork.Deneb:
        x = ForkedLightClientUpdate(
          kind: LightClientDataFork.Electra,
          electraData: upgrade_lc_update_to_electra(
            x.forky(LightClientDataFork.Deneb)))

    static: doAssert LightClientDataFork.high == LightClientDataFork.Electra
    doAssert x.kind == newKind

func migrateToDataFork*(
    x: var ForkedLightClientFinalityUpdate,
    newKind: static LightClientDataFork) =
  if newKind == x.kind:
    # Already at correct kind
    discard
  elif newKind < x.kind:
    # Downgrade not supported, re-initialize
    x = ForkedLightClientFinalityUpdate(kind: newKind)
  else:
    # Upgrade to Altair
    when newKind >= LightClientDataFork.Altair:
      if x.kind == LightClientDataFork.None:
        x = ForkedLightClientFinalityUpdate(
          kind: LightClientDataFork.Altair)

    # Upgrade to Capella
    when newKind >= LightClientDataFork.Capella:
      if x.kind == LightClientDataFork.Altair:
        x = ForkedLightClientFinalityUpdate(
          kind: LightClientDataFork.Capella,
          capellaData: upgrade_lc_finality_update_to_capella(
            x.forky(LightClientDataFork.Altair)))

    # Upgrade to Deneb
    when newKind >= LightClientDataFork.Deneb:
      if x.kind == LightClientDataFork.Capella:
        x = ForkedLightClientFinalityUpdate(
          kind: LightClientDataFork.Deneb,
          denebData: upgrade_lc_finality_update_to_deneb(
            x.forky(LightClientDataFork.Capella)))

    # Upgrade to Electra
    when newKind >= LightClientDataFork.Electra:
      if x.kind == LightClientDataFork.Deneb:
        x = ForkedLightClientFinalityUpdate(
          kind: LightClientDataFork.Electra,
          electraData: upgrade_lc_finality_update_to_electra(
            x.forky(LightClientDataFork.Deneb)))

    static: doAssert LightClientDataFork.high == LightClientDataFork.Electra
    doAssert x.kind == newKind

func migrateToDataFork*(
    x: var ForkedLightClientOptimisticUpdate,
    newKind: static LightClientDataFork) =
  if newKind == x.kind:
    # Already at correct kind
    discard
  elif newKind < x.kind:
    # Downgrade not supported, re-initialize
    x = ForkedLightClientOptimisticUpdate(kind: newKind)
  else:
    # Upgrade to Altair
    when newKind >= LightClientDataFork.Altair:
      if x.kind == LightClientDataFork.None:
        x = ForkedLightClientOptimisticUpdate(
          kind: LightClientDataFork.Altair)

    # Upgrade to Capella
    when newKind >= LightClientDataFork.Capella:
      if x.kind == LightClientDataFork.Altair:
        x = ForkedLightClientOptimisticUpdate(
          kind: LightClientDataFork.Capella,
          capellaData: upgrade_lc_optimistic_update_to_capella(
            x.forky(LightClientDataFork.Altair)))

    # Upgrade to Deneb
    when newKind >= LightClientDataFork.Deneb:
      if x.kind == LightClientDataFork.Capella:
        x = ForkedLightClientOptimisticUpdate(
          kind: LightClientDataFork.Deneb,
          denebData: upgrade_lc_optimistic_update_to_deneb(
            x.forky(LightClientDataFork.Capella)))

    # Upgrade to Electra
    when newKind >= LightClientDataFork.Electra:
      if x.kind == LightClientDataFork.Deneb:
        x = ForkedLightClientOptimisticUpdate(
          kind: LightClientDataFork.Electra,
          electraData: upgrade_lc_optimistic_update_to_electra(
            x.forky(LightClientDataFork.Deneb)))

    static: doAssert LightClientDataFork.high == LightClientDataFork.Electra
    doAssert x.kind == newKind

func migrateToDataFork*(
    x: var ForkedLightClientStore,
    newKind: static LightClientDataFork) =
  if newKind == x.kind:
    # Already at correct kind
    discard
  elif newKind < x.kind:
    # Downgrade not supported, re-initialize
    x = ForkedLightClientStore(kind: newKind)
  else:
    # Upgrade to Altair
    when newKind >= LightClientDataFork.Altair:
      if x.kind == LightClientDataFork.None:
        x = ForkedLightClientStore(
          kind: LightClientDataFork.Altair)

    # Upgrade to Capella
    when newKind >= LightClientDataFork.Capella:
      if x.kind == LightClientDataFork.Altair:
        x = ForkedLightClientStore(
          kind: LightClientDataFork.Capella,
          capellaData: upgrade_lc_store_to_capella(
            x.forky(LightClientDataFork.Altair)))

    # Upgrade to Deneb
    when newKind >= LightClientDataFork.Deneb:
      if x.kind == LightClientDataFork.Capella:
        x = ForkedLightClientStore(
          kind: LightClientDataFork.Deneb,
          denebData: upgrade_lc_store_to_deneb(
            x.forky(LightClientDataFork.Capella)))

    # Upgrade to Electra
    when newKind >= LightClientDataFork.Electra:
      if x.kind == LightClientDataFork.Deneb:
        x = ForkedLightClientStore(
          kind: LightClientDataFork.Electra,
          electraData: upgrade_lc_store_to_electra(
            x.forky(LightClientDataFork.Deneb)))

    static: doAssert LightClientDataFork.high == LightClientDataFork.Electra
    doAssert x.kind == newKind

func migratingToDataFork*[
    T:
      ForkedLightClientHeader |
      SomeForkedLightClientObject |
      ForkedLightClientStore](
    x: T, newKind: static LightClientDataFork): T =
  var upgradedObject = x
  upgradedObject.migrateToDataFork(newKind)
  upgradedObject

# https://github.com/ethereum/consensus-specs/blob/v1.4.0-beta.5/specs/altair/light-client/full-node.md#block_to_light_client_header
func toAltairLightClientHeader(
    # `SomeSignedBeaconBlock`: https://github.com/nim-lang/Nim/issues/18095
    blck:
      phase0.SignedBeaconBlock | phase0.TrustedSignedBeaconBlock |
      altair.SignedBeaconBlock | altair.TrustedSignedBeaconBlock |
      bellatrix.SignedBeaconBlock | bellatrix.TrustedSignedBeaconBlock
): altair.LightClientHeader =
  altair.LightClientHeader(
    beacon: blck.message.toBeaconBlockHeader())

# https://github.com/ethereum/consensus-specs/blob/v1.4.0-beta.5/specs/capella/light-client/full-node.md#modified-block_to_light_client_header
func toCapellaLightClientHeader(
    # `SomeSignedBeaconBlock`: https://github.com/nim-lang/Nim/issues/18095
    blck:
      phase0.SignedBeaconBlock | phase0.TrustedSignedBeaconBlock |
      altair.SignedBeaconBlock | altair.TrustedSignedBeaconBlock |
      bellatrix.SignedBeaconBlock | bellatrix.TrustedSignedBeaconBlock
): capella.LightClientHeader =
  # Note that during fork transitions, `finalized_header` may still
  # point to earlier forks. While Bellatrix blocks also contain an
  # `ExecutionPayload` (minus `withdrawals_root`), it was not included
  # in the corresponding light client data. To ensure compatibility
  # with legacy data going through `upgrade_lc_header_to_capella`,
  # leave out execution data.
  capella.LightClientHeader(
    beacon: blck.message.toBeaconBlockHeader())

func toCapellaLightClientHeader(
    # `SomeSignedBeaconBlock`: https://github.com/nim-lang/Nim/issues/18095
    blck:
      capella.SignedBeaconBlock | capella.TrustedSignedBeaconBlock
): capella.LightClientHeader =
  template payload: untyped = blck.message.body.execution_payload
  capella.LightClientHeader(
    beacon: blck.message.toBeaconBlockHeader(),
    execution: capella.ExecutionPayloadHeader(
      parent_hash: payload.parent_hash,
      fee_recipient: payload.fee_recipient,
      state_root: payload.state_root,
      receipts_root: payload.receipts_root,
      logs_bloom: payload.logs_bloom,
      prev_randao: payload.prev_randao,
      block_number: payload.block_number,
      gas_limit: payload.gas_limit,
      gas_used: payload.gas_used,
      timestamp: payload.timestamp,
      extra_data: payload.extra_data,
      base_fee_per_gas: payload.base_fee_per_gas,
      block_hash: payload.block_hash,
      transactions_root: hash_tree_root(payload.transactions),
      withdrawals_root: hash_tree_root(payload.withdrawals)),
    execution_branch:
      blck.message.body.build_proof(EXECUTION_PAYLOAD_GINDEX).get)

# https://github.com/ethereum/consensus-specs/blob/v1.4.0-alpha.0/specs/deneb/light-client/full-node.md#modified-block_to_light_client_header
func toDenebLightClientHeader(
    # `SomeSignedBeaconBlock`: https://github.com/nim-lang/Nim/issues/18095
    blck:
      phase0.SignedBeaconBlock | phase0.TrustedSignedBeaconBlock |
      altair.SignedBeaconBlock | altair.TrustedSignedBeaconBlock |
      bellatrix.SignedBeaconBlock | bellatrix.TrustedSignedBeaconBlock
): deneb.LightClientHeader =
  # Note that during fork transitions, `finalized_header` may still
  # point to earlier forks. While Bellatrix blocks also contain an
  # `ExecutionPayload` (minus `withdrawals_root`), it was not included
  # in the corresponding light client data. To ensure compatibility
  # with legacy data going through `upgrade_lc_header_to_capella`,
  # leave out execution data.
  deneb.LightClientHeader(
    beacon: blck.message.toBeaconBlockHeader())

func toDenebLightClientHeader(
    # `SomeSignedBeaconBlock`: https://github.com/nim-lang/Nim/issues/18095
    blck:
      capella.SignedBeaconBlock | capella.TrustedSignedBeaconBlock
): deneb.LightClientHeader =
  template payload: untyped = blck.message.body.execution_payload
  deneb.LightClientHeader(
    beacon: blck.message.toBeaconBlockHeader(),
    execution: deneb.ExecutionPayloadHeader(
      parent_hash: payload.parent_hash,
      fee_recipient: payload.fee_recipient,
      state_root: payload.state_root,
      receipts_root: payload.receipts_root,
      logs_bloom: payload.logs_bloom,
      prev_randao: payload.prev_randao,
      block_number: payload.block_number,
      gas_limit: payload.gas_limit,
      gas_used: payload.gas_used,
      timestamp: payload.timestamp,
      extra_data: payload.extra_data,
      base_fee_per_gas: payload.base_fee_per_gas,
      block_hash: payload.block_hash,
      transactions_root: hash_tree_root(payload.transactions),
      withdrawals_root: hash_tree_root(payload.withdrawals)),
    execution_branch:
      blck.message.body.build_proof(EXECUTION_PAYLOAD_GINDEX).get)

func toDenebLightClientHeader(
    # `SomeSignedBeaconBlock`: https://github.com/nim-lang/Nim/issues/18095
    blck:
      deneb.SignedBeaconBlock | deneb.TrustedSignedBeaconBlock
): deneb.LightClientHeader =
  template payload: untyped = blck.message.body.execution_payload
  deneb.LightClientHeader(
    beacon: blck.message.toBeaconBlockHeader(),
    execution: deneb.ExecutionPayloadHeader(
      parent_hash: payload.parent_hash,
      fee_recipient: payload.fee_recipient,
      state_root: payload.state_root,
      receipts_root: payload.receipts_root,
      logs_bloom: payload.logs_bloom,
      prev_randao: payload.prev_randao,
      block_number: payload.block_number,
      gas_limit: payload.gas_limit,
      gas_used: payload.gas_used,
      timestamp: payload.timestamp,
      extra_data: payload.extra_data,
      base_fee_per_gas: payload.base_fee_per_gas,
      block_hash: payload.block_hash,
      transactions_root: hash_tree_root(payload.transactions),
      withdrawals_root: hash_tree_root(payload.withdrawals),
      blob_gas_used: payload.blob_gas_used,
      excess_blob_gas: payload.excess_blob_gas),
    execution_branch:
      blck.message.body.build_proof(EXECUTION_PAYLOAD_GINDEX).get)

# https://github.com/ethereum/consensus-specs/blob/v1.5.0-alpha.3/specs/electra/light-client/full-node.md#modified-block_to_light_client_header
func toElectraLightClientHeader(
    blck:  # `SomeSignedBeaconBlock` doesn't work here (Nim 1.6)
      phase0.SignedBeaconBlock | phase0.TrustedSignedBeaconBlock |
      altair.SignedBeaconBlock | altair.TrustedSignedBeaconBlock |
      bellatrix.SignedBeaconBlock | bellatrix.TrustedSignedBeaconBlock
): electra.LightClientHeader =
  # Note that during fork transitions, `finalized_header` may still
  # point to earlier forks. While Bellatrix blocks also contain an
  # `ExecutionPayload` (minus `withdrawals_root`), it was not included
  # in the corresponding light client data. To ensure compatibility
  # with legacy data going through `upgrade_lc_header_to_capella`,
  # leave out execution data.
  electra.LightClientHeader(
    beacon: blck.message.toBeaconBlockHeader())

func toElectraLightClientHeader(
    blck:  # `SomeSignedBeaconBlock` doesn't work here (Nim 1.6)
      capella.SignedBeaconBlock | capella.TrustedSignedBeaconBlock
): electra.LightClientHeader =
  template payload: untyped = blck.message.body.execution_payload
  electra.LightClientHeader(
    beacon: blck.message.toBeaconBlockHeader(),
    execution: electra.ExecutionPayloadHeader(
      parent_hash: payload.parent_hash,
      fee_recipient: payload.fee_recipient,
      state_root: payload.state_root,
      receipts_root: payload.receipts_root,
      logs_bloom: payload.logs_bloom,
      prev_randao: payload.prev_randao,
      block_number: payload.block_number,
      gas_limit: payload.gas_limit,
      gas_used: payload.gas_used,
      timestamp: payload.timestamp,
      extra_data: payload.extra_data,
      base_fee_per_gas: payload.base_fee_per_gas,
      block_hash: payload.block_hash,
      transactions_root: hash_tree_root(payload.transactions),
      withdrawals_root: hash_tree_root(payload.withdrawals)),
    execution_branch: normalize_merkle_branch(
      blck.message.body.build_proof(EXECUTION_PAYLOAD_GINDEX).get,
      EXECUTION_PAYLOAD_GINDEX_ELECTRA))

func toElectraLightClientHeader(
    blck:  # `SomeSignedBeaconBlock` doesn't work here (Nim 1.6)
      deneb.SignedBeaconBlock | deneb.TrustedSignedBeaconBlock
): electra.LightClientHeader =
  template payload: untyped = blck.message.body.execution_payload
  electra.LightClientHeader(
    beacon: blck.message.toBeaconBlockHeader(),
    execution: electra.ExecutionPayloadHeader(
      parent_hash: payload.parent_hash,
      fee_recipient: payload.fee_recipient,
      state_root: payload.state_root,
      receipts_root: payload.receipts_root,
      logs_bloom: payload.logs_bloom,
      prev_randao: payload.prev_randao,
      block_number: payload.block_number,
      gas_limit: payload.gas_limit,
      gas_used: payload.gas_used,
      timestamp: payload.timestamp,
      extra_data: payload.extra_data,
      base_fee_per_gas: payload.base_fee_per_gas,
      block_hash: payload.block_hash,
      transactions_root: hash_tree_root(payload.transactions),
      withdrawals_root: hash_tree_root(payload.withdrawals),
      blob_gas_used: payload.blob_gas_used,
      excess_blob_gas: payload.excess_blob_gas),
    execution_branch: normalize_merkle_branch(
      blck.message.body.build_proof(EXECUTION_PAYLOAD_GINDEX).get,
      EXECUTION_PAYLOAD_GINDEX_ELECTRA))

func toElectraLightClientHeader(
    blck:  # `SomeSignedBeaconBlock` doesn't work here (Nim 1.6)
      electra.SignedBeaconBlock | electra.TrustedSignedBeaconBlock
): electra.LightClientHeader =
  template payload: untyped = blck.message.body.execution_payload
  electra.LightClientHeader(
    beacon: blck.message.toBeaconBlockHeader(),
    execution: electra.ExecutionPayloadHeader(
      parent_hash: payload.parent_hash,
      fee_recipient: payload.fee_recipient,
      state_root: payload.state_root,
      receipts_root: payload.receipts_root,
      logs_bloom: payload.logs_bloom,
      prev_randao: payload.prev_randao,
      block_number: payload.block_number,
      gas_limit: payload.gas_limit,
      gas_used: payload.gas_used,
      timestamp: payload.timestamp,
      extra_data: payload.extra_data,
      base_fee_per_gas: payload.base_fee_per_gas,
      block_hash: payload.block_hash,
      transactions_root: hash_tree_root(payload.transactions),
      withdrawals_root: hash_tree_root(payload.withdrawals),
      blob_gas_used: payload.blob_gas_used,
      excess_blob_gas: payload.excess_blob_gas,
      deposit_requests_root: hash_tree_root(payload.deposit_requests),
      withdrawal_requests_root: hash_tree_root(payload.withdrawal_requests),
      consolidation_requests_root:
        hash_tree_root(payload.consolidation_requests)),
    execution_branch:
      blck.message.body.build_proof(EXECUTION_PAYLOAD_GINDEX_ELECTRA).get)

# https://github.com/ethereum/consensus-specs/blob/v1.5.0-alpha.3/specs/electra/light-client/full-node.md#modified-block_to_light_client_header
func toElectraLightClientHeader(
    # `SomeSignedBeaconBlock`: https://github.com/nim-lang/Nim/issues/18095
    blck:
      phase0.SignedBeaconBlock | phase0.TrustedSignedBeaconBlock |
      altair.SignedBeaconBlock | altair.TrustedSignedBeaconBlock |
      bellatrix.SignedBeaconBlock | bellatrix.TrustedSignedBeaconBlock
): electra.LightClientHeader =
  # Note that during fork transitions, `finalized_header` may still
  # point to earlier forks. While Bellatrix blocks also contain an
  # `ExecutionPayload` (minus `withdrawals_root`), it was not included
  # in the corresponding light client data. To ensure compatibility
  # with legacy data going through `upgrade_lc_header_to_capella`,
  # leave out execution data.
  electra.LightClientHeader(
    beacon: blck.message.toBeaconBlockHeader())

func toElectraLightClientHeader(
    # `SomeSignedBeaconBlock`: https://github.com/nim-lang/Nim/issues/18095
    blck:
      capella.SignedBeaconBlock | capella.TrustedSignedBeaconBlock
): electra.LightClientHeader =
  template payload: untyped = blck.message.body.execution_payload
  electra.LightClientHeader(
    beacon: blck.message.toBeaconBlockHeader(),
    execution: electra.ExecutionPayloadHeader(
      parent_hash: payload.parent_hash,
      fee_recipient: payload.fee_recipient,
      state_root: payload.state_root,
      receipts_root: payload.receipts_root,
      logs_bloom: payload.logs_bloom,
      prev_randao: payload.prev_randao,
      block_number: payload.block_number,
      gas_limit: payload.gas_limit,
      gas_used: payload.gas_used,
      timestamp: payload.timestamp,
      extra_data: payload.extra_data,
      base_fee_per_gas: payload.base_fee_per_gas,
      block_hash: payload.block_hash,
      transactions_root: hash_tree_root(payload.transactions),
      withdrawals_root: hash_tree_root(payload.withdrawals)),
    execution_branch: blck.message.body.build_proof(
      capella.EXECUTION_PAYLOAD_GINDEX).get)

func toElectraLightClientHeader(
    # `SomeSignedBeaconBlock`: https://github.com/nim-lang/Nim/issues/18095
    blck:
      deneb.SignedBeaconBlock | deneb.TrustedSignedBeaconBlock
): electra.LightClientHeader =
  template payload: untyped = blck.message.body.execution_payload
  electra.LightClientHeader(
    beacon: blck.message.toBeaconBlockHeader(),
    execution: electra.ExecutionPayloadHeader(
      parent_hash: payload.parent_hash,
      fee_recipient: payload.fee_recipient,
      state_root: payload.state_root,
      receipts_root: payload.receipts_root,
      logs_bloom: payload.logs_bloom,
      prev_randao: payload.prev_randao,
      block_number: payload.block_number,
      gas_limit: payload.gas_limit,
      gas_used: payload.gas_used,
      timestamp: payload.timestamp,
      extra_data: payload.extra_data,
      base_fee_per_gas: payload.base_fee_per_gas,
      block_hash: payload.block_hash,
      transactions_root: hash_tree_root(payload.transactions),
      withdrawals_root: hash_tree_root(payload.withdrawals),
      blob_gas_used: payload.blob_gas_used,
      excess_blob_gas: payload.excess_blob_gas),
    execution_branch: blck.message.body.build_proof(
      capella.EXECUTION_PAYLOAD_GINDEX).get)

func toElectraLightClientHeader(
    # `SomeSignedBeaconBlock`: https://github.com/nim-lang/Nim/issues/18095
    blck:
      electra.SignedBeaconBlock | electra.TrustedSignedBeaconBlock
): electra.LightClientHeader =
  template payload: untyped = blck.message.body.execution_payload
  electra.LightClientHeader(
    beacon: blck.message.toBeaconBlockHeader(),
    execution: electra.ExecutionPayloadHeader(
      parent_hash: payload.parent_hash,
      fee_recipient: payload.fee_recipient,
      state_root: payload.state_root,
      receipts_root: payload.receipts_root,
      logs_bloom: payload.logs_bloom,
      prev_randao: payload.prev_randao,
      block_number: payload.block_number,
      gas_limit: payload.gas_limit,
      gas_used: payload.gas_used,
      timestamp: payload.timestamp,
      extra_data: payload.extra_data,
      base_fee_per_gas: payload.base_fee_per_gas,
      block_hash: payload.block_hash,
      transactions_root: hash_tree_root(payload.transactions),
      withdrawals_root: hash_tree_root(payload.withdrawals),
      blob_gas_used: payload.blob_gas_used,
      excess_blob_gas: payload.excess_blob_gas,
      deposit_requests_root: hash_tree_root(payload.deposit_requests),
      withdrawal_requests_root: hash_tree_root(payload.withdrawal_requests),
      consolidation_requests_root:
        hash_tree_root(payload.consolidation_requests)),
    execution_branch: blck.message.body.build_proof(
      capella.EXECUTION_PAYLOAD_GINDEX).get)

func toLightClientHeader*(
    # `SomeSignedBeaconBlock`: https://github.com/nim-lang/Nim/issues/18095
    blck:
      phase0.SignedBeaconBlock | phase0.TrustedSignedBeaconBlock |
      altair.SignedBeaconBlock | altair.TrustedSignedBeaconBlock |
      bellatrix.SignedBeaconBlock | bellatrix.TrustedSignedBeaconBlock |
      capella.SignedBeaconBlock | capella.TrustedSignedBeaconBlock |
      deneb.SignedBeaconBlock | deneb.TrustedSignedBeaconBlock |
      electra.SignedBeaconBlock | electra.TrustedSignedBeaconBlock,
    kind: static LightClientDataFork): auto =
  when kind == LightClientDataFork.Electra:
    blck.toElectraLightClientHeader()
  elif kind == LightClientDataFork.Deneb:
    blck.toDenebLightClientHeader()
  elif kind == LightClientDataFork.Capella:
    blck.toCapellaLightClientHeader()
  elif kind == LightClientDataFork.Altair:
    blck.toAltairLightClientHeader()
  else:
    static: raiseAssert "Unreachable"

import chronicles

func shortLog*[
    T:
      ForkedLightClientHeader |
      SomeForkedLightClientObject |
      ForkedLightClientStore](
    x: T): auto =
  type ResultType = object
    case kind: LightClientDataFork
    of LightClientDataFork.None:
      discard
    of LightClientDataFork.Altair:
      altairData: typeof(x.altairData.shortLog())
    of LightClientDataFork.Capella:
      capellaData: typeof(x.capellaData.shortLog())
    of LightClientDataFork.Deneb:
      denebData: typeof(x.denebData.shortLog())
    of LightClientDataFork.Electra:
      electraData: typeof(x.electraData.shortLog())

  let xKind = x.kind  # https://github.com/nim-lang/Nim/issues/23762
  case xKind
  of LightClientDataFork.Electra:
    ResultType(kind: xKind, electraData: x.electraData.shortLog())
  of LightClientDataFork.Deneb:
    ResultType(kind: xKind, denebData: x.denebData.shortLog())
  of LightClientDataFork.Capella:
    ResultType(kind: xKind, capellaData: x.capellaData.shortLog())
  of LightClientDataFork.Altair:
    ResultType(kind: xKind, altairData: x.altairData.shortLog())
  of LightClientDataFork.None:
    ResultType(kind: xKind)

chronicles.formatIt ForkedLightClientHeader: it.shortLog
chronicles.formatIt SomeForkedLightClientObject: it.shortLog
chronicles.formatIt ForkedLightClientStore: it.shortLog<|MERGE_RESOLUTION|>--- conflicted
+++ resolved
@@ -217,12 +217,8 @@
   LightClientDataFork.Deneb
 
 template kind*(
-<<<<<<< HEAD
-    x: typedesc[ # `SomeLightClientObject` doesn't work here (Nim 1.6)
-=======
     # `SomeLightClientObject`: https://github.com/nim-lang/Nim/issues/18095
     x: typedesc[
->>>>>>> 5fe9e93e
       electra.LightClientHeader |
       electra.LightClientBootstrap |
       electra.LightClientUpdate |
@@ -1151,7 +1147,8 @@
 
 # https://github.com/ethereum/consensus-specs/blob/v1.5.0-alpha.3/specs/electra/light-client/full-node.md#modified-block_to_light_client_header
 func toElectraLightClientHeader(
-    blck:  # `SomeSignedBeaconBlock` doesn't work here (Nim 1.6)
+    # `SomeSignedBeaconBlock`: https://github.com/nim-lang/Nim/issues/18095
+    blck:
       phase0.SignedBeaconBlock | phase0.TrustedSignedBeaconBlock |
       altair.SignedBeaconBlock | altair.TrustedSignedBeaconBlock |
       bellatrix.SignedBeaconBlock | bellatrix.TrustedSignedBeaconBlock
@@ -1166,7 +1163,8 @@
     beacon: blck.message.toBeaconBlockHeader())
 
 func toElectraLightClientHeader(
-    blck:  # `SomeSignedBeaconBlock` doesn't work here (Nim 1.6)
+    # `SomeSignedBeaconBlock`: https://github.com/nim-lang/Nim/issues/18095
+    blck:
       capella.SignedBeaconBlock | capella.TrustedSignedBeaconBlock
 ): electra.LightClientHeader =
   template payload: untyped = blck.message.body.execution_payload
@@ -1193,7 +1191,8 @@
       EXECUTION_PAYLOAD_GINDEX_ELECTRA))
 
 func toElectraLightClientHeader(
-    blck:  # `SomeSignedBeaconBlock` doesn't work here (Nim 1.6)
+    # `SomeSignedBeaconBlock`: https://github.com/nim-lang/Nim/issues/18095
+    blck:
       deneb.SignedBeaconBlock | deneb.TrustedSignedBeaconBlock
 ): electra.LightClientHeader =
   template payload: untyped = blck.message.body.execution_payload
@@ -1222,7 +1221,8 @@
       EXECUTION_PAYLOAD_GINDEX_ELECTRA))
 
 func toElectraLightClientHeader(
-    blck:  # `SomeSignedBeaconBlock` doesn't work here (Nim 1.6)
+    # `SomeSignedBeaconBlock`: https://github.com/nim-lang/Nim/issues/18095
+    blck:  
       electra.SignedBeaconBlock | electra.TrustedSignedBeaconBlock
 ): electra.LightClientHeader =
   template payload: untyped = blck.message.body.execution_payload
