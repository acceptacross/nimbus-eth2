--- conflicted
+++ resolved
@@ -1650,6 +1650,7 @@
     accessList: seq[ETHAccessTuple]
     maxFeePerBlobGas: UInt256
     blobVersionedHashes: seq[Eth2Digest]
+    hasAuthorizationList: bool
     authorizationList: seq[ETHAuthorizationTuple]
     signature: seq[byte]
     bytes: TypedTransaction
@@ -1827,11 +1828,11 @@
     if data.hash.asEth2Digest != hash:
       return nil
 
-    func packSignature(r, s: UInt256, yParity: bool): array[65, byte] =
+    func packSignature(r, s: UInt256, yParity: uint8): array[65, byte] =
       var rawSig {.noinit.}: array[65, byte]
       rawSig[0 ..< 32] = tx.R.toBytesBE()
       rawSig[32 ..< 64] = tx.S.toBytesBE()
-      rawSig[64] = if yParity: 1 else: 0
+      rawSig[64] = yParity
       rawSig
 
     func recoverSignerAddress(rawSig: array[65, byte]): Opt[array[20, byte]] =
@@ -1848,9 +1849,9 @@
     let
       yParity =
         if txType != TxLegacy:
-          tx.V != 0
+          if tx.V != 0: 1'u8 else: 0'u8
         else:
-          (tx.V and 1) == 0
+          if (tx.V and 1) == 0: 1'u8 else: 0'u8
       rawSig = packSignature(tx.R, tx.S, yParity)
       fromAddress = recoverSignerAddress(rawSig).valueOr:
         return nil
@@ -1874,20 +1875,48 @@
             .data.toOpenArray(12, 31)
           res
 
-<<<<<<< HEAD
+    # Compute authorizations
+    var authorizationList = newSeqOfCap[ETHAuthorizationTuple](
+      tx.authorizationList.len)
+    for auth in tx.authorizationList:
+      let
+        signature = packSignature(auth.R, auth.S, auth.yParity.uint8)
+        authority = recoverSignerAddress(signature).valueOr:
+          return nil
+      authorizationList.add ETHAuthorizationTuple(
+        chainId: distinctBase(auth.chainId).u256,
+        address: ExecutionAddress(data: auth.address),
+        nonce: auth.nonce,
+        authority: ExecutionAddress(data: authority),
+        signature: @signature)
+
     # Compute EIP-6404 tranasaction
     const
+      SECP256K1_SIGNATURE_SIZE = 65
+      MAX_EXECUTION_SIGNATURE_FIELDS = 8
+      MAX_FEES_PER_GAS_FIELDS = 16
       MAX_CALLDATA_SIZE = 16_777_216
       MAX_ACCESS_LIST_STORAGE_KEYS = 524_288
       MAX_ACCESS_LIST_SIZE = 524_288
       MAX_BLOB_COMMITMENTS_PER_BLOCK = 4_096
+      MAX_AUTHORIZATION_PAYLOAD_FIELDS = 16
+      MAX_AUTHORIZATION_LIST_SIZE = 65_536
+      MAX_TRANSACTION_PAYLOAD_FIELDS = 32
 
     type
-      Eip6404ChainId = UInt256
+      Eip6404ExecutionSignature {.
+          sszStableContainer: MAX_EXECUTION_SIGNATURE_FIELDS.} = object
+        secp256k1: Opt[array[SECP256K1_SIGNATURE_SIZE, byte]]
+
+      Eip6404TransactionType = uint8
+
+      Eip6404ChainId = uint64
 
       FeePerGas = UInt256
 
-      FeesPerGas {.sszStableContainer: 16.} = object
+      GasAmount = uint64
+
+      FeesPerGas {.sszStableContainer: MAX_FEES_PER_GAS_FIELDS.} = object
         regular: Opt[FeePerGas]
         blob: Opt[FeePerGas]
 
@@ -1895,16 +1924,28 @@
         address: ExecutionAddress
         storage_keys: List[Eth2Digest, Limit MAX_ACCESS_LIST_STORAGE_KEYS]
 
-      Eip6404TransactionPayload {.sszStableContainer: 32.} = object
+      Eip6404AuthorizationPayload {.
+          sszStableContainer: MAX_AUTHORIZATION_PAYLOAD_FIELDS.} = object
+        magic: Opt[Eip6404TransactionType]
+        chain_id: Opt[Eip6404ChainId]
+        address: Opt[ExecutionAddress]
+        nonce: Opt[uint64]
+
+      Eip6404Authorization = object
+        payload: Eip6404AuthorizationPayload
+        signature: Eip6404ExecutionSignature
+
+      Eip6404TransactionPayload {.
+          sszStableContainer: MAX_TRANSACTION_PAYLOAD_FIELDS.} = object
         # EIP-2718
-        `type`: Opt[uint8]
+        `type`: Opt[Eip6404TransactionType]
 
         # EIP-155
         chain_id: Opt[Eip6404ChainId]
 
         nonce: Opt[uint64]
         max_fees_per_gas: Opt[FeesPerGas]
-        gas: Opt[uint64]
+        gas: Opt[GasAmount]
         to: Opt[ExecutionAddress]
         value: Opt[UInt256]
         input: Opt[List[byte, Limit MAX_CALLDATA_SIZE]]
@@ -1919,13 +1960,13 @@
         blob_versioned_hashes:
           Opt[List[deneb.VersionedHash, Limit MAX_BLOB_COMMITMENTS_PER_BLOCK]]
 
-      Eip6404ExecutionSignature {.sszStableContainer: 16.} = object
-        address: Opt[ExecutionAddress]
-        secp256k1_signature: Opt[array[65, byte]]
+        # EIP-7702
+        authorization_list:
+          Opt[List[Eip6404Authorization, MAX_AUTHORIZATION_LIST_SIZE]]
 
       Eip6404Transaction = object
         payload: Eip6404TransactionPayload
-        `from`: Eip6404ExecutionSignature
+        signature: Eip6404ExecutionSignature
 
     var eip6404Tx: Eip6404Transaction
 
@@ -1938,9 +1979,11 @@
       eip6404Tx.payload.`type`.ok 0x02'u8
     of TxEip4844:
       eip6404Tx.payload.`type`.ok 0x03'u8
+    of TxEip7702:
+      eip6404Tx.payload.`type`.ok 0x04'u8
     if tx.txType != TxLegacy or tx.V notin [27'u64, 28'u64]:
       # With replay protection
-      eip6404Tx.payload.chain_id.ok distinctBase(tx.chainId).u256
+      eip6404Tx.payload.chain_id.ok distinctBase(tx.chainId)
     eip6404Tx.payload.nonce.ok tx.nonce
     eip6404Tx.payload.max_fees_per_gas.ok FeesPerGas(
       regular: Opt.some tx.maxFeePerGas.u256,
@@ -1977,29 +2020,26 @@
             Opt.some FeePerGas(UInt256.zero)
           else:
             Opt.none FeePerGas)
-
-    eip6404Tx.`from`.address.ok ExecutionAddress(data: fromAddress)
-    eip6404Tx.`from`.secp256k1_signature.ok rawSig
+    if tx.txType == TxEip7702:
+      eip6404Tx.payload.authorization_list
+        .ok List[Eip6404Authorization, MAX_AUTHORIZATION_LIST_SIZE]
+          .init(tx.authorizationList.mapIt(Eip6404Authorization(
+            payload: Eip6404AuthorizationPayload(
+              magic: Opt.some 0x05'u8,
+              chain_id:
+                if distinctBase(it.chainId) != 0:
+                  Opt.some distinctBase(it.chainId)
+                else:
+                  Opt.none(Eip6404ChainId),
+              address: Opt.some ExecutionAddress(data: it.address),
+              nonce: Opt.some it.nonce),
+            signature: Eip6404ExecutionSignature(
+              secp256k1:
+                Opt.some packSignature(it.R, it.S, it.yParity.uint8)))))
+    eip6404Tx.signature.secp256k1.ok rawSig
 
     # Nim 1.6.14: Inlining `SSZ.encode` into constructor may corrupt memory.
     let eip6404Bytes = SSZ.encode(eip6404Tx)
-=======
-    # Compute authorizations
-    var authorizationList = newSeqOfCap[ETHAuthorizationTuple](
-      tx.authorizationList.len)
-    for auth in tx.authorizationList:
-      let
-        signature = packSignature(auth.R, auth.S, auth.yParity != 0)
-        authority = recoverSignerAddress(signature).valueOr:
-          return nil
-      authorizationList.add ETHAuthorizationTuple(
-        chainId: distinctBase(auth.chainId).u256,
-        address: ExecutionAddress(data: auth.address),
-        nonce: auth.nonce,
-        authority: ExecutionAddress(data: authority),
-        signature: @signature)
-
->>>>>>> d3a2f672
     txs.add ETHTransaction(
       hash: keccakHash(rlpBytes),
       chainId: distinctBase(tx.chainId).u256,
@@ -2017,6 +2057,7 @@
         storageKeys: it.storageKeys.mapIt(Eth2Digest(data: it)))),
       maxFeePerBlobGas: tx.maxFeePerBlobGas,
       blobVersionedHashes: tx.versionedHashes,
+      hasAuthorizationList: tx.txType == TxEip7702,
       authorizationList: authorizationList,
       signature: @rawSig,
       bytes: rlpBytes.TypedTransaction,
@@ -2392,6 +2433,17 @@
   ## Returns:
   ## * Blob versioned hash.
   addr transaction[].blobVersionedHashes[versionedHashIndex.int]
+
+func ETHTransactionHasAuthorizationList(
+    transaction: ptr ETHTransaction): bool {.exported.} =
+  ## Indicates whether or not a transaction has an authorization list.
+  ##
+  ## Parameters:
+  ## * `transaction` - Transaction.
+  ##
+  ## Returns:
+  ## * Whether or not the transaction has an authorization list.
+  transaction[].hasAuthorizationList
 
 func ETHTransactionGetAuthorizationList(
     transaction: ptr ETHTransaction
@@ -2780,35 +2832,40 @@
 
     # Compute EIP-6466 receipt
     const
+      MAX_AUTHORIZATION_LIST_SIZE = 65_536
       MAX_TOPICS_PER_LOG = 4
       MAX_LOG_DATA_SIZE = 16_777_216
       MAX_LOGS_PER_RECEIPT = 2_097_152
+      MAX_RECEIPT_FIELDS = 32
 
     type
+      GasAmount = uint64
+
       Eip6466Log = object
         address: ExecutionAddress
         topics: List[Eth2Digest, Limit MAX_TOPICS_PER_LOG]
         data: List[byte, Limit MAX_LOG_DATA_SIZE]
 
-      Eip6466Receipt {.sszStableContainer: 32.} = object
-        root: Opt[Eth2Digest]
-        gas_used: Opt[uint64]
+      Eip6466StableReceipt {.sszStableContainer: MAX_RECEIPT_FIELDS.} = object
+        `from`: Opt[ExecutionAddress]
+        gas_used: Opt[GasAmount]
         contract_address: Opt[ExecutionAddress]
-        logs_bloom: Opt[BloomLogs]
         logs: Opt[List[Eip6466Log, MAX_LOGS_PER_RECEIPT]]
 
         # EIP-658
         status: Opt[bool]
 
-    var eip6466Rec: Eip6466Receipt
+        # EIP-7702
+        authorities:
+          Opt[List[ExecutionAddress, Limit MAX_AUTHORIZATION_LIST_SIZE]]
+
+    var eip6466Rec: Eip6466StableReceipt
     let transaction = ETHTransactionsGet(transactions, i.cint)
 
-    if rec.isHash:
-      eip6466Rec.root.ok rec.hash
+    eip6466Rec.`from`.ok ETHTransactionGetFrom(transaction)[]
     eip6466Rec.gas_used.ok distinctBase(data.gasUsed)  # See validity checks
     if ETHTransactionIsCreatingContract(transaction):
       eip6466Rec.contract_address.ok ETHTransactionGetTo(transaction)[]
-    eip6466Rec.logs_bloom.ok BloomLogs(data: rec.logsBloom)
     eip6466Rec.logs.ok List[Eip6466Log, MAX_LOGS_PER_RECEIPT]
       .init(rec.logs.mapIt(Eip6466Log(
         address: ExecutionAddress(data: it.address),
@@ -2817,6 +2874,15 @@
         data: List[byte, Limit MAX_LOG_DATA_SIZE].init(it.data))))
     if not rec.isHash:
       eip6466Rec.status.ok rec.status
+    if ETHTransactionHasAuthorizationList(transaction):
+      let
+        authorizations = ETHTransactionGetAuthorizationList(transaction)
+        numAuthorizations = ETHAuthorizationListGetCount(authorizations)
+      eip6466Rec.authorities.ok List[
+        ExecutionAddress, Limit MAX_AUTHORIZATION_LIST_SIZE].init(
+          (0.cint ..< numAuthorizations)
+            .mapIt ETHAuthorizationTupleGetAuthority(
+              ETHAuthorizationListGet(authorizations, it))[])
 
     # Nim 1.6.14: Inlining `SSZ.encode` into constructor may corrupt memory.
     let eip6466Bytes = SSZ.encode(eip6466Rec)
