--- conflicted
+++ resolved
@@ -2654,7 +2654,6 @@
     return cast[ptr UncheckedArray[byte]](defaultBytes)
   cast[ptr UncheckedArray[byte]](addr distinctBase(receipt[].bytes)[0])
 
-<<<<<<< HEAD
 func ETHReceiptGetEip6493Bytes(
     receipt: ptr ETHReceipt,
     numBytes #[out]#: ptr cint): ptr UncheckedArray[byte] {.exported.} =
@@ -2695,12 +2694,12 @@
   ## See:
   ## * https://eips.ethereum.org/EIPS/eip-6493
   snappy.encodeFramed(receipt[].eip6493Bytes).len.cint
-=======
+
 func ETHWithdrawalsGetCount(
     withdrawals: ptr seq[ETHWithdrawal]): cint {.exported.} =
   ## Indicates the total number of withdrawals in a withdrawal sequence.
   ##
-  ## * Individual withdrawals may be investigated using `ETHWithdrawalsGet`.
+  ## * Individual withdrawals may be inspected using `ETHWithdrawalsGet`.
   ##
   ## Parameters:
   ## * `withdrawals` - Withdrawal sequence.
@@ -2807,5 +2806,4 @@
     # https://github.com/nim-lang/Nim/issues/22389
     const defaultBytes: cstring = ""
     return cast[ptr UncheckedArray[byte]](defaultBytes)
-  cast[ptr UncheckedArray[byte]](addr distinctBase(withdrawal[].bytes)[0])
->>>>>>> be9ecfa1
+  cast[ptr UncheckedArray[byte]](addr distinctBase(withdrawal[].bytes)[0])