/**
 * beacon_chain
 * Copyright (c) 2023 Status Research & Development GmbH
 * Licensed and distributed under either of
 *   * MIT license (license terms in the root directory or at https://opensource.org/licenses/MIT).
 *   * Apache v2 license (license terms in the root directory or at https://www.apache.org/licenses/LICENSE-2.0).
 * at your option. This file may not be copied, modified, or distributed except according to those terms.
 */

#ifndef LIBNIMBUS_LC_H
#define LIBNIMBUS_LC_H

#include <stdbool.h>
#include <stdint.h>

#ifdef __cplusplus
extern "C" {
#endif

#ifndef __has_attribute
#define __has_attribute(x) 0
#endif

#ifndef __has_feature
#define __has_feature(x) 0
#endif

#if __has_attribute(warn_unused_result)
#define ETH_RESULT_USE_CHECK __attribute__((warn_unused_result))
#else
#define ETH_RESULT_USE_CHECK
#endif

#if __has_feature(nullability)
#pragma clang assume_nonnull begin
#endif

#if !__has_feature(nullability)
#define _Nonnull
#define _Nullable
#endif

/**
 * Initializes Nim & Garbage Collector. Must be called before anything else
 * of the API. Also, all following calls must come from the same thread as from
 * which this call was done.
 */
void NimMain(void);

/**
 * Cryptographically secure random number generator.
 */
typedef struct ETHRandomNumber ETHRandomNumber;

/**
 * Creates a new cryptographically secure random number generator.
 *
 * - The cryptographically secure random number generator must be destroyed
 *   with `ETHRandomNumberDestroy` once no longer needed, to release memory.
 *
 * @return Pointer to an initialized cryptographically secure random number
 *         generator context - If successful.
 * @return `NULL` - If an error occurred.
 */
ETH_RESULT_USE_CHECK
ETHRandomNumber *ETHRandomNumberCreate(void);

/**
 * Destroys a cryptographically secure random number generator.
 *
 * - The cryptographically secure random number generator
 *   must no longer be used after destruction.
 *
 * @param      rng                  Cryptographically secure random number generator.
 */
void ETHRandomNumberDestroy(ETHRandomNumber *rng);

/**
 * Ethereum Consensus Layer network configuration.
 */
typedef struct ETHConsensusConfig ETHConsensusConfig;

/**
 * Creates a new Ethereum Consensus Layer network configuration
 * based on the given `config.yaml` file content from an
 * Ethereum network definition.
 *
 * - The Ethereum Consensus Layer network configuration must be destroyed with
 *   `ETHConsensusConfigDestroy` once no longer needed, to release memory.
 *
 * @param      configFileContent    `config.yaml` file content. NULL-terminated.
 *
 * @return Pointer to an initialized Ethereum Consensus Layer network configuration
 *         based on the given `config.yaml` file content - If successful.
 * @return `NULL` - If the given `config.yaml` is malformed or incompatible.
 *
 * @see https://github.com/ethereum/consensus-specs/blob/v1.4.0-beta.0/configs/README.md
 */
ETH_RESULT_USE_CHECK
ETHConsensusConfig *ETHConsensusConfigCreateFromYaml(const char *configFileContent);

/**
 * Destroys an Ethereum Consensus Layer network configuration.
 *
 * - The Ethereum Consensus Layer network configuration
 *   must no longer be used after destruction.
 *
 * @param      cfg                  Ethereum Consensus Layer network configuration.
 */
void ETHConsensusConfigDestroy(ETHConsensusConfig *cfg);

/**
 * Returns the expected `Eth-Consensus-Version` for a given `epoch`.
 *
 * - The returned `Eth-Consensus-Version` is statically allocated.
 *   It must neither be released nor written to.
 *
 * @param      cfg                  Ethereum Consensus Layer network configuration.
 * @param      epoch                Epoch number for which to obtain `Eth-Consensus-Version`
 *
 * @return Expected `Eth-Consensus-Version` for the given `epoch`. NULL-terminated.
 *
 * @see https://github.com/ethereum/beacon-APIs/blob/v2.4.1/beacon-node-oapi.yaml#L419
 */
ETH_RESULT_USE_CHECK
const char *ETHConsensusConfigGetConsensusVersionAtEpoch(const ETHConsensusConfig *cfg, int epoch);

/**
 * Beacon state.
 */
typedef struct ETHBeaconState ETHBeaconState;

/**
 * Creates a new beacon state based on its SSZ encoded representation.
 *
 * - The beacon state must be destroyed with `ETHBeaconStateDestroy`
 *   once no longer needed, to release memory.
 *
 * - When loading a `genesis.ssz` file from an Ethereum network definition,
 *   use `ETHConsensusConfigGetConsensusVersionAtEpoch` with `epoch = 0`
 *   to determine the correct `consensusVersion`.
 *
 * @param      cfg                  Ethereum Consensus Layer network configuration.
 * @param      consensusVersion     `Eth-Consensus-Version` for the given `sszBytes`.
 * @param      sszBytes             Buffer with SSZ encoded beacon state representation.
 * @param      numSszBytes          Length of buffer.
 *
 * @return Pointer to an initialized beacon state based on the given SSZ encoded
 *         representation - If successful.
 * @return `NULL` - If the given `sszBytes` is malformed.
 *
 * @see https://github.com/ethereum/consensus-specs/blob/v1.4.0-beta.1/specs/phase0/beacon-chain.md#beaconstate
 * @see https://github.com/ethereum/consensus-specs/blob/v1.4.0-beta.0/specs/altair/beacon-chain.md#beaconstate
 * @see https://github.com/ethereum/consensus-specs/blob/v1.4.0-beta.0/specs/bellatrix/beacon-chain.md#beaconstate
 * @see https://github.com/ethereum/consensus-specs/blob/v1.4.0-beta.0/specs/capella/beacon-chain.md#beaconstate
 * @see https://github.com/ethereum/consensus-specs/blob/v1.4.0-beta.0/configs/README.md
 */
ETH_RESULT_USE_CHECK
ETHBeaconState *ETHBeaconStateCreateFromSsz(
    const ETHConsensusConfig *cfg,
    const char *consensusVersion,
    const void *sszBytes,
    int numSszBytes);

/**
 * Destroys a beacon state.
 *
 * - The beacon state must no longer be used after destruction.
 *
 * @param      state                Beacon state.
 */
void ETHBeaconStateDestroy(ETHBeaconState *state);

/**
 * Merkle root.
 */
typedef struct {
    uint8_t bytes[32];
} ETHRoot;

/**
 * Copies the `genesis_validators_root` field from a beacon state.
 *
 * - The genesis validators root must be destroyed with `ETHRootDestroy`
 *   once no longer needed, to release memory.
 *
 * @param      state                Beacon state.
 *
 * @return Pointer to a copy of the given beacon state's genesis validators root.
 */
ETH_RESULT_USE_CHECK
ETHRoot *ETHBeaconStateCopyGenesisValidatorsRoot(const ETHBeaconState *state);

/**
 * Destroys a Merkle root.
 *
 * - The Merkle root must no longer be used after destruction.
 *
 * @param      root                 Merkle root.
 *
 * @see https://github.com/ethereum/consensus-specs/blob/v1.4.0-beta.0/specs/phase0/beacon-chain.md#custom-types
 */
void ETHRootDestroy(ETHRoot *root);

/**
 * Fork digests cache.
 */
typedef struct ETHForkDigests ETHForkDigests;

/**
 * Creates a fork digests cache for a given beacon state.
 *
 * - The fork digests cache must be destroyed with `ETHForkDigestsDestroy`
 *    once no longer needed, to release memory.
 *
 * @param      cfg                  Ethereum Consensus Layer network configuration.
 * @param      state                Beacon state.
 *
 * @return Pointer to an initialized fork digests cache based on the beacon state.
 *
 * @see https://github.com/ethereum/consensus-specs/blob/v1.4.0-beta.0/specs/phase0/beacon-chain.md#compute_fork_digest
 */
ETH_RESULT_USE_CHECK
ETHForkDigests *ETHForkDigestsCreateFromState(
    const ETHConsensusConfig *cfg, const ETHBeaconState *state);

/**
 * Destroys a fork digests cache.
 *
 * - The fork digests cache must no longer be used after destruction.
 *
 * @param      forkDigests          Fork digests cache.
 */
void ETHForkDigestsDestroy(ETHForkDigests *forkDigests);

/**
 * Beacon clock.
 */
typedef struct ETHBeaconClock ETHBeaconClock;

/**
 * Creates a beacon clock for a given beacon state's `genesis_time` field.
 *
 * - The beacon clock must be destroyed with `ETHBeaconClockDestroy`
 *   once no longer needed, to release memory.
 *
 * @param      state                Beacon state.
 *
 * @return Pointer to an initialized beacon clock based on the beacon state.
 */
ETH_RESULT_USE_CHECK
ETHBeaconClock *ETHBeaconClockCreateFromState(const ETHBeaconState *state);

/**
 * Destroys a beacon clock.
 *
 * - The beacon clock must no longer be used after destruction.
 *
 * @param      beaconClock          Beacon clock.
 */
void ETHBeaconClockDestroy(ETHBeaconClock *beaconClock);

/**
 * Indicates the slot number for the current wall clock time.
 *
 * @param      beaconClock          Beacon clock.
 *
 * @return Slot number for the current wall clock time - If genesis has occurred.
 * @return `0` - If genesis is still pending.
 *
 * @see https://github.com/ethereum/consensus-specs/blob/v1.4.0-beta.0/specs/phase0/beacon-chain.md#custom-types
 */
ETH_RESULT_USE_CHECK
int ETHBeaconClockGetSlot(const ETHBeaconClock *beaconClock);

/**
 * Light client store.
 */
typedef struct ETHLightClientStore ETHLightClientStore;

/**
 * Creates a light client store from light client bootstrap data.
 * The light client store is the primary object for syncing with
 * an Ethereum network.
 *
 * - To create a light client store, the Ethereum network definition
 *   including the fork schedule, `genesis_time` and `genesis_validators_root`
 *   must be known. Furthermore, a beacon block root must be assumed trusted.
 *   The trusted block root should be within the weak subjectivity period,
 *   and its root should be from a finalized `Checkpoint`.
 *
 * - The REST `/eth/v1/beacon/light_client/bootstrap/{block_root}` beacon API
 *   may be used to obtain light client bootstrap data for a given
 *   trusted block root. Setting the `Accept: application/octet-stream`
 *   HTTP header in the request selects the more compact SSZ representation.
 *
 * - After creating a light client store, `ETHLightClientStoreGetNextSyncTask`
 *   may be used to determine what further REST beacon API requests to perform
 *   for keeping the light client store in sync with the Ethereum network.
 *
 * - Once synced the REST `/eth/v1/events?topics=light_client_finality_update`
 *   `&topics=light_client_optimistic_update` beacon API provides the most
 *   recent light client data. Data from this endpoint is always JSON encoded
 *   and may be processed with `ETHLightClientStoreProcessFinalityUpdate` and
 *   `ETHLightClientStoreProcessOptimisticUpdate`.
 *
 * - The light client store must be destroyed with
 *   `ETHLightClientStoreDestroy` once no longer needed, to release memory.
 *
 * @param      cfg                  Ethereum Consensus Layer network configuration.
 * @param      trustedBlockRoot     Trusted block root.
 * @param      mediaType            HTTP `Content-Type` associated with `bootstrapBytes`;
 *                                  `application/json` for JSON, `application/octet-stream` for SSZ.
 * @param      consensusVersion     HTTP `Eth-Consensus-Version` response header
 *                                  associated with `bootstrapBytes`.
 * @param      bootstrapBytes       Buffer with encoded light client bootstrap data.
 * @param      numBootstrapBytes    Length of buffer.
 *
 * @return Pointer to an initialized light client store based on the given
 *         light client bootstrap data - If successful.
 * @return `NULL` - If the given `bootstrapBytes` is malformed or incompatible.
 *
 * @see https://ethereum.github.io/beacon-APIs/?urls.primaryName=v2.4.1#/Beacon/getLightClientBootstrap
 * @see https://ethereum.github.io/beacon-APIs/?urls.primaryName=v2.4.1#/Events/eventstream
 * @see https://github.com/ethereum/consensus-specs/blob/v1.4.0-beta.1/specs/altair/light-client/light-client.md
 * @see https://github.com/ethereum/consensus-specs/blob/v1.4.0-beta.0/specs/phase0/weak-subjectivity.md#weak-subjectivity-period
 */
ETH_RESULT_USE_CHECK
ETHLightClientStore *ETHLightClientStoreCreateFromBootstrap(
    const ETHConsensusConfig *cfg,
    const ETHRoot *trustedBlockRoot,
    const char *mediaType,
    const char *consensusVersion,
    const void *bootstrapBytes,
    int numBootstrapBytes);

/**
 * Destroys a light client store.
 *
 * - The light client store must no longer be used after destruction.
 *
 * @param      store                Light client store.
 */
void ETHLightClientStoreDestroy(ETHLightClientStore *store);

/** Sync task to fulfill using `/eth/v1/beacon/light_client/updates`. */
extern int kETHLcSyncKind_UpdatesByRange;
/** Sync task to fulfill using `/eth/v1/beacon/light_client/finality_update`. */
extern int kETHLcSyncKind_FinalityUpdate;
/** Sync task to fulfill using `/eth/v1/beacon/light_client/optimistic_update`. */
extern int kETHLcSyncKind_OptimisticUpdate;

/**
 * Obtains the next task for keeping a light client store in sync
 * with the Ethereum network.
 *
 * - When using the REST beacon API to fulfill a sync task, setting the
 *   `Accept: application/octet-stream` HTTP header in the request
 *   selects the more compact SSZ representation.
 *
 * - After fetching the requested light client data and processing it with the
 *   appropriate handler, `ETHLightClientStoreGetMillisecondsToNextSyncTask`
 *   may be used to obtain a delay until a new sync task becomes available.
 *   Once the delay is reached, call `ETHLightClientStoreGetNextSyncTask`
 *   again to obtain the next sync task.
 *
 * - Once synced the REST `/eth/v1/events?topics=light_client_finality_update`
 *   `&topics=light_client_optimistic_update` beacon API provides the most
 *   recent light client data. Data from this endpoint is always JSON encoded
 *   and may be processed with `ETHLightClientStoreProcessFinalityUpdate` and
 *   `ETHLightClientStoreProcessOptimisticUpdate`. Events may be processed at
 *   any time and do not require re-computing the delay until next sync task
 *   with `ETHLightClientStoreGetMillisecondsToNextSyncTask`.
 *
 * @param      store                Light client store.
 * @param      beaconClock          Beacon clock.
 * @param[out] startPeriod          `start_period` query parameter, if applicable.
 * @param[out] count                `count` query parameter, if applicable.
 *
 * @return `kETHLcSyncKind_UpdatesByRange` - If the next sync task is fulfillable
 *         using REST `/eth/v1/beacon/light_client/updates` beacon API.
 *         The `startPeriod` and `count` parameters are filled, and to be passed to
 *         `/eth/v1/beacon/light_client/updates?start_period={startPeriod}`
 *         `&count={count}`.
 *         Process the response with `ETHLightClientStoreProcessUpdatesByRange`.
 * @return `kETHLcSyncKind_FinalityUpdate` - If the next sync task is fulfillable
 *         using REST `/eth/v1/beacon/light_client/finality_update` beacon API.
 *         Process the response with `ETHLightClientStoreProcessFinalityUpdate`.
 *         The `startPeriod` and `count` parameters are unused for this sync task.
 * @return `kETHLcSyncKind_OptimisticUpdate` - If the next sync task is fulfillable
 *         using REST `/eth/v1/beacon/light_client/optimistic_update` beacon API.
 *         Process the response with `ETHLightClientStoreProcessOptimisticUpdate`.
 *         The `startPeriod` and `count` parameters are unused for this sync task.
 *
 * @see https://ethereum.github.io/beacon-APIs/?urls.primaryName=v2.4.1#/Beacon/getLightClientUpdatesByRange
 * @see https://ethereum.github.io/beacon-APIs/?urls.primaryName=v2.4.1#/Beacon/getLightClientFinalityUpdate
 * @see https://ethereum.github.io/beacon-APIs/?urls.primaryName=v2.4.1#/Beacon/getLightClientOptimisticUpdate
 * @see https://ethereum.github.io/beacon-APIs/?urls.primaryName=v2.4.1#/Events/eventstream
 */
ETH_RESULT_USE_CHECK
int ETHLightClientStoreGetNextSyncTask(
    const ETHLightClientStore *store,
    const ETHBeaconClock *beaconClock,
    int *startPeriod,
    int *count);

/**
 * Indicates the delay until a new light client sync task becomes available.
 * Once the delay is reached, call `ETHLightClientStoreGetNextSyncTask`
 * to obtain the next sync task.
 *
 * @param      store                Light client store.
 * @param      rng                  Cryptographically secure random number generator.
 * @param      beaconClock          Beacon clock.
 * @param      latestProcessResult  Latest sync task processing result, i.e.,
 *                                  the return value of `ETHLightClientStoreProcessUpdatesByRange`,
 *                                  `ETHLightClientStoreProcessFinalityUpdate`, or
 *                                  `ETHLightClientStoreProcessOptimisticUpdate`, for latest task.
 *                                  If the data for the sync task could not be fetched, set to `1`.
 *
 * @return Number of milliseconds until `ETHLightClientStoreGetNextSyncTask`
 *         should be called again to obtain the next light client sync task.
 */
ETH_RESULT_USE_CHECK
int ETHLightClientStoreGetMillisecondsToNextSyncTask(
    const ETHLightClientStore *store,
    ETHRandomNumber *rng,
    const ETHBeaconClock *beaconClock,
    int latestProcessResult);

/**
 * Processes light client update data.
 *
 * - This processes the response data for a sync task of kind
 *   `kETHLcSyncKind_UpdatesByRange`, as indicated by
 *   `ETHLightClientStoreGetNextSyncTask`. After processing, call
 *   `ETHLightClientStoreGetMillisecondsToNextSyncTask` to obtain a delay
 *   until a new sync task becomes available.
 *
 * @param      store                Light client store.
 * @param      cfg                  Ethereum Consensus Layer network configuration.
 * @param      forkDigests          Fork digests cache.
 * @param      genesisValRoot       Genesis validators root.
 * @param      beaconClock          Beacon clock.
 * @param      startPeriod          `startPeriod` parameter associated with the sync task.
 * @param      count                `count` parameter associated with the sync task.
 * @param      mediaType            HTTP `Content-Type` associated with `updatesBytes`;
 *                                  `application/json` for JSON, `application/octet-stream` for SSZ.
 * @param      updatesBytes         Buffer with encoded light client update data.
 * @param      numUpdatesBytes      Length of buffer.
 *
 * @return `0` - If the given `updatesBytes` is valid and sync did progress.
 * @return `1` - If the given `updatesBytes` is malformed or incompatible.
 * @return `2` - If the given `updatesBytes` did not advance sync progress.
 *
 * @see https://ethereum.github.io/beacon-APIs/?urls.primaryName=v2.4.1#/Beacon/getLightClientUpdatesByRange
 */
ETH_RESULT_USE_CHECK
int ETHLightClientStoreProcessUpdatesByRange(
    const ETHLightClientStore *store,
    const ETHConsensusConfig *cfg,
    const ETHForkDigests *forkDigests,
    const ETHRoot *genesisValRoot,
    const ETHBeaconClock *beaconClock,
    int startPeriod,
    int count,
    const char *mediaType,
    const void *updatesBytes,
    int numUpdatesBytes);

/**
 * Processes light client finality update data.
 *
 * - This processes the response data for a sync task of kind
 *   `kETHLcSyncKind_FinalityUpdate`, as indicated by
 *   `ETHLightClientStoreGetNextSyncTask`. After processing, call
 *   `ETHLightClientStoreGetMillisecondsToNextSyncTask` to obtain a delay
 *   until a new sync task becomes available.
 *
 * - This also processes event data from the REST
 *   `/eth/v1/events?topics=light_client_finality_update` beacon API.
 *   Set `mediaType` to `application/json`, and `consensusVersion` to `NULL`.
 *   Events may be processed at any time, it is not necessary to call
 *   `ETHLightClientStoreGetMillisecondsToNextSyncTask`.
 *
 * @param      store                Light client store.
 * @param      cfg                  Ethereum Consensus Layer network configuration.
 * @param      forkDigests          Fork digests cache.
 * @param      genesisValRoot       Genesis validators root.
 * @param      beaconClock          Beacon clock.
 * @param      mediaType            HTTP `Content-Type` associated with `finUpdateBytes`;
 *                                  `application/json` for JSON, `application/octet-stream` for SSZ.
 * @param      consensusVersion     HTTP `Eth-Consensus-Version` response header
 *                                  associated with `finUpdateBytes`. `NULL` when processing event.
 * @param      finUpdateBytes       Buffer with encoded finality update data.
 * @param      numFinUpdateBytes    Length of buffer.
 *
 * @return `0` - If the given `finUpdateBytes` is valid and sync did progress.
 * @return `1` - If the given `finUpdateBytes` is malformed or incompatible.
 * @return `2` - If the given `finUpdateBytes` did not advance sync progress.
 *
 * @see https://ethereum.github.io/beacon-APIs/?urls.primaryName=v2.4.1#/Beacon/getLightClientFinalityUpdate
 * @see https://ethereum.github.io/beacon-APIs/?urls.primaryName=v2.4.1#/Events/eventstream
 */
ETH_RESULT_USE_CHECK
int ETHLightClientStoreProcessFinalityUpdate(
    const ETHLightClientStore *store,
    const ETHConsensusConfig *cfg,
    const ETHForkDigests *forkDigests,
    const ETHRoot *genesisValRoot,
    const ETHBeaconClock *beaconClock,
    const char *mediaType,
    const char *_Nullable consensusVersion,
    const void *finUpdateBytes,
    int numFinUpdateBytes);

/**
 * Processes light client optimistic update data.
 *
 * - This processes the response data for a sync task of kind
 *   `kETHLcSyncKind_OptimisticUpdate`, as indicated by
 *   `ETHLightClientStoreGetNextSyncTask`. After processing, call
 *   `ETHLightClientStoreGetMillisecondsToNextSyncTask` to obtain a delay
 *   until a new sync task becomes available.
 *
 * - This also processes event data from the REST
 *   `/eth/v1/events?topics=light_client_optimistic_update` beacon API.
 *   Set `mediaType` to `application/json`, and `consensusVersion` to `NULL`.
 *   Events may be processed at any time, it is not necessary to call
 *   `ETHLightClientStoreGetMillisecondsToNextSyncTask`.
 *
 * @param      store                Light client store.
 * @param      cfg                  Ethereum Consensus Layer network configuration.
 * @param      forkDigests          Fork digests cache.
 * @param      genesisValRoot       Genesis validators root.
 * @param      beaconClock          Beacon clock.
 * @param      mediaType            HTTP `Content-Type` associated with `optUpdateBytes`;
 *                                  `application/json` for JSON, `application/octet-stream` for SSZ.
 * @param      consensusVersion     HTTP `Eth-Consensus-Version` response header
 *                                  associated with `optUpdateBytes`. `NULL` when processing event.
 * @param      optUpdateBytes       Buffer with encoded optimistic update data.
 * @param      numOptUpdateBytes    Length of buffer.
 *
 * @return `0` - If the given `optUpdateBytes` is valid and sync did progress.
 * @return `1` - If the given `optUpdateBytes` is malformed or incompatible.
 * @return `2` - If the given `optUpdateBytes` did not advance sync progress.
 *
 * @see https://ethereum.github.io/beacon-APIs/?urls.primaryName=v2.4.1#/Beacon/getLightClientOptimisticUpdate
 * @see https://ethereum.github.io/beacon-APIs/?urls.primaryName=v2.4.1#/Events/eventstream
 */
ETH_RESULT_USE_CHECK
int ETHLightClientStoreProcessOptimisticUpdate(
    const ETHLightClientStore *store,
    const ETHConsensusConfig *cfg,
    const ETHForkDigests *forkDigests,
    const ETHRoot *genesisValRoot,
    const ETHBeaconClock *beaconClock,
    const char *mediaType,
    const char *_Nullable consensusVersion,
    const void *optUpdateBytes,
    int numOptUpdateBytes);

/**
 * Light client header.
 */
typedef struct ETHLightClientHeader ETHLightClientHeader;

/**
 * Obtains the latest finalized header of a given light client store.
 *
 * - The returned value is allocated in the given light client store.
 *   It must neither be released nor written to, and the light client store
 *   must not be released while the returned value is in use.
 *
 * @param      store                Light client store.
 *
 * @return Latest finalized header.
 *
 * @see https://github.com/ethereum/consensus-specs/blob/v1.4.0-beta.0/specs/capella/light-client/sync-protocol.md#modified-lightclientheader
 */
ETH_RESULT_USE_CHECK
const ETHLightClientHeader *ETHLightClientStoreGetFinalizedHeader(
    const ETHLightClientStore *store);

/**
 * Indicates whether or not the next sync committee is currently known.
 *
 * - The light client sync process ensures that the next sync committee
 *   is obtained in time, before it starts signing light client data.
 *   To stay in sync, use `ETHLightClientStoreGetNextSyncTask` and
 *   `ETHLightClientStoreGetMillisecondsToNextSyncTask`.
 *
 * @param      store                Light client store.
 *
 * @return Whether or not the next sync committee is currently known.
 *
 * @see https://github.com/ethereum/consensus-specs/blob/v1.4.0-beta.0/specs/altair/light-client/sync-protocol.md#is_next_sync_committee_known
 * @see https://github.com/ethereum/consensus-specs/blob/v1.4.0-beta.0/specs/altair/light-client/light-client.md
 */
ETH_RESULT_USE_CHECK
bool ETHLightClientStoreIsNextSyncCommitteeKnown(const ETHLightClientStore *store);

/**
 * Obtains the latest optimistic header of a given light client store.
 *
 * - The returned value is allocated in the given light client store.
 *   It must neither be released nor written to, and the light client store
 *   must not be released while the returned value is in use.
 *
 * @param      store                Light client store.
 *
 * @return Latest optimistic header.
 *
 * @see https://github.com/ethereum/consensus-specs/blob/v1.4.0-beta.0/specs/capella/light-client/sync-protocol.md#modified-lightclientheader
 */
ETH_RESULT_USE_CHECK
const ETHLightClientHeader *ETHLightClientStoreGetOptimisticHeader(
    const ETHLightClientStore *store);

/**
 * Calculates the safety threshold for a given light client store.
 *
 * - Light client data can only update the optimistic header if it is signed
 *   by more sync committee participants than the safety threshold indicates.
 *
 * - The finalized header is not affected by the safety threshold;
 *   light client data can only update the finalized header if it is signed
 *   by a supermajority of the sync committee, regardless of safety threshold.
 *
 * @param      store                Light client store.
 *
 * @return Light client store safety threshold.
 *
 * @see https://github.com/ethereum/consensus-specs/blob/v1.4.0-beta.0/specs/altair/light-client/sync-protocol.md#get_safety_threshold
 */
ETH_RESULT_USE_CHECK
int ETHLightClientStoreGetSafetyThreshold(const ETHLightClientStore *store);

/**
 * Creates a shallow copy of a given light client header.
 *
 * - The copy must be destroyed with `ETHLightClientHeaderDestroy`
 *   once no longer needed, to release memory.
 *
 * @param      header               Light client header.
 *
 * @return Pointer to a shallow copy of the given header.
 */
ETH_RESULT_USE_CHECK
ETHLightClientHeader *ETHLightClientHeaderCreateCopy(const ETHLightClientHeader *header);

/**
 * Destroys a light client header.
 *
 * - The light client header must no longer be used after destruction.
 *
 * @param      header               Light client header.
 */
void ETHLightClientHeaderDestroy(ETHLightClientHeader *header);

/**
 * Computes the beacon block Merkle root for a given light client header.
 *
 * - The Merkle root must be destroyed with `ETHRootDestroy`
 *   once no longer needed, to release memory.
 *
 * @param      header               Light client header.
 * @param      cfg                  Ethereum Consensus Layer network configuration.
 *
 * @return Pointer to a copy of the given header's beacon block root.
 *
 * @see https://github.com/ethereum/consensus-specs/blob/v1.4.0-beta.0/specs/phase0/beacon-chain.md#hash_tree_root
 */
ETH_RESULT_USE_CHECK
ETHRoot *ETHLightClientHeaderCopyBeaconRoot(
    const ETHLightClientHeader *header,
    const ETHConsensusConfig *cfg);

/**
 * Beacon block header.
 */
typedef struct ETHBeaconBlockHeader ETHBeaconBlockHeader;

/**
 * Obtains the beacon block header of a given light client header.
 *
 * - The returned value is allocated in the given light client header.
 *   It must neither be released nor written to, and the light client header
 *   must not be released while the returned value is in use.
 *
 * @param      header               Light client header.
 *
 * @return Beacon block header.
 *
 * @see https://github.com/ethereum/consensus-specs/blob/v1.4.0-beta.0/specs/phase0/beacon-chain.md#beaconblockheader
 */
ETH_RESULT_USE_CHECK
const ETHBeaconBlockHeader *ETHLightClientHeaderGetBeacon(
    const ETHLightClientHeader *header);

/**
 * Obtains the slot number of a given beacon block header.
 *
 * @param      beacon               Beacon block header.
 *
 * @return Slot number.
 */
ETH_RESULT_USE_CHECK
int ETHBeaconBlockHeaderGetSlot(const ETHBeaconBlockHeader *beacon);

/**
 * Obtains the proposer validator registry index
 * of a given beacon block header.
 *
 * @param      beacon               Beacon block header.
 *
 * @return Proposer validator registry index.
 */
ETH_RESULT_USE_CHECK
int ETHBeaconBlockHeaderGetProposerIndex(const ETHBeaconBlockHeader *beacon);

/**
 * Obtains the parent beacon block Merkle root of a given beacon block header.
 *
 * - The returned value is allocated in the given beacon block header.
 *   It must neither be released nor written to, and the beacon block header
 *   must not be released while the returned value is in use.
 *
 * @param      beacon               Beacon block header.
 *
 * @return Parent beacon block root.
 */
ETH_RESULT_USE_CHECK
const ETHRoot *ETHBeaconBlockHeaderGetParentRoot(const ETHBeaconBlockHeader *beacon);

/**
 * Obtains the beacon state Merkle root of a given beacon block header.
 *
 * - The returned value is allocated in the given beacon block header.
 *   It must neither be released nor written to, and the beacon block header
 *   must not be released while the returned value is in use.
 *
 * @param      beacon               Beacon block header.
 *
 * @return Beacon state root.
 */
ETH_RESULT_USE_CHECK
const ETHRoot *ETHBeaconBlockHeaderGetStateRoot(const ETHBeaconBlockHeader *beacon);

/**
 * Obtains the beacon block body Merkle root of a given beacon block header.
 *
 * - The returned value is allocated in the given beacon block header.
 *   It must neither be released nor written to, and the beacon block header
 *   must not be released while the returned value is in use.
 *
 * @param      beacon               Beacon block header.
 *
 * @return Beacon block body root.
 */
ETH_RESULT_USE_CHECK
const ETHRoot *ETHBeaconBlockHeaderGetBodyRoot(const ETHBeaconBlockHeader *beacon);

/**
 * Computes the execution block hash for a given light client header.
 *
 * - The hash must be destroyed with `ETHRootDestroy`
 *   once no longer needed, to release memory.
 *
 * @param      header               Light client header.
 * @param      cfg                  Ethereum Consensus Layer network configuration.
 *
 * @return Pointer to a copy of the given header's execution block hash.
 *
 * @see https://github.com/ethereum/consensus-specs/blob/v1.4.0-beta.0/specs/deneb/beacon-chain.md#executionpayloadheader
 */
ETH_RESULT_USE_CHECK
ETHRoot *ETHLightClientHeaderCopyExecutionHash(
    const ETHLightClientHeader *header,
    const ETHConsensusConfig *cfg);

/**
 * Execution payload header.
 */
typedef struct ETHExecutionPayloadHeader ETHExecutionPayloadHeader;

/**
 * Obtains the execution payload header of a given light client header.
 *
 * - The returned value is allocated in the given light client header.
 *   It must neither be released nor written to, and the light client header
 *   must not be released while the returned value is in use.
 *
 * @param      header               Light client header.
 *
 * @return Execution payload header.
 *
 * @see https://github.com/ethereum/consensus-specs/blob/v1.4.0-beta.0/specs/deneb/beacon-chain.md#executionpayloadheader
 */
ETH_RESULT_USE_CHECK
const ETHExecutionPayloadHeader *ETHLightClientHeaderGetExecution(
    const ETHLightClientHeader *header);

/**
 * Obtains the parent execution block hash of a given
 * execution payload header.
 *
 * - The returned value is allocated in the given execution payload header.
 *   It must neither be released nor written to, and the execution payload
 *   header must not be released while the returned value is in use.
 *
 * @param      execution            Execution payload header.
 *
 * @return Parent execution block hash.
 */
ETH_RESULT_USE_CHECK
const ETHRoot *ETHExecutionPayloadHeaderGetParentHash(
    const ETHExecutionPayloadHeader *execution);

/**
 * Execution address.
 */
typedef struct {
    uint8_t bytes[20];
} ETHExecutionAddress;

/**
 * Obtains the fee recipient address of a given execution payload header.
 *
 * - The returned value is allocated in the given execution payload header.
 *   It must neither be released nor written to, and the execution payload
 *   header must not be released while the returned value is in use.
 *
 * @param      execution            Execution payload header.
 *
 * @return Fee recipient execution address.
 */
ETH_RESULT_USE_CHECK
const ETHExecutionAddress *ETHExecutionPayloadHeaderGetFeeRecipient(
    const ETHExecutionPayloadHeader *execution);

/**
 * Obtains the state MPT root of a given execution payload header.
 *
 * - The returned value is allocated in the given execution payload header.
 *   It must neither be released nor written to, and the execution payload
 *   header must not be released while the returned value is in use.
 *
 * @param      execution            Execution payload header.
 *
 * @return Execution state root.
 */
ETH_RESULT_USE_CHECK
const ETHRoot *ETHExecutionPayloadHeaderGetStateRoot(
    const ETHExecutionPayloadHeader *execution);

/**
 * Obtains the receipts MPT root of a given execution payload header.
 *
 * - The returned value is allocated in the given execution payload header.
 *   It must neither be released nor written to, and the execution payload
 *   header must not be released while the returned value is in use.
 *
 * @param      execution            Execution payload header.
 *
 * @return Execution receipts root.
 */
ETH_RESULT_USE_CHECK
const ETHRoot *ETHExecutionPayloadHeaderGetReceiptsRoot(
    const ETHExecutionPayloadHeader *execution);

/**
 * Execution logs Bloom.
 */
typedef struct {
    uint8_t bytes[256];
} ETHLogsBloom;

/**
 * Obtains the logs Bloom of a given execution payload header.
 *
 * - The returned value is allocated in the given execution payload header.
 *   It must neither be released nor written to, and the execution payload
 *   header must not be released while the returned value is in use.
 *
 * @param      execution            Execution payload header.
 *
 * @return Execution logs Bloom.
 */
ETH_RESULT_USE_CHECK
const ETHLogsBloom *ETHExecutionPayloadHeaderGetLogsBloom(
    const ETHExecutionPayloadHeader *execution);

/**
 * Obtains the previous randao mix of a given execution payload header.
 *
 * - The returned value is allocated in the given execution payload header.
 *   It must neither be released nor written to, and the execution payload
 *   header must not be released while the returned value is in use.
 *
 * @param      execution            Execution payload header.
 *
 * @return Previous randao mix.
 */
ETH_RESULT_USE_CHECK
const ETHRoot *ETHExecutionPayloadHeaderGetPrevRandao(
    const ETHExecutionPayloadHeader *execution);

/**
 * Obtains the execution block number of a given execution payload header.
 *
 * @param      execution            Execution payload header.
 *
 * @return Execution block number.
 */
ETH_RESULT_USE_CHECK
int ETHExecutionPayloadHeaderGetBlockNumber(
    const ETHExecutionPayloadHeader *execution);

/**
 * Obtains the gas limit of a given execution payload header.
 *
 * @param      execution            Execution payload header.
 *
 * @return Gas limit.
 */
ETH_RESULT_USE_CHECK
int ETHExecutionPayloadHeaderGetGasLimit(
    const ETHExecutionPayloadHeader *execution);

/**
 * Obtains the gas used of a given execution payload header.
 *
 * @param      execution            Execution payload header.
 *
 * @return Gas used.
 */
ETH_RESULT_USE_CHECK
int ETHExecutionPayloadHeaderGetGasUsed(
    const ETHExecutionPayloadHeader *execution);

/**
 * Obtains the timestamp of a given execution payload header.
 *
 * @param      execution            Execution payload header.
 *
 * @return Execution block timestamp.
 */
ETH_RESULT_USE_CHECK
int ETHExecutionPayloadHeaderGetTimestamp(
    const ETHExecutionPayloadHeader *execution);

/**
 * Obtains the extra data buffer of a given execution payload header.
 *
 * - The returned value is allocated in the given execution payload header.
 *   It must neither be released nor written to, and the execution payload
 *   header must not be released while the returned value is in use.
 *
 * @param      execution            Execution payload header.
 * @param[out] numBytes             Length of buffer.
 *
 * @return Buffer with execution block extra data.
 */
ETH_RESULT_USE_CHECK
const void *ETHExecutionPayloadHeaderGetExtraDataBytes(
    const ETHExecutionPayloadHeader *execution,
    int *numBytes);

/**
 * UInt256 (little-endian)
 */
typedef struct {
    uint8_t bytes[32];
} ETHUInt256;

/**
 * Obtains the base fee per gas of a given execution payload header.
 *
 * - The returned value is allocated in the given execution payload header.
 *   It must neither be released nor written to, and the execution payload
 *   header must not be released while the returned value is in use.
 *
 * @param      execution            Execution payload header.
 *
 * @return Base fee per gas.
 */
ETH_RESULT_USE_CHECK
const ETHUInt256 *ETHExecutionPayloadHeaderGetBaseFeePerGas(
    const ETHExecutionPayloadHeader *execution);

/**
 * Obtains the blob gas used of a given execution payload header.
 *
 * @param      execution            Execution payload header.
 *
 * @return Blob gas used.
 */
ETH_RESULT_USE_CHECK
int ETHExecutionPayloadHeaderGetBlobGasUsed(
    const ETHExecutionPayloadHeader *execution);

/**
 * Obtains the excess blob gas of a given execution payload header.
 *
 * @param      execution            Execution payload header.
 *
 * @return Excess blob gas.
 */
ETH_RESULT_USE_CHECK
int ETHExecutionPayloadHeaderGetExcessBlobGas(
    const ETHExecutionPayloadHeader *execution);

/**
 * Execution block header.
 */
typedef struct ETHExecutionBlockHeader ETHExecutionBlockHeader;

/**
 * Verifies that a JSON execution block header is valid and that it matches
 * the given `executionHash`.
 *
 * - The JSON-RPC `eth_getBlockByHash` with params `[executionHash, false]`
 *   may be used to obtain execution block header data for a given execution
 *   block hash. Pass the response's `result` property as `blockHeaderJson`.
 *
 * - The execution block header must be destroyed with
 *   `ETHExecutionBlockHeaderDestroy` once no longer needed,
 *   to release memory.
 *
 * @param      executionHash        Execution block hash.
 * @param      blockHeaderJson      Buffer with JSON encoded header. NULL-terminated.
 *
 * @return Pointer to an initialized execution block header - If successful.
 * @return `NULL` - If the given `blockHeaderJson` is malformed or incompatible.
 *
 * @see https://ethereum.org/en/developers/docs/apis/json-rpc/#eth_getblockbyhash
 */
ETH_RESULT_USE_CHECK
ETHExecutionBlockHeader *ETHExecutionBlockHeaderCreateFromJson(
    const ETHRoot *executionHash,
    const char *blockHeaderJson);

/**
 * Destroys an execution block header.
 *
 * - The execution block header must no longer be used after destruction.
 *
 * @param      executionBlockHeader Execution block header.
 */
void ETHExecutionBlockHeaderDestroy(ETHExecutionBlockHeader *executionBlockHeader);

/**
 * Obtains the transactions MPT root of a given execution block header.
 *
 * - The returned value is allocated in the given execution block header.
 *   It must neither be released nor written to, and the execution block
 *   header must not be released while the returned value is in use.
 *
 * @param      executionBlockHeader Execution block header.
 *
 * @return Execution transactions root.
 */
ETH_RESULT_USE_CHECK
const ETHRoot *ETHExecutionBlockHeaderGetTransactionsRoot(
    const ETHExecutionBlockHeader *executionBlockHeader);

/**
 * Obtains the withdrawals MPT root of a given execution block header.
 *
 * - The returned value is allocated in the given execution block header.
 *   It must neither be released nor written to, and the execution block
 *   header must not be released while the returned value is in use.
 *
 * @param      executionBlockHeader Execution block header.
 *
 * @return Execution withdrawals root.
 */
ETH_RESULT_USE_CHECK
const ETHRoot *ETHExecutionBlockHeaderGetWithdrawalsRoot(
    const ETHExecutionBlockHeader *executionBlockHeader);

/**
 * Transaction sequence.
 */
typedef struct ETHTransactions ETHTransactions;

/**
 * Verifies that JSON transactions data is valid and that it matches
 * the given `transactionsRoot`.
 *
 * - The JSON-RPC `eth_getBlockByHash` with params `[executionHash, true]`
 *   may be used to obtain transactions data for a given execution
 *   block hash. Pass `result.transactions` as `transactionsJson`.
 *
 * - The transaction sequence must be destroyed with
 *   `ETHTransactionsDestroy` once no longer needed,
 *   to release memory.
 *
 * @param      transactionsRoot     Execution transactions root.
 * @param      transactionsJson     Buffer with JSON transactions list. NULL-terminated.
 *
 * @return Pointer to an initialized transaction sequence - If successful.
 * @return `NULL` - If the given `transactionsJson` is malformed or incompatible.
 *
 * @see https://ethereum.org/en/developers/docs/apis/json-rpc/#eth_getblockbyhash
 */
ETH_RESULT_USE_CHECK
ETHTransactions *ETHTransactionsCreateFromJson(
    const ETHRoot *_Nullable transactionsRoot,
    const char *transactionsJson);

/**
 * Destroys a transaction sequence.
 *
 * - The transaction sequence must no longer be used after destruction.
 *
 * @param      transactions         Transaction sequence.
 */
void ETHTransactionsDestroy(ETHTransactions *transactions);

/**
 * Indicates the total number of transactions in a transaction sequence.
 *
 * - Individual transactions may be inspected using `ETHTransactionsGet`.
 *
 * @param      transactions         Transaction sequence.
 *
 * @return Number of available transactions.
 */
ETH_RESULT_USE_CHECK
int ETHTransactionsGetCount(const ETHTransactions *transactions);

/**
 * Transaction.
 */
typedef struct ETHTransaction ETHTransaction;

/**
 * Obtains an individual transaction by sequential index
 * in a transaction sequence.
 *
 * - The returned value is allocated in the given transaction sequence.
 *   It must neither be released nor written to, and the transaction
 *   sequence must not be released while the returned value is in use.
 *
 * @param      transactions         Transaction sequence.
 * @param      transactionIndex     Sequential transaction index.
 *
 * @return Transaction.
 */
ETH_RESULT_USE_CHECK
const ETHTransaction *ETHTransactionsGet(
    const ETHTransactions *transactions,
    int transactionIndex);

/**
 * Obtains the transaction hash of a transaction.
 *
 * - The returned value is allocated in the given transaction.
 *   It must neither be released nor written to, and the transaction
 *   must not be released while the returned value is in use.
 *
 * @param      transaction          Transaction.
 *
 * @return Transaction hash.
 */
ETH_RESULT_USE_CHECK
const ETHRoot *ETHTransactionGetHash(const ETHTransaction *transaction);

/**
 * Obtains the chain ID of a transaction.
 *
 * - The returned value is allocated in the given transaction.
 *   It must neither be released nor written to, and the transaction
 *   must not be released while the returned value is in use.
 *
 * @param      transaction          Transaction.
 *
 * @return Chain ID.
 */
ETH_RESULT_USE_CHECK
const ETHUInt256 *ETHTransactionGetChainId(const ETHTransaction *transaction);

/**
 * Obtains the from address of a transaction.
 *
 * - The returned value is allocated in the given transaction.
 *   It must neither be released nor written to, and the transaction
 *   must not be released while the returned value is in use.
 *
 * @param      transaction          Transaction.
 *
 * @return From execution address.
 */
ETH_RESULT_USE_CHECK
const ETHExecutionAddress *ETHTransactionGetFrom(const ETHTransaction *transaction);

/**
 * Obtains the nonce of a transaction.
 *
 * - The returned value is allocated in the given transaction.
 *   It must neither be released nor written to, and the transaction
 *   must not be released while the returned value is in use.
 *
 * @param      transaction          Transaction.
 *
 * @return Nonce.
 */
ETH_RESULT_USE_CHECK
const uint64_t *ETHTransactionGetNonce(const ETHTransaction *transaction);

/**
 * Obtains the max priority fee per gas of a transaction.
 *
 * - The returned value is allocated in the given transaction.
 *   It must neither be released nor written to, and the transaction
 *   must not be released while the returned value is in use.
 *
 * @param      transaction          Transaction.
 *
 * @return Max priority fee per gas.
 */
ETH_RESULT_USE_CHECK
const uint64_t *ETHTransactionGetMaxPriorityFeePerGas(const ETHTransaction *transaction);

/**
 * Obtains the max fee per gas of a transaction.
 *
 * - The returned value is allocated in the given transaction.
 *   It must neither be released nor written to, and the transaction
 *   must not be released while the returned value is in use.
 *
 * @param      transaction          Transaction.
 *
 * @return Max fee per gas.
 */
ETH_RESULT_USE_CHECK
const uint64_t *ETHTransactionGetMaxFeePerGas(const ETHTransaction *transaction);

/**
 * Obtains the gas of a transaction.
 *
 * - The returned value is allocated in the given transaction.
 *   It must neither be released nor written to, and the transaction
 *   must not be released while the returned value is in use.
 *
 * @param      transaction          Transaction.
 *
 * @return Gas.
 */
ETH_RESULT_USE_CHECK
const uint64_t *ETHTransactionGetGas(const ETHTransaction *transaction);

/**
 * Indicates whether or not a transaction is creating a contract.
 *
 * @param      transaction          Transaction.
 *
 * @return Whether or not the transaction is creating a contract.
 */
ETH_RESULT_USE_CHECK
bool ETHTransactionIsCreatingContract(const ETHTransaction *transaction);

/**
 * Obtains the to address of a transaction.
 *
 * - If the transaction is creating a contract, this function returns
 *   the address of the new contract.
 *
 * - The returned value is allocated in the given transaction.
 *   It must neither be released nor written to, and the transaction
 *   must not be released while the returned value is in use.
 *
 * @param      transaction          Transaction.
 *
 * @return To execution address.
 */
ETH_RESULT_USE_CHECK
const ETHExecutionAddress *ETHTransactionGetTo(const ETHTransaction *transaction);

/**
 * Obtains the value of a transaction.
 *
 * - The returned value is allocated in the given transaction.
 *   It must neither be released nor written to, and the transaction
 *   must not be released while the returned value is in use.
 *
 * @param      transaction          Transaction.
 *
 * @return Value.
 */
ETH_RESULT_USE_CHECK
const ETHUInt256 *ETHTransactionGetValue(const ETHTransaction *transaction);

/**
 * Obtains the input of a transaction.
 *
 * - The returned value is allocated in the given transaction.
 *   It must neither be released nor written to, and the transaction
 *   must not be released while the returned value is in use.
 *
 * @param      transaction          Transaction.
 * @param[out] numBytes             Length of buffer.
 *
 * @return Buffer with input.
 */
ETH_RESULT_USE_CHECK
const void *ETHTransactionGetInputBytes(
    const ETHTransaction *transaction,
    int *numBytes);

/**
 * Transaction access list.
 */
typedef struct ETHAccessList ETHAccessList;

/**
 * Obtains the access list of a transaction.
 *
 * - The returned value is allocated in the given transaction.
 *   It must neither be released nor written to, and the transaction
 *   must not be released while the returned value is in use.
 *
 * @param      transaction          Transaction.
 *
 * @return Transaction access list.
 */
ETH_RESULT_USE_CHECK
const ETHAccessList *ETHTransactionGetAccessList(const ETHTransaction *transaction);

/**
 * Indicates the total number of access tuples in a transaction access list.
 *
 * - Individual access tuples may be inspected using `ETHAccessListGet`.
 *
 * @param      accessList           Transaction access list.
 *
 * @return Number of available access tuples.
 */
ETH_RESULT_USE_CHECK
int ETHAccessListGetCount(const ETHAccessList *accessList);

/**
 * Access tuple.
 */
typedef struct ETHAccessTuple ETHAccessTuple;

/**
 * Obtains an individual access tuple by sequential index
 * in a transaction access list.
 *
 * - The returned value is allocated in the given transaction access list.
 *   It must neither be released nor written to, and the transaction
 *   access list must not be released while the returned value is in use.
 *
 * @param      accessList           Transaction access list.
 * @param      accessTupleIndex     Sequential access tuple index.
 *
 * @return Access tuple.
 */
ETH_RESULT_USE_CHECK
const ETHAccessTuple *ETHAccessListGet(
    const ETHAccessList *accessList,
    int accessTupleIndex);

/**
 * Obtains the address of an access tuple.
 *
 * - The returned value is allocated in the given access tuple.
 *   It must neither be released nor written to, and the access tuple
 *   must not be released while the returned value is in use.
 *
 * @param      accessTuple          Access tuple.
 *
 * @return Address.
 */
ETH_RESULT_USE_CHECK
const ETHExecutionAddress *ETHAccessTupleGetAddress(const ETHAccessTuple *accessTuple);

/**
 * Indicates the total number of storage keys in an access tuple.
 *
 * - Individual storage keys may be inspected using
 *   `ETHAccessTupleGetStorageKey`.
 *
 * @param      accessTuple          Access tuple.
 *
 * @return Number of available storage keys.
 */
ETH_RESULT_USE_CHECK
int ETHAccessTupleGetNumStorageKeys(const ETHAccessTuple *accessTuple);

/**
 * Obtains an individual storage key by sequential index
 * in an access tuple.
 *
 * - The returned value is allocated in the given transaction access tuple.
 *   It must neither be released nor written to, and the transaction
 *   access tuple must not be released while the returned value is in use.
 *
 * @param      accessTuple          Access tuple.
 * @param      storageKeyIndex      Sequential storage key index.
 *
 * @return Storage key.
 */
ETH_RESULT_USE_CHECK
const ETHRoot *ETHAccessTupleGetStorageKey(
    const ETHAccessTuple *accessTuple,
    int storageKeyIndex);

/**
 * Obtains the max fee per blob gas of a transaction.
 *
 * - The returned value is allocated in the given transaction.
 *   It must neither be released nor written to, and the transaction
 *   must not be released while the returned value is in use.
 *
 * @param      transaction          Transaction.
 *
 * @return Max fee per blob gas.
 */
ETH_RESULT_USE_CHECK
const uint64_t *ETHTransactionGetMaxFeePerBlobGas(const ETHTransaction *transaction);

/**
 * Indicates the total number of blob versioned hashes of a transaction.
 *
 * - Individual blob versioned hashes may be inspected using
 *   `ETHTransactionGetBlobVersionedHash`.
 *
 * @param      transaction          Transaction.
 *
 * @return Number of available blob versioned hashes.
 */
ETH_RESULT_USE_CHECK
int ETHTransactionGetNumBlobVersionedHashes(const ETHTransaction *transaction);

/**
 * Obtains an individual blob versioned hash by sequential index
 * in a transaction.
 *
 * - The returned value is allocated in the given transaction.
 *   It must neither be released nor written to, and the transaction
 *   must not be released while the returned value is in use.
 *
 * @param      transaction          Transaction.
 * @param      versionedHashIndex   Sequential blob versioned hash index.
 *
 * @return Blob versioned hash.
 */
ETH_RESULT_USE_CHECK
const ETHRoot *ETHTransactionGetBlobVersionedHash(
    const ETHTransaction *transaction,
    int versionedHashIndex);

/**
 * Obtains the signature of a transaction.
 *
 * - The returned value is allocated in the given transaction.
 *   It must neither be released nor written to, and the transaction
 *   must not be released while the returned value is in use.
 *
 * @param      transaction          Transaction.
 * @param[out] numBytes             Length of buffer.
 *
 * @return Buffer with signature.
 */
ETH_RESULT_USE_CHECK
const void *ETHTransactionGetSignatureBytes(
    const ETHTransaction *transaction,
    int *numBytes);

/**
 * Obtains the raw byte representation of a transaction.
 *
 * - The returned value is allocated in the given transaction.
 *   It must neither be released nor written to, and the transaction
 *   must not be released while the returned value is in use.
 *
 * @param      transaction          Transaction.
 * @param[out] numBytes             Length of buffer.
 *
 * @return Buffer with raw transaction data.
 */
ETH_RESULT_USE_CHECK
const void *ETHTransactionGetBytes(
    const ETHTransaction *transaction,
    int *numBytes);

/**
<<<<<<< HEAD
 * Obtains the EIP-6493 transaction root of a transaction.
 *
 * - The returned value is allocated in the given transaction.
 *   It must neither be released nor written to, and the transaction
 *   must not be released while the returned value is in use.
 *
 * @param      transaction          Transaction.
 *
 * @return EIP-6493 transaction root.
 *
 * @see https://eips.ethereum.org/EIPS/eip-6493
 */
ETH_RESULT_USE_CHECK
const ETHRoot *ETHTransactionGetEip6493Root(const ETHTransaction *transaction);

/**
 * Obtains the raw EIP-6493 byte representation of a transaction.
 *
 * - The returned value is allocated in the given transaction.
 *   It must neither be released nor written to, and the transaction
 *   must not be released while the returned value is in use.
 *
 * @param      transaction          Transaction.
 * @param[out] numBytes             Length of buffer.
 *
 * @return Buffer with raw EIP-6493 transaction data.
 *
 * @see https://eips.ethereum.org/EIPS/eip-6493
 */
ETH_RESULT_USE_CHECK
const void *ETHTransactionGetEip6493Bytes(
    const ETHTransaction *transaction,
    int *numBytes);

/**
 * Obtains the length of the Snappy compressed EIP-6493 byte representation
 * of a transaction.
 *
 * @param      transaction          Transaction.
 *
 * @return Length of Snappy compressed EIP-6493 transaction data.
 *
 * @see https://eips.ethereum.org/EIPS/eip-6493
 */
ETH_RESULT_USE_CHECK
int ETHTransactionGetNumEip6493SnappyBytes(
    const ETHTransaction *transaction);

/**
=======
>>>>>>> 09020ebd
 * Receipt sequence.
 */
typedef struct ETHReceipts ETHReceipts;

/**
 * Verifies that JSON receipts data is valid and that it matches
 * the given `receiptsRoot`.
 *
 * - The JSON-RPC `eth_getTransactionReceipt` may be used to obtain
 *   receipts data for a given transaction hash. For verification, it is
 *   necessary to obtain the receipt for _all_ transactions within a block.
 *   Pass a JSON array containing _all_ receipt's `result` as `receiptsJson`.
 *   The receipts need to be in the same order as the `transactions`.
 *
 * - The receipt sequence must be destroyed with `ETHReceiptsDestroy`
 *   once no longer needed, to release memory.
 *
 * @param      receiptsRoot         Execution receipts root.
 * @param      receiptsJson         Buffer with JSON receipts list. NULL-terminated.
 * @param      transactions         Transaction sequence.
 *
 * @return Pointer to an initialized receipt sequence - If successful.
 * @return `NULL` - If the given `receiptsJson` is malformed or incompatible.
 *
 * @see https://ethereum.org/en/developers/docs/apis/json-rpc/#eth_gettransactionreceipt
 */
ETH_RESULT_USE_CHECK
ETHReceipts *ETHReceiptsCreateFromJson(
<<<<<<< HEAD
    const ETHRoot *_Nullable receiptsRoot,
=======
    const ETHRoot *receiptsRoot,
>>>>>>> 09020ebd
    const char *receiptsJson,
    const ETHTransactions *transactions);

/**
 * Destroys a receipt sequence.
 *
 * - The receipt sequence must no longer be used after destruction.
 *
 * @param      receipts             Receipt sequence.
 */
void ETHReceiptsDestroy(ETHReceipts *receipts);

/**
 * Indicates the total number of receipts in a receipt sequence.
 *
<<<<<<< HEAD
 * - Individual receipts may be inspected using `ETHReceiptsGet`.
=======
 * - Individual receipts may be investigated using `ETHReceiptsGet`.
>>>>>>> 09020ebd
 *
 * @param      receipts             Receipt sequence.
 *
 * @return Number of available receipts.
 */
ETH_RESULT_USE_CHECK
int ETHReceiptsGetCount(const ETHReceipts *receipts);

/**
 * Receipt.
 */
typedef struct ETHReceipt ETHReceipt;

/**
 * Obtains an individual receipt by sequential index
 * in a receipt sequence.
 *
 * - The returned value is allocated in the given receipt sequence.
 *   It must neither be released nor written to, and the receipt
 *   sequence must not be released while the returned value is in use.
 *
 * @param      receipts             Receipt sequence.
 * @param      receiptIndex         Sequential receipt index.
 *
<<<<<<< HEAD
 * @return Receipt
=======
 * @return Receipt.
>>>>>>> 09020ebd
 */
ETH_RESULT_USE_CHECK
const ETHReceipt *ETHReceiptsGet(
    const ETHReceipts *receipts,
    int receiptIndex);

/**
 * Indicates whether or not a receipt has a status code.
 *
 * @param      receipt              Receipt.
 *
 * @return Whether or not the receipt has a status code.
 *
 * @see https://eips.ethereum.org/EIPS/eip-658
 */
ETH_RESULT_USE_CHECK
bool ETHReceiptHasStatus(const ETHReceipt *receipt);

/**
 * Obtains the intermediate post-state root of a receipt with no status code.
 *
 * - If the receipt has a status code, this function returns a zero hash.
 *
 * - The returned value is allocated in the given receipt.
 *   It must neither be released nor written to, and the receipt
 *   must not be released while the returned value is in use.
 *
 * @param      receipt              Receipt.
 *
 * @return Intermediate post-state root.
 */
ETH_RESULT_USE_CHECK
const ETHRoot *ETHReceiptGetRoot(const ETHReceipt *receipt);

/**
 * Obtains the status code of a receipt with a status code.
 *
 * - If the receipt has no status code, this function returns true.
 *
 * @param      receipt              Receipt.
 *
 * @return Status code.
 *
 * @see https://eips.ethereum.org/EIPS/eip-658
 */
ETH_RESULT_USE_CHECK
bool ETHReceiptGetStatus(const ETHReceipt *receipt);

/**
 * Obtains the gas used of a receipt.
 *
 * - The returned value is allocated in the given receipt.
 *   It must neither be released nor written to, and the receipt
 *   must not be released while the returned value is in use.
 *
 * @param      receipt              Receipt.
 *
 * @return Gas used.
 */
ETH_RESULT_USE_CHECK
const uint64_t *ETHReceiptGetGasUsed(const ETHReceipt *receipt);

/**
 * Obtains the logs Bloom of a receipt.
 *
 * - The returned value is allocated in the given receipt.
 *   It must neither be released nor written to, and the receipt
 *   must not be released while the returned value is in use.
 *
 * @param      receipt              Receipt.
 *
 * @return Logs Bloom.
 */
ETH_RESULT_USE_CHECK
const ETHLogsBloom *ETHReceiptGetLogsBloom(const ETHReceipt *receipt);

/**
 * Log sequence.
 */
typedef struct ETHLogs ETHLogs;

/**
 * Obtains the logs of a receipt.
 *
 * - The returned value is allocated in the given receipt.
 *   It must neither be released nor written to, and the receipt
 *   must not be released while the returned value is in use.
 *
 * @param      receipt              Receipt.
 *
 * @return Log sequence.
 */
ETH_RESULT_USE_CHECK
const ETHLogs *ETHReceiptGetLogs(const ETHReceipt *receipt);

/**
 * Indicates the total number of logs in a log sequence.
 *
<<<<<<< HEAD
 * - Individual logs may be inspected using `ETHLogsGet`.
=======
 * - Individual logs may be investigated using `ETHLogsGet`.
>>>>>>> 09020ebd
 *
 * @param      logs                 Log sequence.
 *
 * @return Number of available logs.
 */
ETH_RESULT_USE_CHECK
int ETHLogsGetCount(const ETHLogs *logs);

/**
 * Log.
 */
typedef struct ETHLog ETHLog;

/**
 * Obtains an individual log by sequential index in a log sequence.
 *
 * - The returned value is allocated in the given log sequence.
 *   It must neither be released nor written to, and the log sequence
 *   must not be released while the returned value is in use.
 *
 * @param      logs                 Log sequence.
 * @param      logIndex             Sequential log index.
 *
 * @return Log.
 */
ETH_RESULT_USE_CHECK
const ETHLog *ETHLogsGet(
    const ETHLogs *logs,
    int logIndex);

/**
 * Obtains the address of a log.
 *
 * - The returned value is allocated in the given log.
 *   It must neither be released nor written to, and the log
 *   must not be released while the returned value is in use.
 *
 * @param      log                  Log.
 *
 * @return Address.
 */
ETH_RESULT_USE_CHECK
const ETHExecutionAddress *ETHLogGetAddress(const ETHLog *log);

/**
 * Indicates the total number of topics in a log.
 *
<<<<<<< HEAD
 * - Individual topics may be inspected using `ETHLogGetTopic`.
=======
 * - Individual topics may be investigated using `ETHLogGetTopic`.
>>>>>>> 09020ebd
 *
 * @param      log                  Log.
 *
 * @return Number of available topics.
 */
ETH_RESULT_USE_CHECK
int ETHLogGetNumTopics(const ETHLog *log);

/**
 * Obtains an individual topic by sequential index in a log.
 *
 * - The returned value is allocated in the given log.
 *   It must neither be released nor written to, and the log
 *   must not be released while the returned value is in use.
 *
 * @param      log                  Log.
 * @param      topicIndex           Sequential topic index.
 *
 * @return Topic.
 */
ETH_RESULT_USE_CHECK
const ETHRoot *ETHLogGetTopic(
    const ETHLog *log,
    int topicIndex);

/**
 * Obtains the data of a log.
 *
 * - The returned value is allocated in the given log.
 *   It must neither be released nor written to, and the log
 *   must not be released while the returned value is in use.
 *
 * @param      log                  Log.
 * @param[out] numBytes             Length of buffer.
 *
 * @return Buffer with data.
 */
ETH_RESULT_USE_CHECK
const void *ETHLogGetDataBytes(
    const ETHLog *log,
    int *numBytes);

/**
 * Obtains the raw byte representation of a receipt.
 *
 * - The returned value is allocated in the given receipt.
 *   It must neither be released nor written to, and the receipt
 *   must not be released while the returned value is in use.
 *
 * @param      receipt              Receipt.
 * @param[out] numBytes             Length of buffer.
 *
 * @return Buffer with raw receipt data.
 */
ETH_RESULT_USE_CHECK
const void *ETHReceiptGetBytes(
    const ETHReceipt *receipt,
    int *numBytes);

<<<<<<< HEAD
/**
 * Obtains the raw EIP-6493 byte representation of a receipt.
 *
 * - The returned value is allocated in the given receipt.
 *   It must neither be released nor written to, and the receipt
 *   must not be released while the returned value is in use.
 *
 * @param      receipt              Receipt.
 * @param[out] numBytes             Length of buffer.
 *
 * @return Buffer with raw EIP-6493 receipt data.
 *
 * @see https://eips.ethereum.org/EIPS/eip-6493
 */
ETH_RESULT_USE_CHECK
const void *ETHReceiptGetEip6493Bytes(
    const ETHReceipt *receipt,
    int *numBytes);

/**
 * Obtains the length of the Snappy compressed EIP-6493 byte representation
 * of a receipt.
 *
 * @param      receipt              Receipt.
 *
 * @return Length of Snappy compressed EIP-6493 receipt data.
 *
 * @see https://eips.ethereum.org/EIPS/eip-6493
 */
ETH_RESULT_USE_CHECK
int ETHReceiptGetNumEip6493SnappyBytes(
    const ETHReceipt *receipt);

=======
>>>>>>> 09020ebd
#if __has_feature(nullability)
#pragma clang assume_nonnull end
#endif

#ifdef __cplusplus
}
#endif

#endif<|MERGE_RESOLUTION|>--- conflicted
+++ resolved
@@ -1489,7 +1489,6 @@
     int *numBytes);
 
 /**
-<<<<<<< HEAD
  * Obtains the EIP-6493 transaction root of a transaction.
  *
  * - The returned value is allocated in the given transaction.
@@ -1539,8 +1538,6 @@
     const ETHTransaction *transaction);
 
 /**
-=======
->>>>>>> 09020ebd
  * Receipt sequence.
  */
 typedef struct ETHReceipts ETHReceipts;
@@ -1569,11 +1566,7 @@
  */
 ETH_RESULT_USE_CHECK
 ETHReceipts *ETHReceiptsCreateFromJson(
-<<<<<<< HEAD
     const ETHRoot *_Nullable receiptsRoot,
-=======
-    const ETHRoot *receiptsRoot,
->>>>>>> 09020ebd
     const char *receiptsJson,
     const ETHTransactions *transactions);
 
@@ -1589,11 +1582,7 @@
 /**
  * Indicates the total number of receipts in a receipt sequence.
  *
-<<<<<<< HEAD
  * - Individual receipts may be inspected using `ETHReceiptsGet`.
-=======
- * - Individual receipts may be investigated using `ETHReceiptsGet`.
->>>>>>> 09020ebd
  *
  * @param      receipts             Receipt sequence.
  *
@@ -1618,11 +1607,7 @@
  * @param      receipts             Receipt sequence.
  * @param      receiptIndex         Sequential receipt index.
  *
-<<<<<<< HEAD
- * @return Receipt
-=======
  * @return Receipt.
->>>>>>> 09020ebd
  */
 ETH_RESULT_USE_CHECK
 const ETHReceipt *ETHReceiptsGet(
@@ -1721,11 +1706,7 @@
 /**
  * Indicates the total number of logs in a log sequence.
  *
-<<<<<<< HEAD
  * - Individual logs may be inspected using `ETHLogsGet`.
-=======
- * - Individual logs may be investigated using `ETHLogsGet`.
->>>>>>> 09020ebd
  *
  * @param      logs                 Log sequence.
  *
@@ -1773,11 +1754,7 @@
 /**
  * Indicates the total number of topics in a log.
  *
-<<<<<<< HEAD
  * - Individual topics may be inspected using `ETHLogGetTopic`.
-=======
- * - Individual topics may be investigated using `ETHLogGetTopic`.
->>>>>>> 09020ebd
  *
  * @param      log                  Log.
  *
@@ -1837,7 +1814,6 @@
     const ETHReceipt *receipt,
     int *numBytes);
 
-<<<<<<< HEAD
 /**
  * Obtains the raw EIP-6493 byte representation of a receipt.
  *
@@ -1871,8 +1847,6 @@
 int ETHReceiptGetNumEip6493SnappyBytes(
     const ETHReceipt *receipt);
 
-=======
->>>>>>> 09020ebd
 #if __has_feature(nullability)
 #pragma clang assume_nonnull end
 #endif
