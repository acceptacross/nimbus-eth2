--- conflicted
+++ resolved
@@ -934,7 +934,6 @@
         not getBlobSidecarSZ[blobFork.BlobSidecar](db, blockRoot0, 3, buf)
         not getBlobSidecarSZ[blobFork.BlobSidecar](db, blockRoot0, 2, buf)
         not getBlobSidecarSZ[blobFork.BlobSidecar](db, blockRoot1, 2, buf)
-<<<<<<< HEAD
 
       db.putBlobSidecar(blobSidecar0)
 
@@ -984,57 +983,6 @@
 
       check db.delBlobSidecar(blockRoot0, 2)
 
-=======
-
-      db.putBlobSidecar(blobSidecar0)
-
-      check:
-        db.getBlobSidecar(blockRoot0, 3, blobSidecar)
-        blobSidecar == blobSidecar0
-        not db.getBlobSidecar(blockRoot0, 2, blobSidecar)
-        not db.getBlobSidecar(blockRoot1, 2, blobSidecar)
-        getBlobSidecarSZ[blobFork.BlobSidecar](db, blockRoot0, 3, buf)
-        not getBlobSidecarSZ[blobFork.BlobSidecar](db, blockRoot0, 2, buf)
-        not getBlobSidecarSZ[blobFork.BlobSidecar](db, blockRoot1, 2, buf)
-
-      db.putBlobSidecar(blobSidecar1)
-
-      check:
-        db.getBlobSidecar(blockRoot0, 3, blobSidecar)
-        blobSidecar == blobSidecar0
-        db.getBlobSidecar(blockRoot0, 2, blobSidecar)
-        blobSidecar == blobSidecar1
-        not db.getBlobSidecar(blockRoot1, 2, blobSidecar)
-        getBlobSidecarSZ[blobFork.BlobSidecar](db, blockRoot0, 3, buf)
-        getBlobSidecarSZ[blobFork.BlobSidecar](db, blockRoot0, 2, buf)
-        not getBlobSidecarSZ[blobFork.BlobSidecar](db, blockRoot1, 2, buf)
-
-      check db.delBlobSidecar(blockRoot0, 3)
-
-      check:
-        not db.getBlobSidecar(blockRoot0, 3, blobSidecar)
-        db.getBlobSidecar(blockRoot0, 2, blobSidecar)
-        blobSidecar == blobSidecar1
-        not db.getBlobSidecar(blockRoot1, 2, blobSidecar)
-        not getBlobSidecarSZ[blobFork.BlobSidecar](db, blockRoot0, 3, buf)
-        getBlobSidecarSZ[blobFork.BlobSidecar](db, blockRoot0, 2, buf)
-        not getBlobSidecarSZ[blobFork.BlobSidecar](db, blockRoot1, 2, buf)
-
-      db.putBlobSidecar(blobSidecar2)
-
-      check:
-        not db.getBlobSidecar(blockRoot0, 3, blobSidecar)
-        db.getBlobSidecar(blockRoot0, 2, blobSidecar)
-        blobSidecar == blobSidecar1
-        db.getBlobSidecar(blockRoot1, 2, blobSidecar)
-        blobSidecar == blobSidecar2
-        not getBlobSidecarSZ[blobFork.BlobSidecar](db, blockRoot0, 3, buf)
-        getBlobSidecarSZ[blobFork.BlobSidecar](db, blockRoot0, 2, buf)
-        getBlobSidecarSZ[blobFork.BlobSidecar](db, blockRoot1, 2, buf)
-
-      check db.delBlobSidecar(blockRoot0, 2)
-
->>>>>>> a6311884
       check:
         not db.getBlobSidecar(blockRoot0, 3, blobSidecar)
         not db.getBlobSidecar(blockRoot0, 2, blobSidecar)
