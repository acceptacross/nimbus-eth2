--- conflicted
+++ resolved
@@ -34,11 +34,8 @@
     cfg.DENEB_FORK_EPOCH = 100000.Epoch
   if cfg.ELECTRA_FORK_EPOCH == FAR_FUTURE_EPOCH:
     cfg.ELECTRA_FORK_EPOCH = 110000.Epoch
-<<<<<<< HEAD
-=======
   if cfg.FULU_FORK_EPOCH == FAR_FUTURE_EPOCH:
     cfg.FULU_FORK_EPOCH = 120000.Epoch
->>>>>>> 13df4921
 
   var genState = (ref ForkedHashedBeaconState)(
     kind: ConsensusFork.Phase0,
