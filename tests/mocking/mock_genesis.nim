--- conflicted
+++ resolved
@@ -24,11 +24,7 @@
     )
 
   initialize_hashed_beacon_state_from_eth1(
-<<<<<<< HEAD
-    defaultRuntimePreset, eth1BlockHash, 0, deposits, {skipBlsValidation})
-=======
-    eth1BlockHash, 0, deposits, {})
->>>>>>> 1482b043
+    defaultRuntimePreset, eth1BlockHash, 0, deposits, {})
 
 when isMainModule:
   # Smoke test
