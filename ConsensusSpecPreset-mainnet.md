--- conflicted
+++ resolved
@@ -3094,6 +3094,7 @@
 +   Testing    StableBeaconState                                                             OK
 +   Testing    StableExecutionPayload                                                        OK
 +   Testing    StableExecutionPayloadHeader                                                  OK
++   Testing    StableExecutionRequests                                                       OK
 +   Testing    StableIndexedAttestation                                                      OK
 +   Testing    SyncAggregate                                                                 OK
 +   Testing    SyncAggregatorSelectionData                                                   OK
@@ -3105,11 +3106,7 @@
 +   Testing    Withdrawal                                                                    OK
 +   Testing    WithdrawalRequest                                                             OK
 ```
-<<<<<<< HEAD
-OK: 61/61 Fail: 0/61 Skip: 0/61
-=======
-OK: 55/55 Fail: 0/55 Skip: 0/55
->>>>>>> ff9d32d3
+OK: 63/63 Fail: 0/63 Skip: 0/63
 ## EF - Electra - Sanity - Blocks  [Preset: mainnet]
 ```diff
 + [Invalid] EF - Electra - Sanity - Blocks - deposit_transition__invalid_eth1_deposits_overl OK
@@ -3774,8 +3771,4 @@
 OK: 3/3 Fail: 0/3 Skip: 0/3
 
 ---TOTAL---
-<<<<<<< HEAD
-OK: 2991/3011 Fail: 0/3011 Skip: 20/3011
-=======
-OK: 3037/3057 Fail: 0/3057 Skip: 20/3057
->>>>>>> ff9d32d3
+OK: 3045/3065 Fail: 0/3065 Skip: 20/3065