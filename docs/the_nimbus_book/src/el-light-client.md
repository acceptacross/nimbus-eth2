--- conflicted
+++ resolved
@@ -104,11 +104,7 @@
 ## Running the light client
 
 The light client starts syncing from a trusted block.
-<<<<<<< HEAD
-This trusted block should be somewhat recent ([~1-2 weeks](https://github.com/ethereum/consensus-specs/blob/v1.4.0-beta.3/specs/phase0/weak-subjectivity.md)) and needs to be configured each time when starting the light client.
-=======
 This trusted block should be somewhat recent ([~1-2 weeks](https://github.com/ethereum/consensus-specs/blob/v1.4.0-beta.4/specs/phase0/weak-subjectivity.md)) and needs to be configured each time when starting the light client.
->>>>>>> f48ce6c0
 
 ### 1. Obtaining a trusted block root
 
@@ -192,11 +188,7 @@
 ```
 
 !!! note
-<<<<<<< HEAD
-    The [light client protocol](https://github.com/ethereum/consensus-specs/blob/v1.4.0-beta.3/specs/altair/light-client/sync-protocol.md) depends on consensus layer (CL) full nodes to serve additional data.
-=======
     The [light client protocol](https://github.com/ethereum/consensus-specs/blob/v1.4.0-beta.4/specs/altair/light-client/sync-protocol.md) depends on consensus layer (CL) full nodes to serve additional data.
->>>>>>> f48ce6c0
     As this is a new protocol, not all implementations are supporting it yet.
     Therefore, it may take several minutes to discover supporting peers, during which no log messages may be produced.
 
