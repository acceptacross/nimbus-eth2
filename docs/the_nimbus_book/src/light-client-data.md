--- conflicted
+++ resolved
@@ -2,11 +2,7 @@
 
 Nimbus is configured by default to serve data that allows light clients to stay in sync with the Ethereum network.
 Light client data is imported incrementally and does not affect validator performance.
-<<<<<<< HEAD
-Information about the light client sync protocol can be found in the [Ethereum consensus specs](https://github.com/ethereum/consensus-specs/blob/v1.4.0-beta.3/specs/altair/light-client/sync-protocol.md).
-=======
 Information about the light client sync protocol can be found in the [Ethereum consensus specs](https://github.com/ethereum/consensus-specs/blob/v1.4.0-beta.4/specs/altair/light-client/sync-protocol.md).
->>>>>>> f48ce6c0
 
 !!! note
     Nimbus also implements a [standalone light client](./el-light-client.md) that may be used to sync an execution layer (EL) client.
